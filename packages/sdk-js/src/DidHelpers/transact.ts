--- conflicted
+++ resolved
@@ -8,19 +8,9 @@
 import type { Extrinsic } from '@polkadot/types/interfaces'
 import { Blockchain } from '@kiltprotocol/chain-helpers'
 import { authorizeTx, signersForDid } from '@kiltprotocol/did'
-<<<<<<< HEAD
 import type { SubmittableExtrinsic } from '@kiltprotocol/types'
 import { extractSubmitterSignerAndAccount, submitImpl } from './common.js'
 import type { SharedArguments, TransactionHandlers } from './interfaces.js'
-=======
-import type {
-  KiltAddress,
-  SharedArguments,
-  SubmittableExtrinsic,
-  TransactionHandlers,
-} from '@kiltprotocol/types'
-
->>>>>>> 8b8c5387
 import { checkResultImpl } from './checkResult.js'
 import { submitImpl } from './common.js'
 
