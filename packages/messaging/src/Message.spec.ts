/**
 * Copyright (c) 2018-2022, BOTLabs GmbH.
 *
 * This source code is licensed under the BSD 4-Clause "Original" license
 * found in the LICENSE file in the root directory of this source tree.
 */

/**
 * @group unit/messaging
 */

import type {
  DidDocument,
  DidKey,
  DidResolutionResult,
  DidResourceUri,
  DidUri,
  IEncryptedMessage,
  IQuote,
  IRequestAttestation,
  ISubmitAttestation,
  ISubmitCredential,
  ResolvedDidKey,
  SignCallback,
  IAcceptCredential,
  IAttestation,
  IClaim,
  ICType,
  IDelegationData,
  IInformCreateDelegation,
  IInformDelegationCreation,
  IMessage,
  IQuoteAgreement,
  IQuoteAttesterSigned,
  IRejectAcceptDelegation,
  IRejectAttestation,
  IRejectCredential,
  IRejectTerms,
  IRequestAcceptDelegation,
  IRequestAttestationContent,
  IRequestCredential,
  IRequestCredentialContent,
  IRequestDelegationApproval,
  ICredential,
  IRequestTerms,
  ISubmitAcceptDelegation,
  ISubmitAttestationContent,
  ISubmitDelegationApproval,
  ISubmitTerms,
  ITerms,
  MessageBody,
  PartialClaim,
} from '@kiltprotocol/types'
import {
  Quote,
  Credential,
  Attestation,
  Claim,
  CType,
} from '@kiltprotocol/core'
import * as Did from '@kiltprotocol/did'
import {
  createLocalDemoFullDidFromLightDid,
  makeEncryptionKeyTool,
  makeSigningKeyTool,
  createLocalDemoFullDidFromKeypair,
  KeyTool,
} from '@kiltprotocol/testing'
import { u8aToHex } from '@polkadot/util'
import { Crypto, SDKErrors } from '@kiltprotocol/utils'

import * as Message from './Message'

describe('Messaging', () => {
  let aliceLightDid: DidDocument
  let aliceLightDidWithDetails: DidDocument
  let aliceFullDid: DidDocument
  let aliceSign: SignCallback
  const aliceEncKey = makeEncryptionKeyTool('Alice//enc')

  let bobLightDid: DidDocument
  let bobLightDidWithDetails: DidDocument
  let bobFullDid: DidDocument
  let bobSign: SignCallback
  const bobEncKey = makeEncryptionKeyTool('Bob//enc')

<<<<<<< HEAD
  async function didResolve(did: DidUri): Promise<DidResolutionResult | null> {
    if (did.startsWith(aliceLightDidWithDetails.uri)) {
      return {
        document: aliceLightDidWithDetails,
        metadata: { deactivated: false, canonicalId: aliceFullDid.uri },
=======
  async function didResolve(did: DidUri): Promise<DidResolvedDetails | null> {
    // The light dids are regarded as not upgraded.
    if (did.startsWith(aliceLightDidWithDetails.uri)) {
      return {
        details: aliceLightDidWithDetails,
        metadata: { deactivated: false },
>>>>>>> ad78cc1c
      }
    }
    if (did.startsWith(aliceLightDid.uri)) {
      return {
<<<<<<< HEAD
        document: aliceLightDid,
        metadata: { deactivated: false, canonicalId: aliceFullDid.uri },
=======
        details: aliceLightDid,
        metadata: { deactivated: false },
>>>>>>> ad78cc1c
      }
    }
    if (did.startsWith(aliceFullDid.uri)) {
      return { document: aliceFullDid, metadata: { deactivated: false } }
    }

    // The light dids are regarded as not upgraded.
    if (did.startsWith(bobLightDidWithDetails.uri)) {
      return {
<<<<<<< HEAD
        document: bobLightDidWithDetails,
        metadata: { deactivated: false, canonicalId: bobFullDid.uri },
=======
        details: bobLightDidWithDetails,
        metadata: { deactivated: false },
>>>>>>> ad78cc1c
      }
    }
    if (did.startsWith(bobLightDid.uri)) {
      return {
<<<<<<< HEAD
        document: bobLightDid,
        metadata: { deactivated: false, canonicalId: bobFullDid.uri },
=======
        details: bobLightDid,
        metadata: { deactivated: false },
>>>>>>> ad78cc1c
      }
    }
    if (did.startsWith(bobFullDid.uri)) {
      return { document: bobFullDid, metadata: { deactivated: false } }
    }
    return null
  }

  async function resolveKey(
    keyUri: DidResourceUri
  ): Promise<ResolvedDidKey | null> {
    const { fragment, did } = Did.Utils.parseDidUri(keyUri)
    const { document } = (await didResolve(
      did as DidUri
    )) as DidResolutionResult
    if (!document) throw new Error('Could not resolve details')
    const key = Did.getKey(document, fragment!) as DidKey
    return {
      controller: document!.uri,
      id: keyUri,
      publicKey: key.publicKey,
      type: key.type,
    }
  }

  beforeAll(async () => {
    const aliceAuthKey = makeSigningKeyTool('ed25519')
    aliceSign = aliceAuthKey.sign
    aliceLightDid = Did.createLightDidDocument({
      authentication: aliceAuthKey.authentication,
      keyAgreement: aliceEncKey.keyAgreement,
    })
    aliceLightDidWithDetails = Did.createLightDidDocument({
      authentication: aliceAuthKey.authentication,
      keyAgreement: aliceEncKey.keyAgreement,
      service: [
        { id: '#id-1', type: ['type-1'], serviceEndpoint: ['x:url-1'] },
      ],
    })
    aliceFullDid = await createLocalDemoFullDidFromLightDid(aliceLightDid)

    const bobAuthKey = makeSigningKeyTool('ed25519')
    bobSign = bobAuthKey.sign
    bobLightDid = Did.createLightDidDocument({
      authentication: bobAuthKey.authentication,
      keyAgreement: bobEncKey.keyAgreement,
    })
    bobLightDidWithDetails = Did.createLightDidDocument({
      authentication: bobAuthKey.authentication,
      keyAgreement: bobEncKey.keyAgreement,
      service: [
        { id: '#id-1', type: ['type-1'], serviceEndpoint: ['x:url-1'] },
      ],
    })
    bobFullDid = await createLocalDemoFullDidFromLightDid(bobLightDid)
  })
  it('verify message encryption and signing', async () => {
    const message = Message.fromBody(
      {
        type: 'request-credential',
        content: {
          cTypes: [{ cTypeHash: `${Crypto.hashStr('0x12345678')}` }],
        },
      },
      aliceLightDid.uri,
      bobLightDid.uri
    )
    const encryptedMessage = await Message.encrypt(
      message,
      '#encryption',
      aliceLightDid,
      aliceEncKey.encrypt,
      `${bobLightDid.uri}#encryption`,
      { resolveKey }
    )

    const decryptedMessage = await Message.decrypt(
      encryptedMessage,
      bobEncKey.decrypt,
      bobLightDid,
      { resolveKey }
    )
    expect(JSON.stringify(message.body)).toEqual(
      JSON.stringify(decryptedMessage.body)
    )

    expect(() => Message.verify(decryptedMessage)).not.toThrow()

    const encryptedMessageWrongContent = JSON.parse(
      JSON.stringify(encryptedMessage)
    ) as IEncryptedMessage
    const messedUpContent = Crypto.coToUInt8(
      encryptedMessageWrongContent.ciphertext
    )
    messedUpContent.set(Crypto.hash('1234'), 10)
    encryptedMessageWrongContent.ciphertext = u8aToHex(messedUpContent)

    await expect(() =>
      Message.decrypt(
        encryptedMessageWrongContent,
        bobEncKey.decrypt,
        bobLightDid,
        { resolveKey }
      )
    ).rejects.toThrowError(SDKErrors.DecodingMessageError)

    const encryptedWrongBody = await aliceEncKey.encrypt({
      alg: 'x25519-xsalsa20-poly1305',
      data: Crypto.coToUInt8('{ wrong JSON'),
      publicKey: aliceLightDid.keyAgreement![0].publicKey,
      peerPublicKey: bobLightDid.keyAgreement![0].publicKey,
    })
    const encryptedMessageWrongBody: IEncryptedMessage = {
      ciphertext: u8aToHex(encryptedWrongBody.data),
      nonce: u8aToHex(encryptedWrongBody.nonce),
      senderKeyUri: `${aliceLightDid.uri}${aliceLightDid.keyAgreement![0].id}`,
      receiverKeyUri: `${bobLightDid.uri}${bobLightDid.keyAgreement![0].id}`,
    }
    await expect(() =>
      Message.decrypt(
        encryptedMessageWrongBody,
        bobEncKey.decrypt,
        bobLightDid,
        { resolveKey }
      )
    ).rejects.toThrowError(SyntaxError)
  })

  it('verifies the message with sender is the owner (as full DID)', async () => {
    const content = Credential.fromClaim({
      cTypeHash: `${Crypto.hashStr('0x12345678')}`,
      owner: aliceFullDid.uri,
      contents: {},
    })
    const date = new Date(2019, 11, 10).toISOString()

    const quoteData: IQuote = {
      attesterDid: bobFullDid.uri,
      cTypeHash: `${Crypto.hashStr('0x12345678')}`,
      cost: {
        tax: { vat: 3.3 },
        net: 23.4,
        gross: 23.5,
      },
      currency: 'Euro',
      termsAndConditions: 'https://coolcompany.io/terms.pdf',
      timeframe: date,
    }
    const quoteAttesterSigned = await Quote.createAttesterSignedQuote(
      quoteData,
      bobFullDid,
      bobSign
    )
    const bothSigned = await Quote.createQuoteAgreement(
      quoteAttesterSigned,
      content.rootHash,
      bobFullDid.uri,
      aliceFullDid,
      aliceSign,
      { didResolve }
    )
    const requestAttestationBody: IRequestAttestation = {
      content: {
        credential: content,
        quote: bothSigned,
      },
      type: 'request-attestation',
    }

    // Should not throw if the owner and sender DID is the same.
    expect(() =>
      Message.ensureOwnerIsSender(
        Message.fromBody(
          requestAttestationBody,
          aliceFullDid.uri,
          bobFullDid.uri
        )
      )
    ).not.toThrow()

    // Should not throw if the sender is the light DID version of the owner.
    // This is technically not to be allowed but message verification is not concerned with that.
    expect(() =>
      Message.ensureOwnerIsSender(
        Message.fromBody(
          requestAttestationBody,
          aliceLightDid.uri,
          bobFullDid.uri
        )
      )
    ).not.toThrow()

    // Should throw if the sender and the owner are two different entities.
    expect(() =>
      Message.ensureOwnerIsSender(
        Message.fromBody(
          requestAttestationBody,
          bobFullDid.uri,
          aliceFullDid.uri
        )
      )
    ).toThrowError(SDKErrors.IdentityMismatchError)

    const attestation = {
      delegationId: null,
      claimHash: requestAttestationBody.content.credential.rootHash,
      cTypeHash: Crypto.hashStr('0x12345678'),
      owner: bobFullDid.uri,
      revoked: false,
    }

    const submitAttestationBody: ISubmitAttestation = {
      content: {
        attestation,
      },
      type: 'submit-attestation',
    }

    // Should not throw if the owner and sender DID is the same.
    expect(() =>
      Message.ensureOwnerIsSender(
        Message.fromBody(
          submitAttestationBody,
          bobFullDid.uri,
          aliceFullDid.uri
        )
      )
    ).not.toThrow()

    // Should not throw if the sender is the light DID version of the owner.
    // This is technically not to be allowed but message verification is not concerned with that.
    expect(() =>
      Message.ensureOwnerIsSender(
        Message.fromBody(
          submitAttestationBody,
          bobLightDid.uri,
          aliceFullDid.uri
        )
      )
    ).not.toThrow()

    // Should throw if the sender and the owner are two different entities.
    expect(() =>
      Message.ensureOwnerIsSender(
        Message.fromBody(
          submitAttestationBody,
          aliceFullDid.uri,
          bobFullDid.uri
        )
      )
    ).toThrowError(SDKErrors.IdentityMismatchError)

    const submitClaimsForCTypeBody: ISubmitCredential = {
      content: [content],
      type: 'submit-credential',
    }

    // Should not throw if the owner and sender DID is the same.
    expect(() =>
      Message.ensureOwnerIsSender(
        Message.fromBody(
          submitClaimsForCTypeBody,
          aliceFullDid.uri,
          bobFullDid.uri
        )
      )
    ).not.toThrow()

    // Should not throw if the sender is the light DID version of the owner.
    // This is technically not to be allowed but message verification is not concerned with that.
    expect(() =>
      Message.ensureOwnerIsSender(
        Message.fromBody(
          submitClaimsForCTypeBody,
          aliceLightDid.uri,
          bobFullDid.uri
        )
      )
    ).not.toThrow()

    // Should throw if the sender and the owner are two different entities.
    expect(() =>
      Message.ensureOwnerIsSender(
        Message.fromBody(
          submitClaimsForCTypeBody,
          bobFullDid.uri,
          aliceFullDid.uri
        )
      )
    ).toThrowError(SDKErrors.IdentityMismatchError)
  })

  it('verifies the message with sender is the owner (as light DID)', async () => {
    // Create request for attestation to the light DID with no encoded details
    const content = Credential.fromClaim({
      cTypeHash: `${Crypto.hashStr('0x12345678')}`,
      owner: aliceLightDid.uri,
      contents: {},
    })

    const date = new Date(2019, 11, 10).toISOString()
    const quoteData: IQuote = {
      attesterDid: bobLightDid.uri,
      cTypeHash: `${Crypto.hashStr('0x12345678')}`,
      cost: {
        tax: { vat: 3.3 },
        net: 23.4,
        gross: 23.5,
      },
      currency: 'Euro',
      termsAndConditions: 'https://coolcompany.io/terms.pdf',
      timeframe: date,
    }
    const quoteAttesterSigned = await Quote.createAttesterSignedQuote(
      quoteData,
      bobLightDid,
      bobSign
    )
    const bothSigned = await Quote.createQuoteAgreement(
      quoteAttesterSigned,
      content.rootHash,
      bobLightDid.uri,
      aliceLightDid,
      aliceSign,
      { didResolve }
    )
    const requestAttestationBody: IRequestAttestation = {
      content: {
        credential: content,
        quote: bothSigned,
      },
      type: 'request-attestation',
    }

    // Create request for attestation to the light DID with encoded details
    const contentWithEncodedDetails = Credential.fromClaim({
      cTypeHash: `${Crypto.hashStr('0x12345678')}`,
      owner: aliceLightDidWithDetails.uri,
      contents: {},
    })

    const quoteDataEncodedDetails: IQuote = {
      attesterDid: bobLightDidWithDetails.uri,
      cTypeHash: `${Crypto.hashStr('0x12345678')}`,
      cost: {
        tax: { vat: 3.3 },
        net: 23.4,
        gross: 23.5,
      },
      currency: 'Euro',
      termsAndConditions: 'https://coolcompany.io/terms.pdf',
      timeframe: date,
    }
    const quoteAttesterSignedEncodedDetails =
      await Quote.createAttesterSignedQuote(
        quoteDataEncodedDetails,
        bobLightDidWithDetails,
        bobSign
      )
    const bothSignedEncodedDetails = await Quote.createQuoteAgreement(
      quoteAttesterSignedEncodedDetails,
      content.rootHash,
      bobLightDidWithDetails.uri,
      aliceLightDidWithDetails,
      aliceSign,
      { didResolve }
    )
    const requestAttestationBodyWithEncodedDetails: IRequestAttestation = {
      content: {
        credential: contentWithEncodedDetails,
        quote: bothSignedEncodedDetails,
      },
      type: 'request-attestation',
    }

    // Should not throw if the owner and sender DID is the same.
    expect(() =>
      Message.ensureOwnerIsSender(
        Message.fromBody(
          requestAttestationBody,
          aliceLightDid.uri,
          bobLightDid.uri
        )
      )
    ).not.toThrow()

    // Should not throw if the owner has no additional details and the sender does.
    expect(() =>
      Message.ensureOwnerIsSender(
        Message.fromBody(
          requestAttestationBodyWithEncodedDetails,
          aliceLightDidWithDetails.uri,
          bobLightDid.uri
        )
      )
    ).not.toThrow()

    // Should not throw if the owner has additional details and the sender does not.
    expect(() =>
      Message.ensureOwnerIsSender(
        Message.fromBody(
          requestAttestationBodyWithEncodedDetails,
          aliceLightDid.uri,
          bobLightDid.uri
        )
      )
    ).not.toThrow()

    // Should not throw if the sender is the full DID version of the owner.
    expect(() =>
      Message.ensureOwnerIsSender(
        Message.fromBody(
          requestAttestationBody,
          aliceFullDid.uri,
          bobLightDid.uri
        )
      )
    ).not.toThrow()

    // Should throw if the sender and the owner are two different entities.
    expect(() =>
      Message.ensureOwnerIsSender(
        Message.fromBody(
          requestAttestationBody,
          bobLightDid.uri,
          aliceLightDid.uri
        )
      )
    ).toThrowError(SDKErrors.IdentityMismatchError)

    const attestation = {
      delegationId: null,
      claimHash: requestAttestationBody.content.credential.rootHash,
      cTypeHash: Crypto.hashStr('0x12345678'),
      owner: bobLightDid.uri,
      revoked: false,
    }

    const submitAttestationBody: ISubmitAttestation = {
      content: {
        attestation,
      },
      type: 'submit-attestation',
    }

    const attestationWithEncodedDetails = {
      delegationId: null,
      claimHash: requestAttestationBody.content.credential.rootHash,
      cTypeHash: Crypto.hashStr('0x12345678'),
      owner: bobLightDidWithDetails.uri,
      revoked: false,
    }

    const submitAttestationBodyWithEncodedDetails: ISubmitAttestation = {
      content: {
        attestation: attestationWithEncodedDetails,
      },
      type: 'submit-attestation',
    }

    // Should not throw if the owner and sender DID is the same.
    expect(() =>
      Message.ensureOwnerIsSender(
        Message.fromBody(
          submitAttestationBody,
          bobLightDid.uri,
          aliceLightDid.uri
        )
      )
    ).not.toThrow()

    // Should not throw if the owner has no additional details and the sender does.
    expect(() =>
      Message.ensureOwnerIsSender(
        Message.fromBody(
          submitAttestationBody,
          bobLightDidWithDetails.uri,
          aliceLightDid.uri
        )
      )
    ).not.toThrow()

    // Should not throw if the owner has additional details and the sender does not.
    expect(() =>
      Message.ensureOwnerIsSender(
        Message.fromBody(
          submitAttestationBodyWithEncodedDetails,
          bobLightDid.uri,
          aliceLightDid.uri
        )
      )
    ).not.toThrow()

    // Should not throw if the sender is the full DID version of the owner.
    expect(() =>
      Message.ensureOwnerIsSender(
        Message.fromBody(
          submitAttestationBody,
          bobFullDid.uri,
          aliceLightDid.uri
        )
      )
    ).not.toThrow()

    // Should throw if the sender and the owner are two different entities.
    expect(() =>
      Message.ensureOwnerIsSender(
        Message.fromBody(
          submitAttestationBody,
          aliceLightDid.uri,
          bobLightDid.uri
        )
      )
    ).toThrowError(SDKErrors.IdentityMismatchError)

    const submitClaimsForCTypeBody: ISubmitCredential = {
      content: [content],
      type: 'submit-credential',
    }

    const submitClaimsForCTypeBodyWithEncodedDetails: ISubmitCredential = {
      content: [contentWithEncodedDetails],
      type: 'submit-credential',
    }

    // Should not throw if the owner and sender DID is the same.
    expect(() =>
      Message.ensureOwnerIsSender(
        Message.fromBody(
          submitClaimsForCTypeBody,
          aliceLightDid.uri,
          bobLightDid.uri
        )
      )
    ).not.toThrow()

    // Should not throw if the owner has no additional details and the sender does.
    expect(() =>
      Message.ensureOwnerIsSender(
        Message.fromBody(
          submitClaimsForCTypeBody,
          aliceLightDidWithDetails.uri,
          bobLightDid.uri
        )
      )
    ).not.toThrow()

    // Should not throw if the owner has additional details and the sender does not.
    expect(() =>
      Message.ensureOwnerIsSender(
        Message.fromBody(
          submitClaimsForCTypeBodyWithEncodedDetails,
          aliceLightDid.uri,
          bobLightDid.uri
        )
      )
    ).not.toThrow()

    // Should not throw if the sender is the full DID version of the owner.
    expect(() =>
      Message.ensureOwnerIsSender(
        Message.fromBody(
          submitClaimsForCTypeBody,
          aliceFullDid.uri,
          bobLightDid.uri
        )
      )
    ).not.toThrow()

    // Should throw if the sender and the owner are two different entities.
    expect(() =>
      Message.ensureOwnerIsSender(
        Message.fromBody(
          submitClaimsForCTypeBody,
          bobLightDid.uri,
          aliceLightDid.uri
        )
      )
    ).toThrowError(SDKErrors.IdentityMismatchError)
  })
})

describe('Error checking / Verification', () => {
  // TODO: Duplicated code, would be nice to have as a seperated test package with similar helpers
  async function buildCredential(
    claimerDid: DidUri,
    attesterDid: DidUri,
    contents: IClaim['contents'],
    legitimations: ICredential[]
  ): Promise<[ICredential, IAttestation]> {
    // create claim

    const rawCType: ICType['schema'] = {
      $id: Crypto.hashStr('kilt:ctype:0x1'),
      $schema: 'http://kilt-protocol.org/draft-01/ctype#',
      title: 'Credential',
      properties: {
        name: { type: 'string' },
      },
      type: 'object',
    }

    const testCType = CType.fromSchema(rawCType)

    const claim = Claim.fromCTypeAndClaimContents(
      testCType,
      contents,
      claimerDid
    )
    // build credential with legitimations
    const credential = Credential.fromClaim(claim, {
      legitimations,
    })
    // build attestation
    const testAttestation = Attestation.fromCredentialAndDid(
      credential,
      attesterDid
    )
    return [credential, testAttestation]
  }

  let identityAlice: DidDocument
  let keyAlice: KeyTool

  let identityBob: DidDocument
  let keyBob: KeyTool

  let date: string
  let rawCType: ICType['schema']
  let rawCTypeWithMultipleProperties: ICType['schema']
  let testCType: ICType
  let testCTypeWithMultipleProperties: ICType
  let claim: IClaim
  let claimContents: IClaim['contents']
  let quoteData: IQuote
  let quoteAttesterSigned: IQuoteAttesterSigned
  let bothSigned: IQuoteAgreement
  let legitimation: ICredential
  let requestTermsBody: IRequestTerms
  let requestTermsContent: PartialClaim
  let submitTermsBody: ISubmitTerms
  let submitTermsContent: ITerms
  let rejectTermsBody: IRejectTerms
  let rejectTermsContent: Pick<
    ITerms,
    'claim' | 'legitimations' | 'delegationId'
  >
  let requestAttestationBody: IRequestAttestation
  let requestAttestationContent: IRequestAttestationContent
  let submitAttestationContent: ISubmitAttestationContent
  let submitAttestationBody: ISubmitAttestation
  let rejectAttestationForClaimBody: IRejectAttestation
  let requestCredentialBody: IRequestCredential
  let requestCredentialContent: IRequestCredentialContent
  let submitCredentialBody: ISubmitCredential
  let submitCredentialContent: ICredential[]
  let acceptCredentialBody: IAcceptCredential
  let rejectCredentialBody: IRejectCredential
  let requestAcceptDelegationBody: IRequestAcceptDelegation
  let requestAcceptDelegationContent: IRequestDelegationApproval
  let submitAcceptDelegationBody: ISubmitAcceptDelegation
  let submitAcceptDelegationContent: ISubmitDelegationApproval
  let rejectAcceptDelegationBody: IRejectAcceptDelegation
  let rejectAcceptDelegationContent: IDelegationData
  let informCreateDelegationBody: IInformCreateDelegation
  let informCreateDelegationContent: IInformDelegationCreation
  let messageRequestTerms: IMessage
  let messageSubmitTerms: IMessage
  let messageRejectTerms: IMessage
  let messageRequestAttestationForClaim: IMessage
  let messageSubmitAttestationForClaim: IMessage
  let messageRequestCredential: IMessage
  let messageRejectAttestationForClaim: IMessage
  let messageSubmitCredential: IMessage
  let messageAcceptCredential: IMessage
  let messageRejectCredential: IMessage
  let messageRequestAcceptDelegation: IMessage
  let messageSubmitAcceptDelegation: IMessage
  let messageRejectAcceptDelegation: IMessage
  let messageInformCreateDelegation: IMessage

  beforeAll(async () => {
    keyAlice = makeSigningKeyTool()
    identityAlice = await createLocalDemoFullDidFromKeypair(keyAlice.keypair)
    keyBob = makeSigningKeyTool()
    identityBob = await createLocalDemoFullDidFromKeypair(keyBob.keypair)

    date = new Date(2019, 11, 10).toISOString()
    claimContents = {
      name: 'Bob',
    }

    async function didResolve(
      didUri: DidUri
<<<<<<< HEAD
    ): Promise<DidResolutionResult | null> {
      if (didUri === identityAlice.uri) {
=======
    ): Promise<DidResolvedDetails | null> {
      const { did } = Did.Utils.parseDidUri(didUri)
      if (did === identityAlice.uri) {
>>>>>>> ad78cc1c
        return {
          metadata: {
            deactivated: false,
          },
          document: identityAlice,
        }
      }
      if (did === identityBob.uri) {
        return {
          metadata: {
            deactivated: false,
          },
          document: identityBob,
        }
      }
      return null
    }

    rawCTypeWithMultipleProperties = {
      $id: Crypto.hashStr('kilt:ctype:0x2'),
      $schema: 'http://kilt-protocol.org/draft-01/ctype#',
      title: 'Drivers license Claim',
      properties: {
        name: { type: 'string' },
        id: { type: 'string' },
        age: { type: 'string' },
      },
      type: 'object',
    }
    // CType Schema
    rawCType = {
      $id: Crypto.hashStr('kilt:ctype:0x1'),
      $schema: 'http://kilt-protocol.org/draft-01/ctype#',
      title: 'ClaimCtype',
      properties: {
        name: { type: 'string' },
      },
      type: 'object',
    }
    // CType
    testCType = CType.fromSchema(rawCType, identityAlice.uri)
    testCTypeWithMultipleProperties = CType.fromSchema(
      rawCTypeWithMultipleProperties,
      identityAlice.uri
    )

    // Claim
    claim = Claim.fromCTypeAndClaimContents(
      testCType,
      claimContents,
      identityAlice.uri
    )
    // Legitimation
    ;[legitimation] = await buildCredential(
      identityAlice.uri,
      identityBob.uri,
      {},
      []
    )
    // Quote Data
    quoteData = {
      attesterDid: identityAlice.uri,
      cTypeHash: claim.cTypeHash,
      cost: {
        tax: { vat: 3.3 },
        net: 23.4,
        gross: 23.5,
      },
      currency: 'Euro',
      termsAndConditions: 'https://coolcompany.io/terms.pdf',
      timeframe: date,
    }
    // Quote signed by attester
    quoteAttesterSigned = await Quote.createAttesterSignedQuote(
      quoteData,
      identityAlice,
      keyAlice.sign
    )
    // Quote agreement
    bothSigned = await Quote.createQuoteAgreement(
      quoteAttesterSigned,
      legitimation.rootHash,
      identityAlice.uri,
      identityBob,
      keyBob.sign,
      { didResolve }
    )
    // Request Terms content
    requestTermsContent = {
      cTypeHash: claim.cTypeHash,
    }
    // Submit Terms content
    submitTermsContent = {
      claim: {
        cTypeHash: claim.cTypeHash,
      },
      legitimations: [legitimation],
      delegationId: undefined,
      quote: quoteAttesterSigned,
      cTypes: undefined,
    }
    // Reject terms Content
    rejectTermsContent = {
      claim: {
        cTypeHash: claim.cTypeHash,
      },
      legitimations: [legitimation],
    }

    // Request Attestation Content
    requestAttestationContent = {
      credential: legitimation,
      quote: bothSigned,
    }

    // Submit Attestation content
    submitAttestationContent = {
      attestation: {
        delegationId: null,
        claimHash: requestAttestationContent.credential.rootHash,
        cTypeHash: claim.cTypeHash,
        owner: identityBob.uri,
        revoked: false,
      },
    }

    // Request Credential content
    requestCredentialContent = {
      cTypes: [
        {
          cTypeHash: claim.cTypeHash,
          trustedAttesters: [identityAlice.uri],
          requiredProperties: ['id', 'name'],
        },
      ],
      challenge: '1234',
    }
    // Submit Credential content
    submitCredentialContent = [legitimation]
    // Request Accept delegation content
    requestAcceptDelegationContent = {
      delegationData: {
        account: identityAlice.uri,
        id: Crypto.hashStr('0x12345678'),
        parentId: Crypto.hashStr('0x12345678'),
        permissions: [1],
        isPCR: false,
      },
      metaData: {},
      signatures: {
        inviter: await Did.signPayload(
          identityAlice,
          'signature',
          keyAlice.sign,
          identityAlice.authentication[0].id
        ),
      },
    }
    // Submit Accept delegation content
    submitAcceptDelegationContent = {
      delegationData: {
        account: identityAlice.uri,
        id: Crypto.hashStr('0x12345678'),
        parentId: Crypto.hashStr('0x12345678'),
        permissions: [1],
        isPCR: false,
      },
      signatures: {
        inviter: await Did.signPayload(
          identityAlice,
          'signature',
          keyAlice.sign,
          identityAlice.authentication[0].id
        ),
        invitee: await Did.signPayload(
          identityBob,
          'signature',
          keyBob.sign,
          identityBob.authentication[0].id
        ),
      },
    }
    // Reject Accept Delegation content
    rejectAcceptDelegationContent = {
      account: identityAlice.uri,
      id: Crypto.hashStr('0x12345678'),
      parentId: Crypto.hashStr('0x12345678'),
      permissions: [1],
      isPCR: false,
    }

    informCreateDelegationContent = {
      delegationId: Crypto.hashStr('0x12345678'),
      isPCR: false,
    }

    requestTermsBody = {
      content: requestTermsContent,
      type: 'request-terms',
    }

    submitTermsBody = {
      content: submitTermsContent,
      type: 'submit-terms',
    }

    rejectTermsBody = {
      content: rejectTermsContent,
      type: 'reject-terms',
    }

    requestAttestationBody = {
      content: requestAttestationContent,
      type: 'request-attestation',
    }

    submitAttestationBody = {
      content: submitAttestationContent,
      type: 'submit-attestation',
    }

    rejectAttestationForClaimBody = {
      content: requestAttestationContent.credential.rootHash,
      type: 'reject-attestation',
    }
    requestCredentialBody = {
      content: requestCredentialContent,
      type: 'request-credential',
    }

    submitCredentialBody = {
      content: submitCredentialContent,
      type: 'submit-credential',
    }

    acceptCredentialBody = {
      content: [claim.cTypeHash],
      type: 'accept-credential',
    }

    rejectCredentialBody = {
      content: [claim.cTypeHash],
      type: 'reject-credential',
    }

    requestAcceptDelegationBody = {
      content: requestAcceptDelegationContent,
      type: 'request-accept-delegation',
    }

    submitAcceptDelegationBody = {
      content: submitAcceptDelegationContent,
      type: 'submit-accept-delegation',
    }

    rejectAcceptDelegationBody = {
      content: rejectAcceptDelegationContent,
      type: 'reject-accept-delegation',
    }

    informCreateDelegationBody = {
      content: informCreateDelegationContent,
      type: 'inform-create-delegation',
    }
  })

  it('Checking required properties for given CType', () => {
    expect(() =>
      Message.verifyRequiredCTypeProperties(['id', 'name'], testCType)
    ).toThrowError(SDKErrors.CTypeUnknownPropertiesError)

    expect(() =>
      Message.verifyRequiredCTypeProperties(
        ['id', 'name'],
        testCTypeWithMultipleProperties
      )
    ).not.toThrowError(SDKErrors.CTypeUnknownPropertiesError)

    expect(() =>
      Message.verifyRequiredCTypeProperties(
        ['id', 'name'],
        testCTypeWithMultipleProperties
      )
    ).not.toThrowError()
  })

  beforeAll(async () => {
    messageRequestTerms = Message.fromBody(
      requestTermsBody,
      identityAlice.uri,
      identityBob.uri
    )
    messageSubmitTerms = Message.fromBody(
      submitTermsBody,
      identityAlice.uri,
      identityBob.uri
    )
    messageRejectTerms = Message.fromBody(
      rejectTermsBody,
      identityAlice.uri,
      identityBob.uri
    )
    messageRequestAttestationForClaim = Message.fromBody(
      requestAttestationBody,
      identityAlice.uri,
      identityBob.uri
    )
    messageSubmitAttestationForClaim = Message.fromBody(
      submitAttestationBody,
      identityAlice.uri,
      identityBob.uri
    )

    messageRejectAttestationForClaim = Message.fromBody(
      rejectAttestationForClaimBody,
      identityAlice.uri,
      identityBob.uri
    )
    messageRequestCredential = Message.fromBody(
      requestCredentialBody,
      identityAlice.uri,
      identityBob.uri
    )
    messageSubmitCredential = Message.fromBody(
      submitCredentialBody,
      identityAlice.uri,
      identityBob.uri
    )
    messageAcceptCredential = Message.fromBody(
      acceptCredentialBody,
      identityAlice.uri,
      identityBob.uri
    )
    messageRejectCredential = Message.fromBody(
      rejectCredentialBody,
      identityAlice.uri,
      identityBob.uri
    )
    messageRequestAcceptDelegation = Message.fromBody(
      requestAcceptDelegationBody,
      identityAlice.uri,
      identityBob.uri
    )
    messageSubmitAcceptDelegation = Message.fromBody(
      submitAcceptDelegationBody,
      identityAlice.uri,
      identityBob.uri
    )
    messageRejectAcceptDelegation = Message.fromBody(
      rejectAcceptDelegationBody,
      identityAlice.uri,
      identityBob.uri
    )
    messageInformCreateDelegation = Message.fromBody(
      informCreateDelegationBody,
      identityAlice.uri,
      identityBob.uri
    )
  })
  it('error check should not throw errors on faulty bodies', () => {
    expect(() => Message.verifyMessageBody(requestTermsBody)).not.toThrowError()
    expect(() => Message.verifyMessageBody(submitTermsBody)).not.toThrowError()
    expect(() => Message.verifyMessageBody(rejectTermsBody)).not.toThrowError()
    expect(() =>
      Message.verifyMessageBody(requestAttestationBody)
    ).not.toThrowError()
    expect(() =>
      Message.verifyMessageBody(submitAttestationBody)
    ).not.toThrowError()
    expect(() =>
      Message.verifyMessageBody(rejectAttestationForClaimBody)
    ).not.toThrowError()
    expect(() =>
      Message.verifyMessageBody(requestCredentialBody)
    ).not.toThrowError()
    expect(() =>
      Message.verifyMessageBody(submitCredentialBody)
    ).not.toThrowError()
    expect(() =>
      Message.verifyMessageBody(acceptCredentialBody)
    ).not.toThrowError()
    expect(() =>
      Message.verifyMessageBody(rejectCredentialBody)
    ).not.toThrowError()
    expect(() =>
      Message.verifyMessageBody(requestAcceptDelegationBody)
    ).not.toThrowError()
    expect(() =>
      Message.verifyMessageBody(submitAcceptDelegationBody)
    ).not.toThrowError()
    expect(() =>
      Message.verifyMessageBody(rejectAcceptDelegationBody)
    ).not.toThrowError()
    expect(() =>
      Message.verifyMessageBody(informCreateDelegationBody)
    ).not.toThrowError()
  })
  it('error check should not throw errors on message', () => {
    expect(() =>
      Message.verifyMessageEnvelope(messageRequestTerms)
    ).not.toThrowError()
    expect(() =>
      Message.verifyMessageEnvelope(messageSubmitTerms)
    ).not.toThrowError()
    expect(() =>
      Message.verifyMessageEnvelope(messageRejectTerms)
    ).not.toThrowError()
    expect(() =>
      Message.verifyMessageEnvelope(messageRequestAttestationForClaim)
    ).not.toThrowError()
    expect(() =>
      Message.verifyMessageEnvelope(messageSubmitAttestationForClaim)
    ).not.toThrowError()
    expect(() =>
      Message.verifyMessageEnvelope(messageRejectAttestationForClaim)
    ).not.toThrowError()
    expect(() =>
      Message.verifyMessageEnvelope(messageRequestCredential)
    ).not.toThrowError()
    expect(() =>
      Message.verifyMessageEnvelope(messageSubmitCredential)
    ).not.toThrowError()
    expect(() =>
      Message.verifyMessageEnvelope(messageAcceptCredential)
    ).not.toThrowError()
    expect(() =>
      Message.verifyMessageEnvelope(messageRejectCredential)
    ).not.toThrowError()
    expect(() =>
      Message.verifyMessageEnvelope(messageRequestAcceptDelegation)
    ).not.toThrowError()
    expect(() =>
      Message.verifyMessageEnvelope(messageSubmitAcceptDelegation)
    ).not.toThrowError()
    expect(() =>
      Message.verifyMessageEnvelope(messageRejectAcceptDelegation)
    ).not.toThrowError()
    expect(() =>
      Message.verifyMessageEnvelope(messageInformCreateDelegation)
    ).not.toThrowError()
  })
  it('error check should throw errors on message', () => {
    messageRequestTerms.receiver =
      'did:kilt:thisisnotareceiveraddress' as DidUri
    expect(() =>
      Message.verifyMessageEnvelope(messageRequestTerms)
    ).toThrowError(SDKErrors.InvalidDidFormatError)
    // @ts-ignore
    messageSubmitTerms.sender = 'this is not a sender did'
    expect(() =>
      Message.verifyMessageEnvelope(messageSubmitTerms)
    ).toThrowError(SDKErrors.InvalidDidFormatError)
    // @ts-ignore
    messageRejectTerms.sender = 'this is not a sender address'
    expect(() =>
      Message.verifyMessageEnvelope(messageRejectTerms)
    ).toThrowError(SDKErrors.InvalidDidFormatError)
  })
  it('error check should throw errors on faulty bodies', () => {
    // @ts-ignore
    requestTermsBody.content.cTypeHash = 'this is not a ctype hash'
    expect(() => Message.verifyMessageBody(requestTermsBody)).toThrowError(
      SDKErrors.HashMalformedError
    )
    submitTermsBody.content.delegationId = 'this is not a delegation id'
    expect(() => Message.verifyMessageBody(submitTermsBody)).toThrowError(
      SDKErrors.HashMalformedError
    )

    rejectTermsBody.content.delegationId = 'this is not a delegation id'
    expect(() => Message.verifyMessageBody(rejectTermsBody)).toThrowError(
      SDKErrors.HashMalformedError
    )
    // @ts-expect-error
    delete rejectTermsBody.content.claim.cTypeHash
    expect(() => Message.verifyMessageBody(rejectTermsBody)).toThrowError(
      SDKErrors.CTypeHashMissingError
    )
    requestAttestationBody.content.credential.claimerSignature = {
      signature: 'this is not the claimers signature',
      // @ts-ignore
      keyUri: 'this is not a key id',
    }
    expect(() =>
      Message.verifyMessageBody(requestAttestationBody)
    ).toThrowError()
    // @ts-ignore
    submitAttestationBody.content.attestation.claimHash =
      'this is not the claim hash'
    expect(() => Message.verifyMessageBody(submitAttestationBody)).toThrowError(
      SDKErrors.HashMalformedError
    )
    // @ts-ignore
    rejectAttestationForClaimBody.content = 'this is not the root hash'
    expect(() =>
      Message.verifyMessageBody(rejectAttestationForClaimBody)
    ).toThrowError(SDKErrors.HashMalformedError)
    // @ts-ignore
    requestCredentialBody.content.cTypes[0].cTypeHash =
      'this is not a cTypeHash'
    expect(() => Message.verifyMessageBody(requestCredentialBody)).toThrowError(
      SDKErrors.HashMalformedError
    )
    // @ts-ignore
    acceptCredentialBody.content[0] = 'this is not a cTypeHash'
    expect(() => Message.verifyMessageBody(acceptCredentialBody)).toThrowError(
      SDKErrors.HashMalformedError
    )
    // @ts-ignore
    rejectCredentialBody.content[0] = 'this is not a cTypeHash'
    expect(() => Message.verifyMessageBody(rejectCredentialBody)).toThrowError(
      SDKErrors.HashMalformedError
    )
    delete requestAcceptDelegationBody.content.metaData
    expect(() =>
      Message.verifyMessageBody(requestAcceptDelegationBody)
    ).toThrowError(SDKErrors.ObjectUnverifiableError)
    requestAcceptDelegationBody.content.signatures.inviter.signature =
      'this is not a signature'
    expect(() =>
      Message.verifyMessageBody(requestAcceptDelegationBody)
    ).toThrowError(SDKErrors.SignatureMalformedError)
    // @ts-ignore
    submitAcceptDelegationBody.content.signatures.invitee.keyUri =
      'this is not a key id'
    expect(() =>
      Message.verifyMessageBody(submitAcceptDelegationBody)
    ).toThrowError(SDKErrors.SignatureMalformedError)
    submitAcceptDelegationBody.content.delegationData.parentId =
      'this is not a parent id hash'
    expect(() =>
      Message.verifyMessageBody(submitAcceptDelegationBody)
    ).toThrowError(SDKErrors.DelegationIdTypeError)
    // @ts-expect-error
    delete rejectAcceptDelegationBody.content.account
    expect(() =>
      Message.verifyMessageBody(rejectAcceptDelegationBody)
    ).toThrowError(SDKErrors.OwnerMissingError)
    informCreateDelegationBody.content.delegationId =
      'this is not a delegation id'
    expect(() =>
      Message.verifyMessageBody(informCreateDelegationBody)
    ).toThrowError(SDKErrors.HashMalformedError)
    expect(() => Message.verifyMessageBody({} as MessageBody)).toThrowError(
      SDKErrors.UnknownMessageBodyTypeError
    )
  })
  it('error check of the delegation data in messaging', () => {
    // @ts-expect-error
    delete requestAcceptDelegationBody.content.delegationData.isPCR
    expect(() =>
      Message.verifyDelegationStructure(
        requestAcceptDelegationBody.content.delegationData
      )
    ).toThrowError(TypeError('isPCR is expected to be a boolean'))
    requestAcceptDelegationBody.content.delegationData.id =
      'this is not a delegation id'
    expect(() =>
      Message.verifyDelegationStructure(
        requestAcceptDelegationBody.content.delegationData
      )
    ).toThrowError(SDKErrors.DelegationIdTypeError)
    submitAcceptDelegationBody.content.delegationData.permissions = []
    expect(() =>
      Message.verifyDelegationStructure(
        submitAcceptDelegationBody.content.delegationData
      )
    ).toThrowError(SDKErrors.UnauthorizedError)
    // @ts-expect-error
    delete submitAcceptDelegationBody.content.delegationData.id
    expect(() =>
      Message.verifyDelegationStructure(
        submitAcceptDelegationBody.content.delegationData
      )
    ).toThrowError(SDKErrors.DelegationIdMissingError)
  })
})<|MERGE_RESOLUTION|>--- conflicted
+++ resolved
@@ -84,31 +84,18 @@
   let bobSign: SignCallback
   const bobEncKey = makeEncryptionKeyTool('Bob//enc')
 
-<<<<<<< HEAD
   async function didResolve(did: DidUri): Promise<DidResolutionResult | null> {
+    // The light dids are regarded as not upgraded.
     if (did.startsWith(aliceLightDidWithDetails.uri)) {
       return {
         document: aliceLightDidWithDetails,
-        metadata: { deactivated: false, canonicalId: aliceFullDid.uri },
-=======
-  async function didResolve(did: DidUri): Promise<DidResolvedDetails | null> {
-    // The light dids are regarded as not upgraded.
-    if (did.startsWith(aliceLightDidWithDetails.uri)) {
-      return {
-        details: aliceLightDidWithDetails,
         metadata: { deactivated: false },
->>>>>>> ad78cc1c
       }
     }
     if (did.startsWith(aliceLightDid.uri)) {
       return {
-<<<<<<< HEAD
         document: aliceLightDid,
-        metadata: { deactivated: false, canonicalId: aliceFullDid.uri },
-=======
-        details: aliceLightDid,
         metadata: { deactivated: false },
->>>>>>> ad78cc1c
       }
     }
     if (did.startsWith(aliceFullDid.uri)) {
@@ -118,24 +105,14 @@
     // The light dids are regarded as not upgraded.
     if (did.startsWith(bobLightDidWithDetails.uri)) {
       return {
-<<<<<<< HEAD
         document: bobLightDidWithDetails,
-        metadata: { deactivated: false, canonicalId: bobFullDid.uri },
-=======
-        details: bobLightDidWithDetails,
         metadata: { deactivated: false },
->>>>>>> ad78cc1c
       }
     }
     if (did.startsWith(bobLightDid.uri)) {
       return {
-<<<<<<< HEAD
         document: bobLightDid,
-        metadata: { deactivated: false, canonicalId: bobFullDid.uri },
-=======
-        details: bobLightDid,
         metadata: { deactivated: false },
->>>>>>> ad78cc1c
       }
     }
     if (did.startsWith(bobFullDid.uri)) {
@@ -830,14 +807,9 @@
 
     async function didResolve(
       didUri: DidUri
-<<<<<<< HEAD
     ): Promise<DidResolutionResult | null> {
-      if (didUri === identityAlice.uri) {
-=======
-    ): Promise<DidResolvedDetails | null> {
       const { did } = Did.Utils.parseDidUri(didUri)
       if (did === identityAlice.uri) {
->>>>>>> ad78cc1c
         return {
           metadata: {
             deactivated: false,
