--- conflicted
+++ resolved
@@ -8,12 +8,6 @@
 /**
  * @group unit/messaging
  */
-
-<<<<<<< HEAD
-import { u8aToHex } from '@polkadot/util'
-=======
-import { hexToU8a } from '@polkadot/util'
->>>>>>> e255fa4a
 
 import type {
   DidKey,
@@ -32,40 +26,63 @@
 } from '@kiltprotocol/types'
 import { Quote, RequestForAttestation } from '@kiltprotocol/core'
 import {
-<<<<<<< HEAD
   DemoKeystore,
   LightDidDetails,
   DidUtils,
   EncryptionAlgorithms,
   SigningAlgorithms,
+  FullDidDetails,
+  DemoKeystoreUtils,
 } from '@kiltprotocol/did'
+import { u8aToHex } from '@polkadot/util'
 import { Crypto, SDKErrors } from '@kiltprotocol/utils'
 
-=======
-  createLocalDemoDidFromSeed,
-  createLightDidFromSeed,
-  DemoKeystore,
-  DidUtils,
-  LightDidDetails,
-  newFullDidDetailsfromKeys,
-} from '@kiltprotocol/did'
->>>>>>> e255fa4a
 import { Message } from './Message'
 
-// The mock resolver returns null for any full DID, marking all light DID as unmigrated, since we can test encryption with light DIDs as well.
+let keystore: DemoKeystore
+
+let aliceLightDid: LightDidDetails
+let aliceLightDidWithDetails: LightDidDetails
+let aliceFullDid: FullDidDetails
+
+let bobLightDid: LightDidDetails
+let bobLightDidWithDetails: LightDidDetails
+let bobFullDid: FullDidDetails
+
 const resolveDoc = async (
   did: IDidDetails['did']
 ): Promise<DidResolvedDetails | null> => {
-  const { type } = DidUtils.parseDidUri(did)
-  if (type === 'full') {
-    return null
+  if (did.startsWith(aliceLightDidWithDetails.did)) {
+    return {
+      details: aliceLightDidWithDetails,
+      metadata: { deactivated: false, canonicalId: aliceFullDid.did },
+    }
   }
-  return {
-    metadata: {
-      deactivated: false,
-    },
-    details: LightDidDetails.fromUri(did, false),
+  if (did.startsWith(aliceLightDid.did)) {
+    return {
+      details: aliceLightDid,
+      metadata: { deactivated: false, canonicalId: aliceFullDid.did },
+    }
   }
+  if (did.startsWith(aliceFullDid.did)) {
+    return { details: aliceFullDid, metadata: { deactivated: false } }
+  }
+  if (did.startsWith(bobLightDidWithDetails.did)) {
+    return {
+      details: bobLightDidWithDetails,
+      metadata: { deactivated: false, canonicalId: bobFullDid.did },
+    }
+  }
+  if (did.startsWith(bobLightDid.did)) {
+    return {
+      details: bobLightDid,
+      metadata: { deactivated: false, canonicalId: bobFullDid.did },
+    }
+  }
+  if (did.startsWith(bobFullDid.did)) {
+    return { details: bobFullDid, metadata: { deactivated: false } }
+  }
+  return null
 }
 const resolveKey = async (
   did: DidPublicKey['id']
@@ -81,76 +98,66 @@
   }
 }
 
-export async function generateAliceDid(
-  keystore: DemoKeystore
-): Promise<LightDidDetails> {
-  const authKeyAlice = await keystore.generateKeypair({
+const mockResolver = {
+  resolveDoc,
+  resolveKey,
+  resolve: async (
+    didUri: string
+  ): Promise<
+    DidResolvedDetails | ResolvedDidKey | ResolvedDidServiceEndpoint | null
+  > => {
+    return (await resolveKey(didUri)) || resolveDoc(didUri)
+  },
+} as IDidResolver
+
+beforeAll(async () => {
+  keystore = new DemoKeystore()
+
+  const aliceAuthKey = await keystore.generateKeypair({
+    seed: 'Alice//auth',
     alg: SigningAlgorithms.Ed25519,
-    seed: 'alice',
-  })
-  const encKeyAlice = await keystore.generateKeypair({
+  })
+  const aliceEncKey = await keystore.generateKeypair({
+    seed: 'Alice//enc',
     alg: EncryptionAlgorithms.NaclBox,
-    seed: u8aToHex(new Uint8Array(32).fill(150)),
-  })
-
-  return LightDidDetails.fromDetails({
-    authenticationKey: {
-      publicKey: authKeyAlice.publicKey,
-      type: authKeyAlice.alg,
-    },
-    encryptionKey: {
-      publicKey: encKeyAlice.publicKey,
-      type: 'x25519',
-    },
-  })
-}
-
-export async function generateBobDid(
-  keystore: DemoKeystore
-): Promise<LightDidDetails> {
-  const authKeyBob = await keystore.generateKeypair({
+  })
+  aliceLightDid = LightDidDetails.fromDetails({
+    authenticationKey: { type: aliceAuthKey.alg, ...aliceAuthKey },
+    encryptionKey: { type: 'x25519', ...aliceEncKey },
+  })
+  aliceLightDidWithDetails = LightDidDetails.fromDetails({
+    authenticationKey: { type: aliceAuthKey.alg, ...aliceAuthKey },
+    encryptionKey: { type: 'x25519', ...aliceEncKey },
+    serviceEndpoints: [{ id: 'id-1', types: ['type-1'], urls: ['url-1'] }],
+  })
+  aliceFullDid = await DemoKeystoreUtils.createLocalDemoFullDidFromLightDid(
+    aliceLightDid
+  )
+
+  const bobAuthKey = await keystore.generateKeypair({
+    seed: 'Bob//auth',
     alg: SigningAlgorithms.Ed25519,
-    seed: 'alice',
-  })
-  const encKeyBob = await keystore.generateKeypair({
+  })
+  const bobEncKey = await keystore.generateKeypair({
+    seed: 'Bob//enc',
     alg: EncryptionAlgorithms.NaclBox,
-    seed: u8aToHex(new Uint8Array(32).fill(250)),
-  })
-
-  return LightDidDetails.fromDetails({
-    authenticationKey: {
-      publicKey: authKeyBob.publicKey,
-      type: authKeyBob.alg,
-    },
-    encryptionKey: {
-      publicKey: encKeyBob.publicKey,
-      type: 'x25519',
-    },
-  })
-}
-
-let keystore: DemoKeystore
-
-beforeEach(async () => {
-  keystore = new DemoKeystore()
+  })
+  bobLightDid = LightDidDetails.fromDetails({
+    authenticationKey: { type: bobAuthKey.alg, ...bobAuthKey },
+    encryptionKey: { type: 'x25519', ...bobEncKey },
+  })
+  bobLightDidWithDetails = LightDidDetails.fromDetails({
+    authenticationKey: { type: bobAuthKey.alg, ...bobAuthKey },
+    encryptionKey: { type: 'x25519', ...bobEncKey },
+    serviceEndpoints: [{ id: 'id-1', types: ['type-1'], urls: ['url-1'] }],
+  })
+  bobFullDid = await DemoKeystoreUtils.createLocalDemoFullDidFromLightDid(
+    bobLightDid
+  )
 })
 
 describe('Messaging', () => {
-  const mockResolver = {
-    resolveDoc,
-    resolveKey,
-    resolve: async (
-      didUri: string
-    ): Promise<
-      DidResolvedDetails | ResolvedDidKey | ResolvedDidServiceEndpoint | null
-    > => {
-      return (await resolveKey(didUri)) || resolveDoc(didUri)
-    },
-  } as IDidResolver
-
   it('verify message encryption and signing', async () => {
-    const aliceDid: LightDidDetails = await generateAliceDid(keystore)
-    const bobDid: LightDidDetails = await generateBobDid(keystore)
     const message = new Message(
       {
         type: Message.BodyType.REQUEST_CREDENTIAL,
@@ -158,18 +165,22 @@
           cTypes: [{ cTypeHash: `kilt:ctype:${Crypto.hashStr('0x12345678')}` }],
         },
       },
-      aliceDid.did,
-      bobDid.did
-    )
-    const encryptedMessage = await message.encrypt('encryption', aliceDid, {
-      keystore,
-      receiverKeyId: `${bobDid.did}#encryption`,
-      resolver: mockResolver,
-    })
+      aliceLightDid.did,
+      bobLightDid.did
+    )
+    const encryptedMessage = await message.encrypt(
+      'encryption',
+      aliceLightDid,
+      {
+        keystore,
+        receiverKeyId: `${bobLightDid.did}#encryption`,
+        resolver: mockResolver,
+      }
+    )
 
     const decryptedMessage = await Message.decrypt(encryptedMessage, {
       keystore,
-      receiverDetails: bobDid,
+      receiverDetails: bobLightDid,
       resolver: mockResolver,
     })
     expect(JSON.stringify(message.body)).toEqual(
@@ -183,12 +194,12 @@
       encryptedMessageWrongContent.ciphertext
     )
     messedUpContent.set(Crypto.hash('1234'), 10)
-    encryptedMessageWrongContent.ciphertext = Crypto.u8aToHex(messedUpContent)
+    encryptedMessageWrongContent.ciphertext = u8aToHex(messedUpContent)
 
     await expect(() =>
       Message.decrypt(encryptedMessageWrongContent, {
         keystore,
-        receiverDetails: bobDid,
+        receiverDetails: bobLightDid,
         resolver: mockResolver,
       })
     ).rejects.toThrowError(SDKErrors.ERROR_DECODING_MESSAGE())
@@ -196,117 +207,34 @@
     const encryptedWrongBody = await keystore.encrypt({
       alg: 'x25519-xsalsa20-poly1305',
       data: Crypto.coToUInt8('{ wrong JSON'),
-      publicKey: aliceDid.encryptionKey!.publicKey,
-      peerPublicKey: bobDid.encryptionKey!.publicKey,
+      publicKey: aliceLightDid.encryptionKey!.publicKey,
+      peerPublicKey: bobLightDid.encryptionKey!.publicKey,
     })
     const encryptedMessageWrongBody: IEncryptedMessage = {
-      ciphertext: Crypto.u8aToHex(encryptedWrongBody.data),
-      nonce: Crypto.u8aToHex(encryptedWrongBody.nonce),
-      senderKeyId: aliceDid.assembleKeyId(aliceDid.encryptionKey!.id),
-      receiverKeyId: bobDid.assembleKeyId(bobDid.encryptionKey!.id),
+      ciphertext: u8aToHex(encryptedWrongBody.data),
+      nonce: u8aToHex(encryptedWrongBody.nonce),
+      senderKeyId: aliceLightDid.assembleKeyId(aliceLightDid.encryptionKey!.id),
+      receiverKeyId: bobLightDid.assembleKeyId(bobLightDid.encryptionKey!.id),
     }
     await expect(() =>
       Message.decrypt(encryptedMessageWrongBody, {
         keystore,
-        receiverDetails: bobDid,
+        receiverDetails: bobLightDid,
         resolver: mockResolver,
       })
     ).rejects.toThrowError(SDKErrors.ERROR_PARSING_MESSAGE())
   })
 
-<<<<<<< HEAD
-  it('verifies the message sender is the owner', async () => {
-    const aliceDid: LightDidDetails = await generateAliceDid(keystore)
-    const bobDid: LightDidDetails = await generateBobDid(keystore)
-
+  it('verifies the message with sender is the owner (as full DID)', async () => {
     const content = RequestForAttestation.fromClaim({
       cTypeHash: `kilt:ctype:${Crypto.hashStr('0x12345678')}`,
-      owner: aliceDid.did,
-=======
-  it('verifies the sender is the sender key owner', async () => {
-    const wrongSender = `did:kilt:${Crypto.encodeAddress(
-      new Uint8Array(32),
-      38
-    )}`
-
-    const message = new Message(
-      {
-        type: Message.BodyType.REQUEST_CREDENTIAL,
-        content: {
-          cTypes: [{ cTypeHash: `kilt:ctype:${Crypto.hashStr('0x12345678')}` }],
-        },
-      },
-      wrongSender,
-      identityBob.did
-    )
-
-    const forgedAliceKey = {
-      ...identityAlice.getKeys(KeyRelationship.keyAgreement)[0],
-    }
-    forgedAliceKey.controller = wrongSender
-
-    const encryptedMessage = await message.encrypt(
-      forgedAliceKey,
-      identityBob.getKeys(KeyRelationship.keyAgreement)[0],
-      keystore
-    )
-    await expect(
-      Message.decrypt(encryptedMessage, keystore, {
-        resolver: mockResolver,
-      })
-    ).rejects.toThrowErrorMatchingInlineSnapshot(`"Error parsing message body"`)
-  })
-
-  it('verifies the message with sender is the owner (as full DID)', async () => {
-    const lightDidOwner = await createLightDidFromSeed(keystore, '//Owner')
-    const lightDidOwnerIdentifier = DidUtils.getIdentifierFromKiltDid(
-      lightDidOwner.did
-    ).substring(2)
-    const lightDidOwnerAuthKey = lightDidOwner
-      .getKeys(KeyRelationship.authentication)
-      .pop()!
-    const fullDidOwner = newFullDidDetailsfromKeys({
-      authentication: {
-        id: `did:kilt:${lightDidOwnerIdentifier}#auth-key`,
-        controller: `did:kilt:${lightDidOwnerIdentifier}`,
-        publicKeyHex: lightDidOwnerAuthKey.publicKeyHex,
-        type: lightDidOwnerAuthKey.type,
-      },
-    })
-
-    const lightDidAttester = await createLightDidFromSeed(
-      keystore,
-      '//Attester'
-    )
-    const lightDidAttesterIdentifier = DidUtils.getIdentifierFromKiltDid(
-      lightDidAttester.did
-    ).substring(2)
-    const lightDidAttesterAuthKey = lightDidAttester
-      .getKeys(KeyRelationship.authentication)
-      .pop()!
-    const fullDidAttester = newFullDidDetailsfromKeys({
-      authentication: {
-        id: `did:kilt:${lightDidAttesterIdentifier}#auth-key`,
-        controller: `did:kilt:${lightDidAttesterIdentifier}`,
-        publicKeyHex: lightDidAttesterAuthKey.publicKeyHex,
-        type: lightDidAttesterAuthKey.type,
-      },
-    })
-
-    const content = RequestForAttestation.fromClaim({
-      cTypeHash: `kilt:ctype:${Crypto.hashStr('0x12345678')}`,
-      owner: fullDidOwner.did,
->>>>>>> e255fa4a
+      owner: aliceFullDid.did,
       contents: {},
     })
     const date: string = new Date(2019, 11, 10).toISOString()
 
     const quoteData: IQuote = {
-<<<<<<< HEAD
-      attesterDid: aliceDid.did,
-=======
-      attesterDid: fullDidAttester.did,
->>>>>>> e255fa4a
+      attesterDid: bobFullDid.did,
       cTypeHash: `kilt:ctype:${Crypto.hashStr('0x12345678')}`,
       cost: {
         tax: { vat: 3.3 },
@@ -319,32 +247,20 @@
     }
     const quoteAttesterSigned = await Quote.createAttesterSignature(
       quoteData,
-<<<<<<< HEAD
-      aliceDid,
+      bobFullDid,
       {
         signer: keystore,
       }
-=======
-      fullDidAttester,
-      keystore
->>>>>>> e255fa4a
     )
     const bothSigned = await Quote.createQuoteAgreement(
       quoteAttesterSigned,
       content.rootHash,
-<<<<<<< HEAD
-      aliceDid.did,
-      bobDid,
+      bobFullDid.did,
+      aliceFullDid,
       {
         signer: keystore,
         resolver: mockResolver,
       }
-=======
-      fullDidAttester.did,
-      fullDidOwner,
-      keystore,
-      mockResolver
->>>>>>> e255fa4a
     )
     const requestAttestationBody: IRequestAttestation = {
       content: {
@@ -354,18 +270,10 @@
       type: Message.BodyType.REQUEST_ATTESTATION,
     }
 
-<<<<<<< HEAD
-    Message.ensureOwnerIsSender(
-      new Message(requestAttestationBody, aliceDid.did, bobDid.did)
-    )
-    expect(() =>
-      Message.ensureOwnerIsSender(
-        new Message(requestAttestationBody, bobDid.did, aliceDid.did)
-=======
     // Should not throw if the owner and sender DID is the same.
     expect(() =>
       Message.ensureOwnerIsSender(
-        new Message(requestAttestationBody, fullDidOwner.did, identityBob.did)
+        new Message(requestAttestationBody, aliceFullDid.did, bobFullDid.did)
       )
     ).not.toThrow()
 
@@ -373,19 +281,14 @@
     // This is technically not to be allowed but message verification is not concerned with that.
     expect(() =>
       Message.ensureOwnerIsSender(
-        new Message(requestAttestationBody, lightDidOwner.did, identityBob.did)
+        new Message(requestAttestationBody, aliceLightDid.did, bobFullDid.did)
       )
     ).not.toThrow()
 
     // Should throw if the sender and the owner are two different entities.
     expect(() =>
       Message.ensureOwnerIsSender(
-        new Message(
-          requestAttestationBody,
-          fullDidAttester.did,
-          identityAlice.did
-        )
->>>>>>> e255fa4a
+        new Message(requestAttestationBody, bobFullDid.did, aliceFullDid.did)
       )
     ).toThrowError(SDKErrors.ERROR_IDENTITY_MISMATCH('Claim', 'Sender'))
 
@@ -393,11 +296,7 @@
       delegationId: null,
       claimHash: requestAttestationBody.content.requestForAttestation.rootHash,
       cTypeHash: `kilt:ctype:${Crypto.hashStr('0x12345678')}`,
-<<<<<<< HEAD
-      owner: bobDid.did,
-=======
-      owner: fullDidAttester.did,
->>>>>>> e255fa4a
+      owner: bobFullDid.did,
       revoked: false,
     }
 
@@ -411,19 +310,7 @@
     // Should not throw if the owner and sender DID is the same.
     expect(() =>
       Message.ensureOwnerIsSender(
-<<<<<<< HEAD
-        new Message(submitAttestationBody, aliceDid.did, bobDid.did)
-      )
-    ).toThrowError(SDKErrors.ERROR_IDENTITY_MISMATCH('Attestation', 'Sender'))
-    Message.ensureOwnerIsSender(
-      new Message(submitAttestationBody, bobDid.did, aliceDid.did)
-    )
-=======
-        new Message(
-          submitAttestationBody,
-          fullDidAttester.did,
-          identityAlice.did
-        )
+        new Message(submitAttestationBody, bobFullDid.did, aliceFullDid.did)
       )
     ).not.toThrow()
 
@@ -431,21 +318,16 @@
     // This is technically not to be allowed but message verification is not concerned with that.
     expect(() =>
       Message.ensureOwnerIsSender(
-        new Message(
-          submitAttestationBody,
-          lightDidAttester.did,
-          identityAlice.did
-        )
+        new Message(submitAttestationBody, bobLightDid.did, aliceFullDid.did)
       )
     ).not.toThrow()
 
     // Should throw if the sender and the owner are two different entities.
     expect(() =>
       Message.ensureOwnerIsSender(
-        new Message(submitAttestationBody, fullDidOwner.did, identityBob.did)
+        new Message(submitAttestationBody, aliceFullDid.did, bobFullDid.did)
       )
     ).toThrowError(SDKErrors.ERROR_IDENTITY_MISMATCH('Attestation', 'Sender'))
->>>>>>> e255fa4a
 
     const credential: ICredential = {
       request: content,
@@ -457,14 +339,10 @@
       type: Message.BodyType.SUBMIT_CREDENTIAL,
     }
 
-<<<<<<< HEAD
-    Message.ensureOwnerIsSender(
-      new Message(submitClaimsForCTypeBody, aliceDid.did, bobDid.did)
-=======
     // Should not throw if the owner and sender DID is the same.
     expect(() =>
       Message.ensureOwnerIsSender(
-        new Message(submitClaimsForCTypeBody, fullDidOwner.did, identityBob.did)
+        new Message(submitClaimsForCTypeBody, aliceFullDid.did, bobFullDid.did)
       )
     ).not.toThrow()
 
@@ -472,97 +350,29 @@
     // This is technically not to be allowed but message verification is not concerned with that.
     expect(() =>
       Message.ensureOwnerIsSender(
-        new Message(
-          submitClaimsForCTypeBody,
-          lightDidOwner.did,
-          identityBob.did
-        )
+        new Message(submitClaimsForCTypeBody, aliceLightDid.did, bobFullDid.did)
       )
     ).not.toThrow()
 
     // Should throw if the sender and the owner are two different entities.
     expect(() =>
       Message.ensureOwnerIsSender(
-        new Message(
-          submitClaimsForCTypeBody,
-          fullDidAttester.did,
-          identityAlice.did
-        )
+        new Message(submitClaimsForCTypeBody, bobFullDid.did, aliceFullDid.did)
       )
     ).toThrowError(SDKErrors.ERROR_IDENTITY_MISMATCH('Claims', 'Sender'))
   })
 
   it('verifies the message with sender is the owner (as light DID)', async () => {
-    const lightDidOwner = await createLightDidFromSeed(keystore, '//Owner')
-    const lightDidOwnerIdentifier = DidUtils.getIdentifierFromKiltDid(
-      lightDidOwner.did
-    ).substring(2)
-    const lightDidOwnerAuthKey = lightDidOwner
-      .getKeys(KeyRelationship.authentication)
-      .pop()!
-    const lightDidOwnerWithEncodedDetails = new LightDidDetails({
-      authenticationKey: {
-        publicKey: hexToU8a(lightDidOwnerAuthKey.publicKeyHex),
-        type: lightDidOwnerAuthKey.type,
-      },
-      serviceEndpoints: [
-        {
-          id: 'id-1',
-          types: ['type-1'],
-          urls: ['url-1'],
-        },
-      ],
-    })
-    const fullDidOwner = newFullDidDetailsfromKeys({
-      authentication: {
-        id: `did:kilt:${lightDidOwnerIdentifier}#auth-key`,
-        controller: `did:kilt:${lightDidOwnerIdentifier}`,
-        publicKeyHex: lightDidOwnerAuthKey.publicKeyHex,
-        type: lightDidOwnerAuthKey.type,
-      },
-    })
-
-    const lightDidAttester = await createLightDidFromSeed(
-      keystore,
-      '//Attester'
-    )
-    const lightDidAttesterIdentifier = DidUtils.getIdentifierFromKiltDid(
-      lightDidAttester.did
-    ).substring(2)
-    const lightDidAttesterAuthKey = lightDidAttester
-      .getKeys(KeyRelationship.authentication)
-      .pop()!
-    const lightDidAttesterWithEncodedDetails = new LightDidDetails({
-      authenticationKey: {
-        publicKey: hexToU8a(lightDidAttesterAuthKey.publicKeyHex),
-        type: lightDidAttesterAuthKey.type,
-      },
-      serviceEndpoints: [
-        {
-          id: 'id-1',
-          types: ['type-1'],
-          urls: ['url-1'],
-        },
-      ],
-    })
-    const fullDidAttester = newFullDidDetailsfromKeys({
-      authentication: {
-        id: `did:kilt:${lightDidAttesterIdentifier}#auth-key`,
-        controller: `did:kilt:${lightDidAttesterIdentifier}`,
-        publicKeyHex: lightDidAttesterAuthKey.publicKeyHex,
-        type: lightDidAttesterAuthKey.type,
-      },
-    })
-
     // Create request for attestation to the light DID with no encoded details
     const content = RequestForAttestation.fromClaim({
       cTypeHash: `kilt:ctype:${Crypto.hashStr('0x12345678')}`,
-      owner: lightDidOwner.did,
+      owner: aliceLightDid.did,
       contents: {},
     })
 
+    const date: string = new Date(2019, 11, 10).toISOString()
     const quoteData: IQuote = {
-      attesterDid: lightDidAttester.did,
+      attesterDid: bobLightDid.did,
       cTypeHash: `kilt:ctype:${Crypto.hashStr('0x12345678')}`,
       cost: {
         tax: { vat: 3.3 },
@@ -575,16 +385,20 @@
     }
     const quoteAttesterSigned = await Quote.createAttesterSignature(
       quoteData,
-      lightDidAttester,
-      keystore
+      bobLightDid,
+      {
+        signer: keystore,
+      }
     )
     const bothSigned = await Quote.createQuoteAgreement(
       quoteAttesterSigned,
       content.rootHash,
-      lightDidAttester.did,
-      lightDidOwner,
-      keystore,
-      mockResolver
+      bobLightDid.did,
+      aliceLightDid,
+      {
+        signer: keystore,
+        resolver: mockResolver,
+      }
     )
     const requestAttestationBody: IRequestAttestation = {
       content: {
@@ -597,12 +411,12 @@
     // Create request for attestation to the light DID with encoded details
     const contentWithEncodedDetails = RequestForAttestation.fromClaim({
       cTypeHash: `kilt:ctype:${Crypto.hashStr('0x12345678')}`,
-      owner: lightDidOwnerWithEncodedDetails.did,
+      owner: aliceLightDidWithDetails.did,
       contents: {},
     })
 
     const quoteDataEncodedDetails: IQuote = {
-      attesterDid: lightDidAttesterWithEncodedDetails.did,
+      attesterDid: bobLightDidWithDetails.did,
       cTypeHash: `kilt:ctype:${Crypto.hashStr('0x12345678')}`,
       cost: {
         tax: { vat: 3.3 },
@@ -616,17 +430,20 @@
     const quoteAttesterSignedEncodedDetails =
       await Quote.createAttesterSignature(
         quoteDataEncodedDetails,
-        lightDidAttesterWithEncodedDetails,
-        keystore
+        bobLightDidWithDetails,
+        {
+          signer: keystore,
+        }
       )
     const bothSignedEncodedDetails = await Quote.createQuoteAgreement(
       quoteAttesterSignedEncodedDetails,
       content.rootHash,
-      lightDidAttesterWithEncodedDetails.did,
-      lightDidOwnerWithEncodedDetails,
-      keystore,
-      mockResolver
->>>>>>> e255fa4a
+      bobLightDidWithDetails.did,
+      aliceLightDidWithDetails,
+      {
+        signer: keystore,
+        resolver: mockResolver,
+      }
     )
     const requestAttestationBodyWithEncodedDetails: IRequestAttestation = {
       content: {
@@ -639,7 +456,7 @@
     // Should not throw if the owner and sender DID is the same.
     expect(() =>
       Message.ensureOwnerIsSender(
-        new Message(requestAttestationBody, lightDidOwner.did, identityBob.did)
+        new Message(requestAttestationBody, aliceLightDid.did, bobLightDid.did)
       )
     ).not.toThrow()
 
@@ -648,8 +465,8 @@
       Message.ensureOwnerIsSender(
         new Message(
           requestAttestationBodyWithEncodedDetails,
-          lightDidOwner.did,
-          identityBob.did
+          aliceLightDidWithDetails.did,
+          bobLightDid.did
         )
       )
     ).not.toThrow()
@@ -659,8 +476,8 @@
       Message.ensureOwnerIsSender(
         new Message(
           requestAttestationBodyWithEncodedDetails,
-          lightDidOwner.did,
-          identityBob.did
+          aliceLightDid.did,
+          bobLightDid.did
         )
       )
     ).not.toThrow()
@@ -668,18 +485,14 @@
     // Should not throw if the sender is the full DID version of the owner.
     expect(() =>
       Message.ensureOwnerIsSender(
-        new Message(requestAttestationBody, fullDidOwner.did, identityBob.did)
+        new Message(requestAttestationBody, aliceFullDid.did, bobLightDid.did)
       )
     ).not.toThrow()
 
     // Should throw if the sender and the owner are two different entities.
     expect(() =>
       Message.ensureOwnerIsSender(
-        new Message(
-          requestAttestationBody,
-          fullDidAttester.did,
-          identityAlice.did
-        )
+        new Message(requestAttestationBody, bobLightDid.did, aliceLightDid.did)
       )
     ).toThrowError(SDKErrors.ERROR_IDENTITY_MISMATCH('Claim', 'Sender'))
 
@@ -687,7 +500,7 @@
       delegationId: null,
       claimHash: requestAttestationBody.content.requestForAttestation.rootHash,
       cTypeHash: `kilt:ctype:${Crypto.hashStr('0x12345678')}`,
-      owner: lightDidAttester.did,
+      owner: bobLightDid.did,
       revoked: false,
     }
 
@@ -702,7 +515,7 @@
       delegationId: null,
       claimHash: requestAttestationBody.content.requestForAttestation.rootHash,
       cTypeHash: `kilt:ctype:${Crypto.hashStr('0x12345678')}`,
-      owner: lightDidAttesterWithEncodedDetails.did,
+      owner: bobLightDidWithDetails.did,
       revoked: false,
     }
 
@@ -716,21 +529,17 @@
     // Should not throw if the owner and sender DID is the same.
     expect(() =>
       Message.ensureOwnerIsSender(
+        new Message(submitAttestationBody, bobLightDid.did, aliceLightDid.did)
+      )
+    ).not.toThrow()
+
+    // Should not throw if the owner has no additional details and the sender does.
+    expect(() =>
+      Message.ensureOwnerIsSender(
         new Message(
           submitAttestationBody,
-          lightDidAttester.did,
-          lightDidOwner.did
-        )
-      )
-    ).not.toThrow()
-
-    // Should not throw if the owner has no additional details and the sender does.
-    expect(() =>
-      Message.ensureOwnerIsSender(
-        new Message(
-          submitAttestationBody,
-          lightDidAttesterWithEncodedDetails.did,
-          lightDidOwner.did
+          bobLightDidWithDetails.did,
+          aliceLightDid.did
         )
       )
     ).not.toThrow()
@@ -740,8 +549,8 @@
       Message.ensureOwnerIsSender(
         new Message(
           submitAttestationBodyWithEncodedDetails,
-          lightDidAttester.did,
-          lightDidOwner.did
+          bobLightDid.did,
+          aliceLightDid.did
         )
       )
     ).not.toThrow()
@@ -749,18 +558,14 @@
     // Should not throw if the sender is the full DID version of the owner.
     expect(() =>
       Message.ensureOwnerIsSender(
-        new Message(
-          submitAttestationBody,
-          fullDidAttester.did,
-          lightDidOwner.did
-        )
+        new Message(submitAttestationBody, bobFullDid.did, aliceLightDid.did)
       )
     ).not.toThrow()
 
     // Should throw if the sender and the owner are two different entities.
     expect(() =>
       Message.ensureOwnerIsSender(
-        new Message(submitAttestationBody, lightDidOwner.did, identityBob.did)
+        new Message(submitAttestationBody, aliceLightDid.did, bobLightDid.did)
       )
     ).toThrowError(SDKErrors.ERROR_IDENTITY_MISMATCH('Attestation', 'Sender'))
 
@@ -789,8 +594,8 @@
       Message.ensureOwnerIsSender(
         new Message(
           submitClaimsForCTypeBody,
-          lightDidOwner.did,
-          identityBob.did
+          aliceLightDid.did,
+          bobLightDid.did
         )
       )
     ).not.toThrow()
@@ -800,8 +605,8 @@
       Message.ensureOwnerIsSender(
         new Message(
           submitClaimsForCTypeBody,
-          lightDidOwnerWithEncodedDetails.did,
-          identityBob.did
+          aliceLightDidWithDetails.did,
+          bobLightDid.did
         )
       )
     ).not.toThrow()
@@ -811,8 +616,8 @@
       Message.ensureOwnerIsSender(
         new Message(
           submitClaimsForCTypeBodyWithEncodedDetails,
-          lightDidOwner.did,
-          identityBob.did
+          aliceLightDid.did,
+          bobLightDid.did
         )
       )
     ).not.toThrow()
@@ -820,22 +625,18 @@
     // Should not throw if the sender is the full DID version of the owner.
     expect(() =>
       Message.ensureOwnerIsSender(
-        new Message(submitClaimsForCTypeBody, fullDidOwner.did, identityBob.did)
+        new Message(submitClaimsForCTypeBody, aliceFullDid.did, bobLightDid.did)
       )
     ).not.toThrow()
 
     // Should throw if the sender and the owner are two different entities.
     expect(() =>
       Message.ensureOwnerIsSender(
-<<<<<<< HEAD
-        new Message(submitClaimsForCTypeBody, bobDid.did, aliceDid.did)
-=======
         new Message(
           submitClaimsForCTypeBody,
-          fullDidAttester.did,
-          identityAlice.did
-        )
->>>>>>> e255fa4a
+          bobLightDid.did,
+          aliceLightDid.did
+        )
       )
     ).toThrowError(SDKErrors.ERROR_IDENTITY_MISMATCH('Claims', 'Sender'))
   })
