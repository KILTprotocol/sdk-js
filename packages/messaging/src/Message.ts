--- conflicted
+++ resolved
@@ -32,11 +32,7 @@
 } from '@kiltprotocol/types'
 import { MessageBodyType } from '@kiltprotocol/types'
 import { SDKErrors, UUID } from '@kiltprotocol/utils'
-<<<<<<< HEAD
 import { DidDetails, DidResolver, DidUtils } from '@kiltprotocol/did'
-=======
-import { DefaultResolver, DidUtils } from '@kiltprotocol/did'
->>>>>>> e255fa4a
 import { hexToU8a, stringToU8a, u8aToHex, u8aToString } from '@polkadot/util'
 import {
   compressMessage,
