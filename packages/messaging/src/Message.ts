/**
 * Copyright (c) 2018-2022, BOTLabs GmbH.
 *
 * This source code is licensed under the BSD 4-Clause "Original" license
 * found in the LICENSE file in the root directory of this source tree.
 */

import type {
  DecryptCallback,
  DidDetails,
  DidEncryptionKey,
  DidResolveKey,
  DidResourceUri,
  EncryptCallback,
  EncryptionKeyType,
  IEncryptedMessage,
  IEncryptedMessageContents,
  ICType,
  IDelegationData,
  IMessage,
  MessageBody,
} from '@kiltprotocol/types'
import { encryptionKeyTypes } from '@kiltprotocol/types'
import {
  Attestation,
  Claim,
  Credential,
  CType,
  Quote,
} from '@kiltprotocol/core'
import { DataUtils, SDKErrors, UUID } from '@kiltprotocol/utils'
import * as Did from '@kiltprotocol/did'
import {
  hexToU8a,
  stringToU8a,
  u8aToHex,
  u8aToString,
  isHex,
  isJsonObject,
} from '@polkadot/util'

/**
 * Checks if delegation data is well formed.
 *
 * @param delegationData Delegation data to check.
 */
export function verifyDelegationStructure(
  delegationData: IDelegationData
): void {
  const { permissions, id, parentId, isPCR, account } = delegationData

  if (!id) {
    throw new SDKErrors.DelegationIdMissingError()
  } else if (typeof id !== 'string' || !isHex(id)) {
    throw new SDKErrors.DelegationIdTypeError()
  }

  if (!account) {
    throw new SDKErrors.OwnerMissingError()
  }
  Did.Utils.validateKiltDidUri(account)

  if (typeof isPCR !== 'boolean') {
    throw new TypeError('isPCR is expected to be a boolean')
  }

  if (permissions.length === 0 || permissions.length > 3) {
    throw new SDKErrors.UnauthorizedError(
      'Must have at least one permission and no more then two'
    )
  }

  if (parentId && (typeof parentId !== 'string' || !isHex(parentId))) {
    throw new SDKErrors.DelegationIdTypeError()
  }
}

/**
 * Checks if the message body is well-formed.
 *
 * @param body The message body.
 */
export function verifyMessageBody(body: MessageBody): void {
  switch (body.type) {
    case 'request-terms': {
      Claim.verifyDataStructure(body.content)
      break
    }
    case 'submit-terms': {
      Claim.verifyDataStructure(body.content.claim)
      body.content.legitimations.forEach((credential) =>
        Credential.verifyDataStructure(credential)
      )
      if (body.content.delegationId) {
        DataUtils.validateHash(
          body.content.delegationId,
          'Submit terms delegation id hash invalid'
        )
      }
      if (body.content.quote) {
        Quote.validateQuoteSchema(Quote.QuoteSchema, body.content.quote)
      }
      if (body.content.cTypes) {
        body.content.cTypes.forEach((val) => CType.verifyDataStructure(val))
      }
      break
    }
    case 'reject-terms': {
      Claim.verifyDataStructure(body.content.claim)
      if (body.content.delegationId) {
        DataUtils.validateHash(
          body.content.delegationId,
          'Reject terms delegation id hash'
        )
      }
      body.content.legitimations.forEach((val) =>
        Credential.verifyDataStructure(val)
      )
      break
    }
    case 'request-attestation': {
      Credential.verifyDataStructure(body.content.credential)
      if (body.content.quote) {
        Quote.validateQuoteSchema(Quote.QuoteSchema, body.content.quote)
      }
      break
    }
    case 'submit-attestation': {
      Attestation.verifyDataStructure(body.content.attestation)
      break
    }
    case 'reject-attestation': {
      if (!isHex(body.content)) {
        throw new SDKErrors.HashMalformedError()
      }
      break
    }
    case 'request-credential': {
      body.content.cTypes.forEach(
        ({ cTypeHash, trustedAttesters, requiredProperties }): void => {
          DataUtils.validateHash(
            cTypeHash,
            'request credential cTypeHash invalid'
          )
          trustedAttesters?.forEach((did) => Did.Utils.validateKiltDidUri(did))
          requiredProperties?.forEach((requiredProps) => {
            if (typeof requiredProps !== 'string')
              throw new TypeError(
                'Required properties is expected to be a string'
              )
          })
        }
      )
      break
    }
    case 'submit-credential': {
      body.content.forEach((credential) =>
        Credential.verifyDataStructure(credential)
      )
      break
    }
    case 'accept-credential': {
      body.content.forEach((cTypeHash) =>
        DataUtils.validateHash(
          cTypeHash,
          'accept credential message ctype hash invalid'
        )
      )
      break
    }
    case 'reject-credential': {
      body.content.forEach((cTypeHash) =>
        DataUtils.validateHash(
          cTypeHash,
          'rejected credential ctype hashes invalid'
        )
      )
      break
    }
    case 'request-accept-delegation': {
      verifyDelegationStructure(body.content.delegationData)
      Did.isDidSignature(body.content.signatures.inviter)
      if (!isJsonObject(body.content.metaData)) {
        throw new SDKErrors.ObjectUnverifiableError()
      }
      break
    }
    case 'submit-accept-delegation': {
      verifyDelegationStructure(body.content.delegationData)
      Did.isDidSignature(body.content.signatures.inviter)
      Did.isDidSignature(body.content.signatures.invitee)
      break
    }

    case 'reject-accept-delegation': {
      verifyDelegationStructure(body.content)
      break
    }
    case 'inform-create-delegation': {
      DataUtils.validateHash(
        body.content.delegationId,
        'inform create delegation message delegation id invalid'
      )
      break
    }

    default:
      throw new SDKErrors.UnknownMessageBodyTypeError()
  }
}

/**
 * Checks if the message object is well-formed.
 *
 * @param message The message object.
 */
<<<<<<< HEAD
export function errorCheckMessage(message: IMessage): void {
  const {
    body,
    messageId,
    createdAt,
    receiver,
    sender,
    receivedAt,
    inReplyTo,
  } = message
  if (messageId !== undefined && typeof messageId !== 'string') {
=======
export function verifyMessageEnvelope(message: IMessage): void {
  const { messageId, createdAt, receiver, sender, receivedAt, inReplyTo } =
    message
  if (messageId && typeof messageId !== 'string') {
>>>>>>> c396dc3b
    throw new TypeError('Message id is expected to be a string')
  }
  if (createdAt !== undefined && typeof createdAt !== 'number') {
    throw new TypeError('Created at is expected to be a number')
  }
  if (receivedAt !== undefined && typeof receivedAt !== 'number') {
    throw new TypeError('Received at is expected to be a number')
  }
  Did.Utils.validateKiltDidUri(receiver)
  Did.Utils.validateKiltDidUri(sender)
  if (inReplyTo && typeof inReplyTo !== 'string') {
    throw new TypeError('In reply to is expected to be a string')
  }
}

/**
 * Verifies required properties for a given [[CType]] before sending or receiving a message.
 *
 * @param requiredProperties The list of required properties that need to be verified against a [[CType]].
 * @param cType A [[CType]] used to verify the properties.
 */
export function verifyRequiredCTypeProperties(
  requiredProperties: string[],
  cType: ICType
): void {
  CType.verifyDataStructure(cType as ICType)

  const unknownProperties = requiredProperties.find(
    (property) => !(property in cType.schema.properties)
  )
  if (unknownProperties) {
    throw new SDKErrors.CTypeUnknownPropertiesError()
  }
}

/**
 * Verifies that the sender of a [[Message]] is also the owner of it, e.g the owner's and sender's DIDs refer to the same subject.
 *
 * @param message The [[Message]] object which needs to be decrypted.
 * @param message.body The body of the [[Message]] which depends on the [[BodyType]].
 * @param message.sender The sender's DID taken from the [[IMessage]].
 */
export function ensureOwnerIsSender({ body, sender }: IMessage): void {
  switch (body.type) {
    case 'request-attestation':
      {
        const requestAttestation = body
        if (
          !Did.Utils.isSameSubject(
            requestAttestation.content.credential.claim.owner,
            sender
          )
        ) {
          throw new SDKErrors.IdentityMismatchError('Claim', 'Sender')
        }
      }
      break
    case 'submit-attestation':
      {
        const submitAttestation = body
        if (
          !Did.Utils.isSameSubject(
            submitAttestation.content.attestation.owner,
            sender
          )
        ) {
          throw new SDKErrors.IdentityMismatchError('Attestation', 'Sender')
        }
      }
      break
    case 'submit-credential':
      {
        const submitClaimsForCtype = body
        submitClaimsForCtype.content.forEach((credential) => {
          if (!Did.Utils.isSameSubject(credential.claim.owner, sender)) {
            throw new SDKErrors.IdentityMismatchError('Claims', 'Sender')
          }
        })
      }
      break
    default:
  }
}

/**
 * Symmetrically decrypts the result of [[Message.encrypt]].
 *
 * @param encrypted The encrypted message.
 * @param decryptCallback The callback to decrypt with the secret key.
 * @param receiverDetails The DID details of the receiver.
 * @param decryptionOptions Options to perform the decryption operation.
 * @param decryptionOptions.resolveKey The DID key resolver to use.
 * @returns The original [[Message]].
 */
export async function decrypt(
  encrypted: IEncryptedMessage,
  decryptCallback: DecryptCallback,
  receiverDetails: DidDetails,
  {
    resolveKey = Did.resolveKey,
  }: {
    resolveKey?: DidResolveKey
  } = {}
): Promise<IMessage> {
  const { senderKeyUri, receiverKeyUri, ciphertext, nonce, receivedAt } =
    encrypted

  const senderKeyDetails = await resolveKey(senderKeyUri)
  if (!senderKeyDetails) {
    throw new SDKErrors.DidError(
      `Could not resolve sender encryption key "${senderKeyUri}"`
    )
  }
  const { fragment } = Did.Utils.parseDidUri(receiverKeyUri)
  if (!fragment) {
    throw new SDKErrors.DidError(
      `No fragment for the receiver key ID "${receiverKeyUri}"`
    )
  }
  const receiverKeyDetails = Did.getKey(receiverDetails, fragment)
  if (
    !receiverKeyDetails ||
    !encryptionKeyTypes.includes(receiverKeyDetails.type)
  ) {
    throw new SDKErrors.DidError(
      `Could not resolve receiver encryption key "${receiverKeyUri}"`
    )
  }
  const receiverKeyAlgType =
    Did.Utils.encryptionAlgForKeyType[
      receiverKeyDetails.type as EncryptionKeyType
    ]
  if (receiverKeyAlgType !== 'x25519-xsalsa20-poly1305') {
    throw new SDKErrors.EncryptionError(
      'Only the "x25519-xsalsa20-poly1305" encryption algorithm currently supported'
    )
  }

  let data: Uint8Array
  try {
    data = (
      await decryptCallback({
        publicKey: receiverKeyDetails.publicKey,
        alg: receiverKeyAlgType,
        peerPublicKey: senderKeyDetails.publicKey,
        data: hexToU8a(ciphertext),
        nonce: hexToU8a(nonce),
      })
    ).data
  } catch (cause) {
    throw new SDKErrors.DecodingMessageError(undefined, {
      cause: cause as Error,
    })
  }

  const decoded = u8aToString(data)

  const {
    body,
    createdAt,
    messageId,
    inReplyTo,
    references,
    sender,
    receiver,
  } = JSON.parse(decoded) as IEncryptedMessageContents
  const decrypted: IMessage = {
    receiver,
    sender,
    createdAt,
    body,
    messageId,
    receivedAt,
    inReplyTo,
    references,
  }

  if (sender !== senderKeyDetails.controller) {
    throw new SDKErrors.IdentityMismatchError('Encryption key', 'Sender')
  }

  return decrypted
}

/**
 * Checks the message structure and body contents (e.g. Hashes match, ensures the owner is the sender).
 * Throws, if a check fails.
 *
 * @param decryptedMessage The decrypted message to check.
 */
export function verify(decryptedMessage: IMessage): void {
  verifyMessageBody(decryptedMessage.body)
  verifyMessageEnvelope(decryptedMessage)
  ensureOwnerIsSender(decryptedMessage)
}

/**
 * Constructs a message from a message body.
 * This should be encrypted with [[Message.encrypt]] before sending to the receiver.
 *
 * @param body The body of the message.
 * @param sender The DID of the sender.
 * @param receiver The DID of the receiver.
 * @returns The message created.
 */
export function fromBody(
  body: MessageBody,
  sender: IMessage['sender'],
  receiver: IMessage['receiver']
): IMessage {
  return {
    body,
    createdAt: Date.now(),
    receiver,
    sender,
    messageId: UUID.generate(),
  }
}

/**
 * Encrypts the [[Message]] as a string. This can be reversed with [[Message.decrypt]].
 *
 * @param message The message to encrypt.
 * @param senderKeyId The sender's encryption key ID, without the DID prefix and '#' symbol.
 * @param senderDetails The sender's DID to use to fetch the right encryption key.
 * @param encryptCallback The callback to encrypt with the secret key.
 * @param receiverKeyUri The key URI of the receiver.
 * @param encryptionOptions Options to perform the encryption operation.
 * @param encryptionOptions.resolveKey The DID key resolver to use.
 *
 * @returns The encrypted version of the original [[Message]], see [[IEncryptedMessage]].
 */
export async function encrypt(
  message: IMessage,
  senderKeyId: DidEncryptionKey['id'],
  senderDetails: DidDetails,
  encryptCallback: EncryptCallback,
  receiverKeyUri: DidResourceUri,
  {
    resolveKey = Did.resolveKey,
  }: {
    resolveKey?: DidResolveKey
  } = {}
): Promise<IEncryptedMessage> {
  const receiverKey = await resolveKey(receiverKeyUri)
  if (!receiverKey) {
    throw new SDKErrors.DidError(`Cannot resolve key "${receiverKeyUri}"`)
  }
  if (message.receiver !== receiverKey.controller) {
    throw new SDKErrors.IdentityMismatchError('receiver public key', 'receiver')
  }
  if (message.sender !== senderDetails.uri) {
    throw new SDKErrors.IdentityMismatchError('sender public key', 'sender')
  }
  const senderKey = Did.getKey(senderDetails, senderKeyId)
  if (!senderKey || !encryptionKeyTypes.includes(senderKey.type)) {
    throw new SDKErrors.DidError(
      `Cannot find key with ID "${senderKeyId}" for the sender DID`
    )
  }
  const senderKeyAlgType =
    Did.Utils.encryptionAlgForKeyType[senderKey.type as EncryptionKeyType]
  if (senderKeyAlgType !== 'x25519-xsalsa20-poly1305') {
    throw new SDKErrors.EncryptionError(
      'Only the "x25519-xsalsa20-poly1305" encryption algorithm currently supported'
    )
  }

  const toEncrypt: IEncryptedMessageContents = {
    body: message.body,
    createdAt: message.createdAt,
    sender: message.sender,
    receiver: message.receiver,
    messageId: message.messageId,
    inReplyTo: message.inReplyTo,
    references: message.references,
  }

  const serialized = stringToU8a(JSON.stringify(toEncrypt))

  const encrypted = await encryptCallback({
    alg: senderKeyAlgType,
    data: serialized,
    publicKey: senderKey.publicKey,
    peerPublicKey: receiverKey.publicKey,
  })
  const ciphertext = u8aToHex(encrypted.data)
  const nonce = u8aToHex(encrypted.nonce)

  return {
    receivedAt: message.receivedAt,
    ciphertext,
    nonce,
    senderKeyUri: `${senderDetails.uri}${senderKey.id}`,
    receiverKeyUri: receiverKey.id,
  }
}<|MERGE_RESOLUTION|>--- conflicted
+++ resolved
@@ -214,24 +214,10 @@
  *
  * @param message The message object.
  */
-<<<<<<< HEAD
-export function errorCheckMessage(message: IMessage): void {
-  const {
-    body,
-    messageId,
-    createdAt,
-    receiver,
-    sender,
-    receivedAt,
-    inReplyTo,
-  } = message
-  if (messageId !== undefined && typeof messageId !== 'string') {
-=======
 export function verifyMessageEnvelope(message: IMessage): void {
   const { messageId, createdAt, receiver, sender, receivedAt, inReplyTo } =
     message
-  if (messageId && typeof messageId !== 'string') {
->>>>>>> c396dc3b
+  if (messageId !== undefined && typeof messageId !== 'string') {
     throw new TypeError('Message id is expected to be a string')
   }
   if (createdAt !== undefined && typeof createdAt !== 'number') {
