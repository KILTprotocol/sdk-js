--- conflicted
+++ resolved
@@ -449,24 +449,6 @@
   if (message.receiver !== receiverKey.controller) {
     throw new SDKErrors.IdentityMismatchError('receiver public key', 'receiver')
   }
-<<<<<<< HEAD
-  if (message.sender !== senderDid.uri) {
-    throw new SDKErrors.IdentityMismatchError('sender public key', 'sender')
-  }
-  const senderKey = Did.getKey(senderDid, senderKeyId)
-  if (!senderKey || !encryptionKeyTypes.includes(senderKey.type)) {
-    throw new SDKErrors.DidError(
-      `Cannot find key with ID "${senderKeyId}" for the sender DID`
-    )
-  }
-  const senderKeyAlgType = Did.Utils.encryptionAlgForKeyType[senderKey.type]
-  if (senderKeyAlgType !== 'x25519-xsalsa20-poly1305') {
-    throw new SDKErrors.EncryptionError(
-      'Only the "x25519-xsalsa20-poly1305" encryption algorithm currently supported'
-    )
-  }
-=======
->>>>>>> ff9c7455
 
   const toEncrypt: IEncryptedMessageContents = {
     body: message.body,
