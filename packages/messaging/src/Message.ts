/**
 * Copyright (c) 2018-2022, BOTLabs GmbH.
 *
 * This source code is licensed under the BSD 4-Clause "Original" license
 * found in the LICENSE file in the root directory of this source tree.
 */

import {
  CompressedMessageBody,
  DecryptCallback,
  DidEncryptionKey,
  DidPublicKey,
  EncryptCallback,
  EncryptionKeyType,
  ICType,
  IDidResolver,
  IEncryptedMessage,
  IEncryptedMessageContents,
  IMessage,
  MessageBody,
  MessageBodyType,
} from '@kiltprotocol/types'
import { SDKErrors, UUID } from '@kiltprotocol/utils'
import {
  DidDetails,
  DidResolver,
  EncryptionAlgorithms,
  Utils as DidUtils,
} from '@kiltprotocol/did'
import { hexToU8a, stringToU8a, u8aToHex, u8aToString } from '@polkadot/util'
import {
  compressMessage,
  decompressMessage,
  errorCheckMessage,
  errorCheckMessageBody,
  verifyRequiredCTypeProperties,
} from './Message.utils.js'

export class Message implements IMessage {
  /**
   * Lists all possible body types of [[Message]].
   */
  public static readonly BodyType = MessageBodyType

  /**
   * Verifies that the sender of a [[Message]] is also the owner of it, e.g the owner's and sender's DIDs refer to the same subject.
   *
   * @param message The [[Message]] object which needs to be decrypted.
   * @param message.body The body of the [[Message]] which depends on the [[BodyType]].
   * @param message.sender The sender's DID taken from the [[IMessage]].
   * @throws [[ERROR_IDENTITY_MISMATCH]] when the sender is not the same subject as the owner of the content embedded in the message.
   */
  public static ensureOwnerIsSender({ body, sender }: IMessage): void {
    switch (body.type) {
      case Message.BodyType.REQUEST_ATTESTATION:
        {
          const requestAttestation = body
          if (
            !DidUtils.isSameSubject(
              requestAttestation.content.credential.claim.owner,
              sender
            )
          ) {
            throw new SDKErrors.ERROR_IDENTITY_MISMATCH('Claim', 'Sender')
          }
        }
        break
      case Message.BodyType.SUBMIT_ATTESTATION:
        {
          const submitAttestation = body
          if (
            !DidUtils.isSameSubject(
              submitAttestation.content.attestation.owner,
              sender
            )
          ) {
            throw new SDKErrors.ERROR_IDENTITY_MISMATCH('Attestation', 'Sender')
          }
        }
        break
      case Message.BodyType.SUBMIT_CREDENTIAL:
        {
<<<<<<< HEAD
          const submitClaimsForCtype: ISubmitCredential = body
          submitClaimsForCtype.content.forEach((credential) => {
            if (!DidUtils.isSameSubject(credential.claim.owner, sender)) {
=======
          const submitClaimsForCtype = body
          submitClaimsForCtype.content.forEach((claim) => {
            if (!DidUtils.isSameSubject(claim.request.claim.owner, sender)) {
>>>>>>> 864b96f7
              throw new SDKErrors.ERROR_IDENTITY_MISMATCH('Claims', 'Sender')
            }
          })
        }
        break
      default:
    }
  }

  /**
   * Symmetrically decrypts the result of [[Message.encrypt]].
   *
   * Checks the message structure and body contents (e.g. Hashes match, ensures the owner is the sender).
   *
   * @param encrypted The encrypted message.
   * @param decryptCallback The callback to decrypt with the secret key.
   * @param receiverDetails The DID details of the receiver.
   * @param decryptionOptions Options to perform the decryption operation.
   * @param decryptionOptions.resolver The DID resolver to use.
   *
   * @throws [[ERROR_DECODING_MESSAGE]] when encrypted message couldn't be decrypted.
   * @throws [[ERROR_PARSING_MESSAGE]] when the decoded message could not be parsed.
   * @returns The original [[Message]].
   */
  public static async decrypt(
    encrypted: IEncryptedMessage,
    decryptCallback: DecryptCallback,
    receiverDetails: DidDetails,
    {
      resolver = DidResolver,
    }: {
      resolver?: IDidResolver
    } = {}
  ): Promise<IMessage> {
    const { senderKeyUri, receiverKeyUri, ciphertext, nonce, receivedAt } =
      encrypted

    const senderKeyDetails = await resolver.resolveKey(senderKeyUri)
    if (!senderKeyDetails) {
      throw new SDKErrors.ERROR_DID_ERROR(
        `Could not resolve sender encryption key ${senderKeyUri}`
      )
    }
    const { fragment } = DidUtils.parseDidUri(receiverKeyUri)
    if (!fragment) {
      throw new SDKErrors.ERROR_DID_ERROR(
        `No fragment for the receiver key ID ${receiverKeyUri}`
      )
    }
    const receiverKeyDetails = receiverDetails.getKey(fragment)
    if (!receiverKeyDetails || !DidUtils.isEncryptionKey(receiverKeyDetails)) {
      throw new SDKErrors.ERROR_DID_ERROR(
        `Could not resolve receiver encryption key ${receiverKeyUri}`
      )
    }
    const receiverKeyAlgType =
      DidUtils.getEncryptionAlgorithmForEncryptionKeyType(
        receiverKeyDetails.type as EncryptionKeyType
      )
    if (receiverKeyAlgType !== EncryptionAlgorithms.NaclBox) {
      throw new SDKErrors.ERROR_ENCRYPTION_ERROR(
        'Only the "x25519-xsalsa20-poly1305" encryption algorithm currently supported.'
      )
    }

    let data: Uint8Array
    try {
      data = (
        await decryptCallback({
          publicKey: receiverKeyDetails.publicKey,
          alg: receiverKeyAlgType,
          peerPublicKey: senderKeyDetails.publicKey,
          data: hexToU8a(ciphertext),
          nonce: hexToU8a(nonce),
        })
      ).data
    } catch {
      throw new SDKErrors.ERROR_DECODING_MESSAGE()
    }

    const decoded = u8aToString(data)

    try {
      const {
        body,
        createdAt,
        messageId,
        inReplyTo,
        references,
        sender,
        receiver,
      } = JSON.parse(decoded) as IEncryptedMessageContents
      const decrypted: IMessage = {
        receiver,
        sender,
        createdAt,
        body,
        messageId,
        receivedAt,
        inReplyTo,
        references,
      }

      if (sender !== senderKeyDetails.controller) {
        throw new SDKErrors.ERROR_IDENTITY_MISMATCH('Encryption key', 'Sender')
      }

      // checks the message body
      errorCheckMessageBody(decrypted.body)

      // checks the message structure
      errorCheckMessage(decrypted)
      // make sure the sender is the owner of the identity
      Message.ensureOwnerIsSender(decrypted)

      return decrypted
    } catch (error) {
      throw new SDKErrors.ERROR_PARSING_MESSAGE()
    }
  }

  public messageId: string
  public receivedAt?: number
  public body: MessageBody
  public createdAt: number
  public receiver: IMessage['receiver']
  public sender: IMessage['sender']
  public inReplyTo?: IMessage['messageId']
  public references?: Array<IMessage['messageId']>

  /**
   * Constructs a message which should be encrypted with [[Message.encrypt]] before sending to the receiver.
   *
   * @param body The body of the message.
   * @param sender The DID of the sender.
   * @param receiver The DID of the receiver.
   */
  public constructor(
    body: MessageBody | CompressedMessageBody,
    sender: IMessage['sender'],
    receiver: IMessage['receiver']
  ) {
    if (Array.isArray(body)) {
      this.body = decompressMessage(body)
    } else {
      this.body = body
    }
    this.createdAt = Date.now()
    this.receiver = receiver
    this.sender = sender
    this.messageId = UUID.generate()
  }

  /**
   * Encrypts the [[Message]] as a string. This can be reversed with [[Message.decrypt]].
   *
   * @param senderKeyId The sender's encryption key ID, without the DID prefix and '#' symbol.
   * @param senderDetails The sender's DID to use to fetch the right encryption key.
   * @param encryptCallback The callback to encrypt with the secret key.
   * @param receiverKeyUri The key URI of the receiver.
   * @param encryptionOptions Options to perform the encryption operation.
   * @param encryptionOptions.resolver The DID resolver to use.
   *
   * @returns The encrypted version of the original [[Message]], see [[IEncryptedMessage]].
   */
  public async encrypt(
    senderKeyId: DidEncryptionKey['id'],
    senderDetails: DidDetails,
    encryptCallback: EncryptCallback,
    receiverKeyUri: DidPublicKey['uri'],
    {
      resolver = DidResolver,
    }: {
      resolver?: IDidResolver
    } = {}
  ): Promise<IEncryptedMessage> {
    const receiverKey = await resolver.resolveKey(receiverKeyUri)
    if (!receiverKey) {
      throw new SDKErrors.ERROR_DID_ERROR(
        `Cannot resolve key ${receiverKeyUri}`
      )
    }
    if (this.receiver !== receiverKey.controller) {
      throw new SDKErrors.ERROR_IDENTITY_MISMATCH(
        'receiver public key',
        'receiver'
      )
    }
    if (this.sender !== senderDetails.uri) {
      throw new SDKErrors.ERROR_IDENTITY_MISMATCH('sender public key', 'sender')
    }
    const senderKey = senderDetails.getKey(senderKeyId)
    if (!senderKey || !DidUtils.isEncryptionKey(senderKey)) {
      throw new SDKErrors.ERROR_DID_ERROR(
        `Cannot find key with ID ${senderKeyId} for the sender DID.`
      )
    }
    const senderKeyAlgType =
      DidUtils.getEncryptionAlgorithmForEncryptionKeyType(
        senderKey.type as EncryptionKeyType
      )
    if (senderKeyAlgType !== EncryptionAlgorithms.NaclBox) {
      throw new SDKErrors.ERROR_ENCRYPTION_ERROR(
        'Only the "x25519-xsalsa20-poly1305" encryption algorithm currently supported.'
      )
    }

    const toEncrypt: IEncryptedMessageContents = {
      body: this.body,
      createdAt: this.createdAt,
      sender: this.sender,
      receiver: this.receiver,
      messageId: this.messageId,
      inReplyTo: this.inReplyTo,
      references: this.references,
    }

    const serialized = stringToU8a(JSON.stringify(toEncrypt))

    const encrypted = await encryptCallback({
      alg: senderKeyAlgType,
      data: serialized,
      publicKey: senderKey.publicKey,
      peerPublicKey: receiverKey.publicKey,
    })
    const ciphertext = u8aToHex(encrypted.data)
    const nonce = u8aToHex(encrypted.nonce)

    return {
      receivedAt: this.receivedAt,
      ciphertext,
      nonce,
      senderKeyUri: senderDetails.assembleKeyUri(senderKey.id),
      receiverKeyUri: receiverKey.uri,
    }
  }

  /**
   * Compresses a [[MessageBody]] depending on the message body type.
   *
   * @returns Returns the compressed message optimised for sending.
   */
  public compress(): CompressedMessageBody {
    return compressMessage(this.body)
  }

  /**
   * Verifies required properties for a given [[CType]] before sending or receiving a message.
   *
   * @param requiredProperties The list of required properties that need to be verified against a [[CType]].
   * @param cType A [[CType]] used to verify the properties.
   * @throws [[ERROR_CTYPE_HASH_NOT_PROVIDED]] when the properties do not match the provide [[CType]].
   */
  public static verifyRequiredCTypeProperties(
    requiredProperties: string[],
    cType: ICType
  ): void {
    verifyRequiredCTypeProperties(requiredProperties, cType)
  }
}<|MERGE_RESOLUTION|>--- conflicted
+++ resolved
@@ -80,15 +80,9 @@
         break
       case Message.BodyType.SUBMIT_CREDENTIAL:
         {
-<<<<<<< HEAD
-          const submitClaimsForCtype: ISubmitCredential = body
+          const submitClaimsForCtype = body
           submitClaimsForCtype.content.forEach((credential) => {
             if (!DidUtils.isSameSubject(credential.claim.owner, sender)) {
-=======
-          const submitClaimsForCtype = body
-          submitClaimsForCtype.content.forEach((claim) => {
-            if (!DidUtils.isSameSubject(claim.request.claim.owner, sender)) {
->>>>>>> 864b96f7
               throw new SDKErrors.ERROR_IDENTITY_MISMATCH('Claims', 'Sender')
             }
           })
