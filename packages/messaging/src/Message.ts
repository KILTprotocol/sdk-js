--- conflicted
+++ resolved
@@ -37,10 +37,6 @@
    * @param message The [[Message]] object which needs to be decrypted.
    * @param message.body The body of the [[Message]] which depends on the [[BodyType]].
    * @param message.sender The sender's DID taken from the [[IMessage]].
-<<<<<<< HEAD
-   * @throws [[ERROR_IDENTITY_MISMATCH]] when the sender is not the same subject as the owner of the content embedded in the message.
-=======
->>>>>>> d4c09a3b
    */
   public static ensureOwnerIsSender({ body, sender }: IMessage): void {
     switch (body.type) {
@@ -73,15 +69,9 @@
       case 'submit-credential':
         {
           const submitClaimsForCtype = body
-<<<<<<< HEAD
           submitClaimsForCtype.content.forEach((credential) => {
             if (!DidUtils.isSameSubject(credential.claim.owner, sender)) {
-              throw new SDKErrors.ERROR_IDENTITY_MISMATCH('Claims', 'Sender')
-=======
-          submitClaimsForCtype.content.forEach((claim) => {
-            if (!DidUtils.isSameSubject(claim.request.claim.owner, sender)) {
               throw new SDKErrors.IdentityMismatchError('Claims', 'Sender')
->>>>>>> d4c09a3b
             }
           })
         }
