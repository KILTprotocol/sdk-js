/**
 * Copyright (c) 2018-2022, BOTLabs GmbH.
 *
 * This source code is licensed under the BSD 4-Clause "Original" license
 * found in the LICENSE file in the root directory of this source tree.
 */

import type {
  DecryptCallback,
  DidDocument,
  DidResolveKey,
  DidResourceUri,
  EncryptCallback,
  IEncryptedMessage,
  IEncryptedMessageContents,
  ICType,
  IDelegationData,
  IMessage,
  MessageBody,
} from '@kiltprotocol/types'
import { encryptionKeyTypes } from '@kiltprotocol/types'
import {
  Attestation,
  Claim,
  Credential,
  CType,
  Quote,
} from '@kiltprotocol/core'
import { DataUtils, SDKErrors, UUID } from '@kiltprotocol/utils'
import * as Did from '@kiltprotocol/did'
import {
  hexToU8a,
  stringToU8a,
  u8aToHex,
  u8aToString,
  isHex,
  isJsonObject,
} from '@polkadot/util'

/**
 * Checks if delegation data is well formed.
 *
 * @param delegationData Delegation data to check.
 */
export function verifyDelegationStructure(
  delegationData: IDelegationData
): void {
  const { permissions, id, parentId, isPCR, account } = delegationData

  if (!id) {
    throw new SDKErrors.DelegationIdMissingError()
  } else if (typeof id !== 'string' || !isHex(id)) {
    throw new SDKErrors.DelegationIdTypeError()
  }

  if (!account) {
    throw new SDKErrors.OwnerMissingError()
  }
  Did.validateUri(account, 'Did')

  if (typeof isPCR !== 'boolean') {
    throw new TypeError('isPCR is expected to be a boolean')
  }

  if (permissions.length === 0 || permissions.length > 3) {
    throw new SDKErrors.UnauthorizedError(
      'Must have at least one permission and no more then two'
    )
  }

  if (parentId && (typeof parentId !== 'string' || !isHex(parentId))) {
    throw new SDKErrors.DelegationIdTypeError()
  }
}

/**
 * Checks if the message body is well-formed.
 *
 * @param body The message body.
 */
export function verifyMessageBody(body: MessageBody): void {
  switch (body.type) {
    case 'request-terms': {
      Claim.verifyDataStructure(body.content)
      break
    }
    case 'submit-terms': {
      Claim.verifyDataStructure(body.content.claim)
      body.content.legitimations.forEach((credential) =>
        Credential.verifyDataStructure(credential)
      )
      if (body.content.delegationId) {
        DataUtils.verifyIsHex(body.content.delegationId)
      }
      if (body.content.quote) {
        Quote.validateQuoteSchema(Quote.QuoteSchema, body.content.quote)
      }
      if (body.content.cTypes) {
        body.content.cTypes.forEach((val) => CType.verifyDataStructure(val))
      }
      break
    }
    case 'reject-terms': {
      Claim.verifyDataStructure(body.content.claim)
      if (body.content.delegationId) {
        DataUtils.verifyIsHex(body.content.delegationId)
      }
      body.content.legitimations.forEach((val) =>
        Credential.verifyDataStructure(val)
      )
      break
    }
    case 'request-attestation': {
      Credential.verifyDataStructure(body.content.credential)
      if (body.content.quote) {
        Quote.validateQuoteSchema(Quote.QuoteSchema, body.content.quote)
      }
      break
    }
    case 'submit-attestation': {
      Attestation.verifyDataStructure(body.content.attestation)
      break
    }
    case 'reject-attestation': {
      if (!isHex(body.content)) {
        throw new SDKErrors.HashMalformedError()
      }
      break
    }
    case 'request-credential': {
      body.content.cTypes.forEach(
        ({ cTypeHash, trustedAttesters, requiredProperties }): void => {
          DataUtils.verifyIsHex(cTypeHash)
          trustedAttesters?.forEach((did) => Did.validateUri(did, 'Did'))
          requiredProperties?.forEach((requiredProps) => {
            if (typeof requiredProps !== 'string')
              throw new TypeError(
                'Required properties is expected to be a string'
              )
          })
        }
      )
      break
    }
    case 'submit-credential': {
      body.content.forEach((presentation) => {
        Credential.verifyDataStructure(presentation)
        if (!Did.isDidSignature(presentation.claimerSignature)) {
          throw new SDKErrors.SignatureMalformedError()
        }
      })
      break
    }
    case 'accept-credential': {
      body.content.forEach((cTypeHash) => DataUtils.verifyIsHex(cTypeHash))
      break
    }
    case 'reject-credential': {
      body.content.forEach((cTypeHash) => DataUtils.verifyIsHex(cTypeHash))
      break
    }
    case 'request-accept-delegation': {
      verifyDelegationStructure(body.content.delegationData)
      if (!Did.isDidSignature(body.content.signatures.inviter)) {
        throw new SDKErrors.SignatureMalformedError()
      }
      if (!isJsonObject(body.content.metaData)) {
        throw new SDKErrors.ObjectUnverifiableError()
      }
      break
    }
    case 'submit-accept-delegation': {
      verifyDelegationStructure(body.content.delegationData)
      if (
        !Did.isDidSignature(body.content.signatures.inviter) ||
        !Did.isDidSignature(body.content.signatures.invitee)
      ) {
        throw new SDKErrors.SignatureMalformedError()
      }
      break
    }

    case 'reject-accept-delegation': {
      verifyDelegationStructure(body.content)
      break
    }
    case 'inform-create-delegation': {
      DataUtils.verifyIsHex(body.content.delegationId)
      break
    }

    default:
      throw new SDKErrors.UnknownMessageBodyTypeError()
  }
}

/**
 * Checks if the message object is well-formed.
 *
 * @param message The message object.
 */
export function verifyMessageEnvelope(message: IMessage): void {
  const { messageId, createdAt, receiver, sender, receivedAt, inReplyTo } =
    message
  if (messageId !== undefined && typeof messageId !== 'string') {
    throw new TypeError('Message id is expected to be a string')
  }
  if (createdAt !== undefined && typeof createdAt !== 'number') {
    throw new TypeError('Created at is expected to be a number')
  }
  if (receivedAt !== undefined && typeof receivedAt !== 'number') {
    throw new TypeError('Received at is expected to be a number')
  }
  Did.validateUri(sender, 'Did')
  Did.validateUri(receiver, 'Did')
  if (inReplyTo && typeof inReplyTo !== 'string') {
    throw new TypeError('In reply to is expected to be a string')
  }
}

/**
 * Verifies required properties for a given [[CType]] before sending or receiving a message.
 *
 * @param requiredProperties The list of required properties that need to be verified against a [[CType]].
 * @param cType A [[CType]] used to verify the properties.
 */
export function verifyRequiredCTypeProperties(
  requiredProperties: string[],
  cType: ICType
): void {
  CType.verifyDataStructure(cType as ICType)

  const unknownProperties = requiredProperties.find(
    (property) => !(property in cType.schema.properties)
  )
  if (unknownProperties) {
    throw new SDKErrors.CTypeUnknownPropertiesError()
  }
}

/**
 * Verifies that the sender of a [[Message]] is also the owner of it, e.g the owner's and sender's DIDs refer to the same subject.
 *
 * @param message The [[Message]] object which needs to be decrypted.
 * @param message.body The body of the [[Message]] which depends on the [[BodyType]].
 * @param message.sender The sender's DID taken from the [[IMessage]].
 */
export function ensureOwnerIsSender({ body, sender }: IMessage): void {
  switch (body.type) {
    case 'request-attestation':
      {
        const requestAttestation = body
        if (
          !Did.isSameSubject(
            requestAttestation.content.credential.claim.owner,
            sender
          )
        ) {
          throw new SDKErrors.IdentityMismatchError('Claim', 'Sender')
        }
      }
      break
    case 'submit-attestation':
      {
        const submitAttestation = body
        if (
          !Did.isSameSubject(
            submitAttestation.content.attestation.owner,
            sender
          )
        ) {
          throw new SDKErrors.IdentityMismatchError('Attestation', 'Sender')
        }
      }
      break
    case 'submit-credential':
      {
        const submitClaimsForCtype = body
        submitClaimsForCtype.content.forEach((presentation) => {
          if (!Did.isSameSubject(presentation.claim.owner, sender)) {
            throw new SDKErrors.IdentityMismatchError('Claims', 'Sender')
          }
        })
      }
      break
    default:
  }
}

/**
 * Symmetrically decrypts the result of [[Message.encrypt]].
 *
 * @param encrypted The encrypted message.
 * @param decryptCallback The callback to decrypt with the secret key.
 * @param receiverDid The DID of the receiver.
 * @param decryptionOptions Options to perform the decryption operation.
 * @param decryptionOptions.resolveKey The DID key resolver to use.
 * @returns The original [[Message]].
 */
export async function decrypt(
  encrypted: IEncryptedMessage,
  decryptCallback: DecryptCallback,
  receiverDid: DidDocument,
  {
    resolveKey = Did.resolveKey,
  }: {
    resolveKey?: DidResolveKey
  } = {}
): Promise<IMessage> {
  const { senderKeyUri, receiverKeyUri, ciphertext, nonce, receivedAt } =
    encrypted

  const senderKeyDetails = await resolveKey(senderKeyUri)
  if (!senderKeyDetails) {
    throw new SDKErrors.DidError(
      `Could not resolve sender encryption key "${senderKeyUri}"`
    )
  }
  const { fragment } = Did.parse(receiverKeyUri)
  if (!fragment) {
    throw new SDKErrors.DidError(
      `No fragment for the receiver key ID "${receiverKeyUri}"`
    )
  }
  const receiverKeyDetails = Did.getKey(receiverDid, fragment)
  if (
    !receiverKeyDetails ||
    !encryptionKeyTypes.includes(receiverKeyDetails.type)
  ) {
    throw new SDKErrors.DidError(
      `Could not resolve receiver encryption key "${receiverKeyUri}"`
    )
  }
  const receiverKeyAlgType =
<<<<<<< HEAD
    Did.encryptionAlgForKeyType[receiverKeyDetails.type as EncryptionKeyType]
=======
    Did.Utils.encryptionAlgForKeyType[receiverKeyDetails.type]
>>>>>>> cb77bb7e
  if (receiverKeyAlgType !== 'x25519-xsalsa20-poly1305') {
    throw new SDKErrors.EncryptionError(
      'Only the "x25519-xsalsa20-poly1305" encryption algorithm currently supported'
    )
  }

  let data: Uint8Array
  try {
    data = (
      await decryptCallback({
        peerPublicKey: senderKeyDetails.publicKey,
        data: hexToU8a(ciphertext),
        nonce: hexToU8a(nonce),
        keyUri: receiverKeyUri,
      })
    ).data
  } catch (cause) {
    throw new SDKErrors.DecodingMessageError(undefined, {
      cause: cause as Error,
    })
  }

  const decoded = u8aToString(data)

  const {
    body,
    createdAt,
    messageId,
    inReplyTo,
    references,
    sender,
    receiver,
  } = JSON.parse(decoded) as IEncryptedMessageContents
  const decrypted: IMessage = {
    receiver,
    sender,
    createdAt,
    body,
    messageId,
    receivedAt,
    inReplyTo,
    references,
  }

  if (sender !== senderKeyDetails.controller) {
    throw new SDKErrors.IdentityMismatchError('Encryption key', 'Sender')
  }

  return decrypted
}

/**
 * Checks the message structure and body contents (e.g. Hashes match, ensures the owner is the sender).
 * Throws, if a check fails.
 *
 * @param decryptedMessage The decrypted message to check.
 */
export function verify(decryptedMessage: IMessage): void {
  verifyMessageBody(decryptedMessage.body)
  verifyMessageEnvelope(decryptedMessage)
  ensureOwnerIsSender(decryptedMessage)
}

/**
 * Constructs a message from a message body.
 * This should be encrypted with [[Message.encrypt]] before sending to the receiver.
 *
 * @param body The body of the message.
 * @param sender The DID of the sender.
 * @param receiver The DID of the receiver.
 * @returns The message created.
 */
export function fromBody(
  body: MessageBody,
  sender: IMessage['sender'],
  receiver: IMessage['receiver']
): IMessage {
  return {
    body,
    createdAt: Date.now(),
    receiver,
    sender,
    messageId: UUID.generate(),
  }
}

/**
 * Encrypts the [[Message]] as a string. This can be reversed with [[Message.decrypt]].
 *
 * @param message The message to encrypt.
 * @param encryptCallback The callback to encrypt with the secret key.
 * @param receiverKeyUri The key URI of the receiver.
 * @param encryptionOptions Options to perform the encryption operation.
 * @param encryptionOptions.resolveKey The DID key resolver to use.
 *
 * @returns The encrypted version of the original [[Message]], see [[IEncryptedMessage]].
 */
export async function encrypt(
  message: IMessage,
  encryptCallback: EncryptCallback,
  receiverKeyUri: DidResourceUri,
  {
    resolveKey = Did.resolveKey,
  }: {
    resolveKey?: DidResolveKey
  } = {}
): Promise<IEncryptedMessage> {
  const receiverKey = await resolveKey(receiverKeyUri)
  if (!receiverKey) {
    throw new SDKErrors.DidError(`Cannot resolve key "${receiverKeyUri}"`)
  }
  if (message.receiver !== receiverKey.controller) {
    throw new SDKErrors.IdentityMismatchError('receiver public key', 'receiver')
  }

  const toEncrypt: IEncryptedMessageContents = {
    body: message.body,
    createdAt: message.createdAt,
    sender: message.sender,
    receiver: message.receiver,
    messageId: message.messageId,
    inReplyTo: message.inReplyTo,
    references: message.references,
  }

  const serialized = stringToU8a(JSON.stringify(toEncrypt))

  const encrypted = await encryptCallback({
    did: message.sender,
    data: serialized,
    peerPublicKey: receiverKey.publicKey,
  })

  const ciphertext = u8aToHex(encrypted.data)
  const nonce = u8aToHex(encrypted.nonce)

  return {
    receivedAt: message.receivedAt,
    ciphertext,
    nonce,
    senderKeyUri: encrypted.keyUri,
    receiverKeyUri: receiverKey.id,
  }
}<|MERGE_RESOLUTION|>--- conflicted
+++ resolved
@@ -332,11 +332,7 @@
     )
   }
   const receiverKeyAlgType =
-<<<<<<< HEAD
-    Did.encryptionAlgForKeyType[receiverKeyDetails.type as EncryptionKeyType]
-=======
-    Did.Utils.encryptionAlgForKeyType[receiverKeyDetails.type]
->>>>>>> cb77bb7e
+    Did.encryptionAlgForKeyType[receiverKeyDetails.type ]
   if (receiverKeyAlgType !== 'x25519-xsalsa20-poly1305') {
     throw new SDKErrors.EncryptionError(
       'Only the "x25519-xsalsa20-poly1305" encryption algorithm currently supported'
