/**
 * KILT participants can communicate via a 1:1 messaging system.
 *
 * All messages are **encrypted** with the encryption keys of the involved identities.
 * Every time an actor sends data about an [[Identity]], they have to sign the message to prove access to the corresponding private key.
 *
 * The [[Message]] class exposes methods to construct and verify messages.
 *
 * @packageDocumentation
 * @module Messaging
 */

import { Identity } from '@kiltprotocol/core'
import type {
  IPublicIdentity,
  CompressedMessageBody,
  IMessage,
  ISubmitClaimsForCTypes,
  IEncryptedMessage,
  MessageBody,
<<<<<<< HEAD
  MessageBodyType,
  ICType,
=======
>>>>>>> 1c037650
} from '@kiltprotocol/types'
import { MessageBodyType } from '@kiltprotocol/types'
import { Crypto, DataUtils, SDKErrors } from '@kiltprotocol/utils'
import {
  compressMessage,
  decompressMessage,
  verifyRequiredCTypeProperties,
} from './Message.utils'

export default class Message implements IMessage {
  /**
   * [STATIC] Lists all possible body types of [[Message]].
   */
  public static readonly BodyType = MessageBodyType

  /**
   * [STATIC] Verifies that the sender of a [[Message]] is also the owner of it, e.g the owner's and sender's public keys match.
   *
   * @param message The [[Message]] object which needs to be decrypted.
   * @param message.body The body of the [[Message]] which depends on the [[BodyType]].
   * @param message.senderAddress The sender's public SS58 address of the [[Message]].
   * @throws [[ERROR_IDENTITY_MISMATCH]] when the sender does not match the owner of the content embedded in the message, e.g. A request for attestation or an attestation.
   *
   */
  public static ensureOwnerIsSender({ body, senderAddress }: IMessage): void {
    switch (body.type) {
      case Message.BodyType.REQUEST_ATTESTATION_FOR_CLAIM:
        {
          const requestAttestation = body
          if (
            requestAttestation.content.requestForAttestation.claim.owner !==
            senderAddress
          ) {
            throw SDKErrors.ERROR_IDENTITY_MISMATCH('Claim', 'Sender')
          }
        }
        break
      case Message.BodyType.SUBMIT_ATTESTATION_FOR_CLAIM:
        {
          const submitAttestation = body
          if (submitAttestation.content.attestation.owner !== senderAddress) {
            throw SDKErrors.ERROR_IDENTITY_MISMATCH('Attestation', 'Sender')
          }
        }
        break
      case Message.BodyType.SUBMIT_CLAIMS_FOR_CTYPES:
        {
          const submitClaimsForCtype: ISubmitClaimsForCTypes = body
          submitClaimsForCtype.content.forEach((claim) => {
            if (claim.request.claim.owner !== senderAddress) {
              throw SDKErrors.ERROR_IDENTITY_MISMATCH('Claims', 'Sender')
            }
          })
        }
        break
      default:
    }
  }

  /**
   * [STATIC] Verifies that neither the hash of [[Message]] nor the sender's signature on the hash have been tampered with.
   *
   * @param encrypted The encrypted [[Message]] object which needs to be decrypted.
   * @param senderAddress The sender's public SS58 address of the [[Message]].
   * @throws [[ERROR_NONCE_HASH_INVALID]] when either the hash or the signature could not be verified against the calculations.
   *
   */
  public static ensureHashAndSignature(
    encrypted: IEncryptedMessage,
    senderAddress: IMessage['senderAddress']
  ): void {
    if (
      Crypto.hashStr(
        encrypted.message + encrypted.nonce + encrypted.createdAt
      ) !== encrypted.hash
    ) {
      throw SDKErrors.ERROR_NONCE_HASH_INVALID(
        { hash: encrypted.hash, nonce: encrypted.nonce },
        'Message'
      )
    }
    DataUtils.validateSignature(
      encrypted.hash,
      encrypted.signature,
      senderAddress
    )
  }

  /**
   * [STATIC] Symmetrically decrypts the result of [[Message.encrypt]].
   *
   * Uses [[Message.ensureHashAndSignature]] and [[Message.ensureOwnerIsSender]] internally.
   *
   * @param encrypted The encrypted message.
   * @param receiver The [[Identity]] of the receiver.
   * @throws [[ERROR_DECODING_MESSAGE]] when encrypted message couldn't be decrypted.
   * @throws [[ERROR_PARSING_MESSAGE]] when the decoded message could not be parsed.
   * @returns The original [[Message]].
   */
  public static decrypt(
    encrypted: IEncryptedMessage,
    receiver: Identity
  ): IMessage {
    // check validity of the message
    Message.ensureHashAndSignature(encrypted, encrypted.senderAddress)

    const ea: Crypto.EncryptedAsymmetricString = {
      box: encrypted.message,
      nonce: encrypted.nonce,
    }
    const decoded: string | false = receiver.decryptAsymmetricAsStr(
      ea,
      encrypted.senderBoxPublicKey
    )
    if (!decoded) {
      throw SDKErrors.ERROR_DECODING_MESSAGE()
    }

    try {
      const messageBody: MessageBody = JSON.parse(decoded)
      const decrypted: IMessage = {
        ...encrypted,
        body: messageBody,
      }
      // make sure the sender is the owner of the identity
      Message.ensureOwnerIsSender(decrypted)

      return decrypted
    } catch (error) {
      throw SDKErrors.ERROR_PARSING_MESSAGE()
    }
  }

  public messageId?: string
  public receivedAt?: number
  public body: MessageBody
  public createdAt: number
  public receiverAddress: IMessage['receiverAddress']
  public senderAddress: IMessage['senderAddress']
  public senderBoxPublicKey: IMessage['senderBoxPublicKey']

  /**
   * Constructs a message which should be encrypted with [[Message.encrypt]] before sending to the receiver.
   *
   * @param body The body of the message.
   * @param sender The [[Identity]] of the sender.
   * @param receiver The [[PublicIdentity]] of the receiver.
   */
  public constructor(
    body: MessageBody | CompressedMessageBody,
    sender: Identity,
    receiver: IPublicIdentity
  ) {
    if (Array.isArray(body)) {
      this.body = decompressMessage(body)
    } else {
      this.body = body
    }
    this.createdAt = Date.now()
    this.receiverAddress = receiver.address
    this.senderAddress = sender.address
    this.senderBoxPublicKey = sender.getBoxPublicKey()

    const encryptedMessage: Crypto.EncryptedAsymmetricString = sender.encryptAsymmetricAsStr(
      JSON.stringify(body),
      receiver.boxPublicKeyAsHex
    )
    this.message = encryptedMessage.box
    this.nonce = encryptedMessage.nonce

    const hashInput: string = this.message + this.nonce + this.createdAt
    this.hash = Crypto.hashStr(hashInput)
    this.signature = sender.signStr(this.hash)
  }

  private message: string
  private nonce: string
  private hash: string
  private signature: string

  /**
   * Encrypts the [[Message]] symmetrically as a string. This can be reversed with [[Message.decrypt]].
   *
   * @returns The encrypted version of the original [[Message]], see [[IEncryptedMessage]].
   */
  public encrypt(): IEncryptedMessage {
    return {
      messageId: this.messageId,
      receivedAt: this.receivedAt,
      message: this.message,
      nonce: this.nonce,
      createdAt: this.createdAt,
      hash: this.hash,
      signature: this.signature,
      receiverAddress: this.receiverAddress,
      senderAddress: this.senderAddress,
      senderBoxPublicKey: this.senderBoxPublicKey,
    }
  }

  public compress(): CompressedMessageBody {
    return compressMessage(this.body)
  }

  public static verifyRequiredCTypeProperties(
    requiredProperties: string[],
    cType: ICType
  ): boolean {
    return verifyRequiredCTypeProperties(requiredProperties, cType)
  }
}<|MERGE_RESOLUTION|>--- conflicted
+++ resolved
@@ -18,11 +18,6 @@
   ISubmitClaimsForCTypes,
   IEncryptedMessage,
   MessageBody,
-<<<<<<< HEAD
-  MessageBodyType,
-  ICType,
-=======
->>>>>>> 1c037650
 } from '@kiltprotocol/types'
 import { MessageBodyType } from '@kiltprotocol/types'
 import { Crypto, DataUtils, SDKErrors } from '@kiltprotocol/utils'
