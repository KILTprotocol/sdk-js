/**
 * KILT participants can communicate via a 1:1 messaging system.
 *
 * All messages are **encrypted** with the encryption keys of the involved identities.
 * Every time an actor sends data about an [[Identity]], they have to sign the message to prove access to the corresponding private key.
 *
 * The [[Message]] class exposes methods to construct and verify messages.
 *
 * @packageDocumentation
 * @module Messaging
 */

import { Identity } from '@kiltprotocol/core'
import type {
  IPublicIdentity,
  CompressedMessageBody,
  IMessage,
  ISubmitClaimsForCTypes,
  IEncryptedMessage,
  MessageBody,
  ICType,
} from '@kiltprotocol/types'
import { MessageBodyType } from '@kiltprotocol/types'
import { Crypto, DataUtils, SDKErrors } from '@kiltprotocol/utils'
import {
  compressMessage,
  decompressMessage,
  errorCheckMessage,
  errorCheckMessageBody,
  verifyRequiredCTypeProperties,
} from './Message.utils'

export default class Message implements IMessage {
  /**
   * [STATIC] Lists all possible body types of [[Message]].
   */
  public static readonly BodyType = MessageBodyType

  /**
   * [STATIC] Verifies that the sender of a [[Message]] is also the owner of it, e.g the owner's and sender's public keys match.
   *
   * @param message The [[Message]] object which needs to be decrypted.
   * @param message.body The body of the [[Message]] which depends on the [[BodyType]].
   * @param message.senderAddress The sender's public SS58 address of the [[Message]].
   * @throws [[ERROR_IDENTITY_MISMATCH]] when the sender does not match the owner of the content embedded in the message, e.g. A request for attestation or an attestation.
   *
   */
  public static ensureOwnerIsSender({ body, senderAddress }: IMessage): void {
    switch (body.type) {
      case Message.BodyType.REQUEST_ATTESTATION_FOR_CLAIM:
        {
          const requestAttestation = body
          if (
            requestAttestation.content.requestForAttestation.claim.owner !==
            senderAddress
          ) {
            throw SDKErrors.ERROR_IDENTITY_MISMATCH('Claim', 'Sender')
          }
        }
        break
      case Message.BodyType.SUBMIT_ATTESTATION_FOR_CLAIM:
        {
          const submitAttestation = body
          if (submitAttestation.content.attestation.owner !== senderAddress) {
            throw SDKErrors.ERROR_IDENTITY_MISMATCH('Attestation', 'Sender')
          }
        }
        break
      case Message.BodyType.SUBMIT_CLAIMS_FOR_CTYPES:
        {
          const submitClaimsForCtype: ISubmitClaimsForCTypes = body
          submitClaimsForCtype.content.forEach((claim) => {
            if (claim.request.claim.owner !== senderAddress) {
              throw SDKErrors.ERROR_IDENTITY_MISMATCH('Claims', 'Sender')
            }
          })
        }
        break
      default:
    }
  }

  /**
   * [STATIC] Verifies that neither the hash of [[Message]] nor the sender's signature on the hash have been tampered with.
   *
   * @param encrypted The encrypted [[Message]] object which needs to be decrypted.
   * @param senderAddress The sender's public SS58 address of the [[Message]].
   * @throws [[ERROR_NONCE_HASH_INVALID]] when either the hash or the signature could not be verified against the calculations.
   *
   */
  public static ensureHashAndSignature(
    encrypted: IEncryptedMessage,
    senderAddress: IMessage['senderAddress']
  ): void {
    if (
      Crypto.hashStr(
        encrypted.ciphertext + encrypted.nonce + encrypted.createdAt
      ) !== encrypted.hash
    ) {
      throw SDKErrors.ERROR_NONCE_HASH_INVALID(
        { hash: encrypted.hash, nonce: encrypted.nonce },
        'Message'
      )
    }
    DataUtils.validateSignature(
      encrypted.hash,
      encrypted.signature,
      senderAddress
    )
  }

  /**
   * [STATIC] Symmetrically decrypts the result of [[Message.encrypt]].
   *
   * Uses [[Message.ensureHashAndSignature]] and [[Message.ensureOwnerIsSender]] internally.
   *
   * @param encrypted The encrypted message.
   * @param receiver The [[Identity]] of the receiver.
   * @throws [[ERROR_DECODING_MESSAGE]] when encrypted message couldn't be decrypted.
   * @throws [[ERROR_PARSING_MESSAGE]] when the decoded message could not be parsed.
   * @returns The original [[Message]].
   */
  public static decrypt(
    encrypted: IEncryptedMessage,
    receiver: Identity
  ): IMessage {
    // check validity of the message
    Message.ensureHashAndSignature(encrypted, encrypted.senderAddress)

    const ea: Crypto.EncryptedAsymmetricString = {
      box: encrypted.ciphertext,
      nonce: encrypted.nonce,
    }
    const decoded: string | false = receiver.decryptAsymmetricAsStr(
      ea,
      encrypted.senderBoxPublicKey
    )
    if (!decoded) {
      throw SDKErrors.ERROR_DECODING_MESSAGE()
    }

    try {
      const messageBody: MessageBody = JSON.parse(decoded)
      const decrypted: IMessage = {
        ...encrypted,
        body: messageBody,
      }

      // checks the messasge body
      errorCheckMessageBody(messageBody)

      // checks the message structure
      errorCheckMessage(decrypted)
      // make sure the sender is the owner of the identity
      Message.ensureOwnerIsSender(decrypted)

      return decrypted
    } catch (error) {
      throw SDKErrors.ERROR_PARSING_MESSAGE()
    }
  }

  public messageId?: string
  public receivedAt?: number
  public body: MessageBody
  public createdAt: number
  public receiverAddress: IMessage['receiverAddress']
  public senderAddress: IMessage['senderAddress']
  public senderBoxPublicKey: IMessage['senderBoxPublicKey']

  /**
   * Constructs a message which should be encrypted with [[Message.encrypt]] before sending to the receiver.
   *
   * @param body The body of the message.
   * @param sender The [[PublicIdentity]] of the sender.
   * @param receiver The [[PublicIdentity]] of the receiver.
   */
  public constructor(
    body: MessageBody | CompressedMessageBody,
    sender: IPublicIdentity,
    receiver: IPublicIdentity
  ) {
    if (Array.isArray(body)) {
      this.body = decompressMessage(body)
    } else {
      this.body = body
    }
    this.createdAt = Date.now()
    this.receiverAddress = receiver.address
    this.senderAddress = sender.address
<<<<<<< HEAD
    this.senderBoxPublicKey = sender.getBoxPublicKey()
    errorCheckMessageBody(this.body)
    const encryptedMessage: Crypto.EncryptedAsymmetricString = sender.encryptAsymmetricAsStr(
      JSON.stringify(body),
      receiver.boxPublicKeyAsHex
    )
    this.ciphertext = encryptedMessage.box
    this.nonce = encryptedMessage.nonce

    const hashInput: string = this.ciphertext + this.nonce + this.createdAt
    this.hash = Crypto.hashStr(hashInput)
    this.signature = sender.signStr(this.hash)
=======
    this.senderBoxPublicKey = sender.boxPublicKeyAsHex
>>>>>>> 4094efac
  }

  /**
   * Encrypts the [[Message]] symmetrically as a string. This can be reversed with [[Message.decrypt]].
   *
   * @param sender The [[Identity]] of the sender.
   * @param receiver The [[PublicIdentity]] of the receiver.
   * @returns The encrypted version of the original [[Message]], see [[IEncryptedMessage]].
   */
  public encrypt(
    sender: Identity,
    receiver: IPublicIdentity
  ): IEncryptedMessage {
    const encryptedMessage: Crypto.EncryptedAsymmetricString = sender.encryptAsymmetricAsStr(
      JSON.stringify(this.body),
      receiver.boxPublicKeyAsHex
    )
    const ciphertext = encryptedMessage.box
    const { nonce } = encryptedMessage

    const hashInput: string = ciphertext + nonce + this.createdAt
    const hash = Crypto.hashStr(hashInput)
    const signature = sender.signStr(hash)
    return {
      messageId: this.messageId,
      receivedAt: this.receivedAt,
      ciphertext,
      nonce,
      createdAt: this.createdAt,
      hash,
      signature,
      receiverAddress: this.receiverAddress,
      senderAddress: this.senderAddress,
      senderBoxPublicKey: this.senderBoxPublicKey,
    }
  }

  public compress(): CompressedMessageBody {
    return compressMessage(this.body)
  }

  public static verifyRequiredCTypeProperties(
    requiredProperties: string[],
    cType: ICType
  ): boolean {
    return verifyRequiredCTypeProperties(requiredProperties, cType)
  }
}<|MERGE_RESOLUTION|>--- conflicted
+++ resolved
@@ -188,22 +188,7 @@
     this.createdAt = Date.now()
     this.receiverAddress = receiver.address
     this.senderAddress = sender.address
-<<<<<<< HEAD
-    this.senderBoxPublicKey = sender.getBoxPublicKey()
-    errorCheckMessageBody(this.body)
-    const encryptedMessage: Crypto.EncryptedAsymmetricString = sender.encryptAsymmetricAsStr(
-      JSON.stringify(body),
-      receiver.boxPublicKeyAsHex
-    )
-    this.ciphertext = encryptedMessage.box
-    this.nonce = encryptedMessage.nonce
-
-    const hashInput: string = this.ciphertext + this.nonce + this.createdAt
-    this.hash = Crypto.hashStr(hashInput)
-    this.signature = sender.signStr(this.hash)
-=======
     this.senderBoxPublicKey = sender.boxPublicKeyAsHex
->>>>>>> 4094efac
   }
 
   /**
