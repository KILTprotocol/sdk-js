--- conflicted
+++ resolved
@@ -318,23 +318,6 @@
       `No fragment for the receiver key ID "${receiverKeyUri}"`
     )
   }
-<<<<<<< HEAD
-=======
-  const receiverKeyDetails = Did.getKey(receiverDid, fragment)
-  if (
-    !receiverKeyDetails ||
-    !encryptionKeyTypes.includes(receiverKeyDetails.type)
-  ) {
-    throw new SDKErrors.DidError(
-      `Could not resolve receiver encryption key "${receiverKeyUri}"`
-    )
-  }
-  if (receiverKeyDetails.type !== 'x25519') {
-    throw new SDKErrors.EncryptionError(
-      'Only the "x25519-xsalsa20-poly1305" encryption algorithm currently supported'
-    )
-  }
->>>>>>> fe56e6ba
 
   let data: Uint8Array
   try {
