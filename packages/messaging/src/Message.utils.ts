--- conflicted
+++ resolved
@@ -13,13 +13,8 @@
   Quote,
 } from '@kiltprotocol/core'
 import type {
-<<<<<<< HEAD
-=======
-  CompressedCredential,
->>>>>>> d4c09a3b
   CompressedMessageBody,
   CompressedRequestCredentialContent,
-  ICredential,
   ICType,
   IDelegationData,
   IMessage,
@@ -108,15 +103,8 @@
       )
       break
     }
-<<<<<<< HEAD
-    case Message.BodyType.REQUEST_ATTESTATION: {
+    case 'request-attestation': {
       Credential.verifyDataStructure(body.content.credential)
-=======
-    case 'request-attestation': {
-      RequestForAttestation.verifyDataStructure(
-        body.content.requestForAttestation
-      )
->>>>>>> d4c09a3b
       if (body.content.quote) {
         Quote.validateQuoteSchema(Quote.QuoteSchema, body.content.quote)
       }
@@ -319,18 +307,9 @@
       compressedContents = [compressedCtypes, body.content.challenge]
       break
     }
-<<<<<<< HEAD
-    case Message.BodyType.SUBMIT_CREDENTIAL: {
+    case 'submit-credential': {
       compressedContents = body.content.map((credential) =>
         Credential.compress(credential)
-=======
-    case 'submit-credential': {
-      compressedContents = body.content.map(
-        (credential: ICredential | CompressedCredential) =>
-          Array.isArray(credential)
-            ? credential
-            : Credential.compress(credential)
->>>>>>> d4c09a3b
       )
       break
     }
@@ -458,18 +437,9 @@
       }
       break
     }
-<<<<<<< HEAD
-    case Message.BodyType.SUBMIT_CREDENTIAL: {
+    case 'submit-credential': {
       decompressedContents = body[1].map((credential) =>
         Credential.decompress(credential)
-=======
-    case 'submit-credential': {
-      decompressedContents = body[1].map(
-        (credential: ICredential | CompressedCredential) =>
-          !Array.isArray(credential)
-            ? credential
-            : Credential.decompress(credential)
->>>>>>> d4c09a3b
       )
 
       break
