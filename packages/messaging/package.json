--- conflicted
+++ resolved
@@ -1,7 +1,6 @@
 {
-<<<<<<< HEAD
   "name": "@kiltprotocol/messaging",
-  "version": "0.25.0-1",
+  "version": "0.25.0-2",
   "description": "",
   "main": "./lib/cjs/index.js",
   "module": "./lib/esm/index.js",
@@ -10,39 +9,6 @@
     ".": {
       "import": "./lib/esm/index.js",
       "require": "./lib/cjs/index.js"
-=======
-    "name": "@kiltprotocol/messaging",
-    "version": "0.25.0-2",
-    "description": "",
-    "main": "./lib/index.js",
-    "typings": "./lib/index.d.ts",
-    "files": [
-        "lib/**/*"
-    ],
-    "scripts": {
-        "clean": "rimraf ./lib",
-        "build": "yarn clean && yarn build:ts",
-        "build:ts": "tsc --declaration -p tsconfig.build.json"
-    },
-    "repository": "github:kiltprotocol/sdk-js",
-    "engines": {
-        "node": ">=14.0"
-    },
-    "author": "",
-    "license": "BSD-4-Clause",
-    "bugs": "https://github.com/KILTprotocol/sdk-js/issues",
-    "homepage": "https://github.com/KILTprotocol/sdk-js#readme",
-    "devDependencies": {
-        "rimraf": "^3.0.2",
-        "typescript": "^4.2.2"
-    },
-    "dependencies": {
-        "@kiltprotocol/core": "workspace:*",
-        "@kiltprotocol/did": "workspace:*",
-        "@kiltprotocol/types": "workspace:*",
-        "@kiltprotocol/utils": "workspace:*",
-        "@polkadot/util": "^8.1.2"
->>>>>>> 3fbd48ce
     }
   },
   "files": [
