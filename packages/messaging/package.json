--- conflicted
+++ resolved
@@ -39,11 +39,6 @@
     "@kiltprotocol/did": "workspace:*",
     "@kiltprotocol/types": "workspace:*",
     "@kiltprotocol/utils": "workspace:*",
-<<<<<<< HEAD
-    "@polkadot/util": "^9.0.0"
-=======
-    "@polkadot/api-augment": "^8.12.0",
     "@polkadot/util": "^10.0.0"
->>>>>>> 24b4317d
   }
 }