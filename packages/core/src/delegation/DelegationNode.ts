--- conflicted
+++ resolved
@@ -300,11 +300,7 @@
   }
 
   /**
-<<<<<<< HEAD
-   * Syncronise the delegation node state with the latest state as stored on the blockchain.
-=======
-   * [ASYNC] Synchronise the delegation node state with the latest state as stored on the blockchain.
->>>>>>> 3b1a89b1
+   * Synchronise the delegation node state with the latest state as stored on the blockchain.
    *
    * @returns An updated instance of the same [DelegationNode] containing the up-to-date state fetched from the chain.
    */
