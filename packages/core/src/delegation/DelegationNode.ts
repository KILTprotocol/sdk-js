/**
 * Copyright (c) 2018-2022, BOTLabs GmbH.
 *
 * This source code is licensed under the BSD 4-Clause "Original" license
 * found in the LICENSE file in the root directory of this source tree.
 */

import type {
  DidDocument,
  DidUri,
  DidVerificationKey,
  IAttestation,
  ICType,
  IDelegationHierarchyDetails,
  IDelegationNode,
  SignCallback,
  SubmittableExtrinsic,
} from '@kiltprotocol/types'
import { Crypto, SDKErrors, UUID } from '@kiltprotocol/utils'
import { ConfigService } from '@kiltprotocol/config'
import * as Did from '@kiltprotocol/did'
import type { HexString } from '@polkadot/util/types'
import type { DelegationHierarchyDetailsRecord } from './DelegationDecoder'
import { fromChain as attestationFromChain } from '../attestation/Attestation.chain.js'
import {
  addDelegationToChainArgs,
  getAttestationHashes,
  getChildren,
  query,
} from './DelegationNode.chain.js'
import { query as queryDetails } from './DelegationHierarchyDetails.chain.js'
import * as DelegationNodeUtils from './DelegationNode.utils.js'

const log = ConfigService.LoggingFactory.getLogger('DelegationNode')

type NewDelegationNodeInput = Required<
  Pick<IDelegationNode, 'hierarchyId' | 'parentId' | 'account' | 'permissions'>
>

type NewDelegationRootInput = Pick<IDelegationNode, 'account' | 'permissions'> &
  DelegationHierarchyDetailsRecord

/**
 * Delegation nodes are used within the KILT protocol to construct the trust hierarchy.
 *
 * Starting from the root node, entities can delegate the right to issue attestations to Claimers for a certain CTYPE and also delegate the right to attest and to delegate further nodes.
 *
 * A delegation object is stored on-chain, and can be revoked.
 *
 * A delegation can and may restrict permissions.
 *
 * Permissions:
 *   * Delegate.
 *   * Attest.
 */
export class DelegationNode implements IDelegationNode {
  public readonly id: IDelegationNode['id']
  public readonly hierarchyId: IDelegationNode['hierarchyId']
  public readonly parentId?: IDelegationNode['parentId']
  private childrenIdentifiers: Array<IDelegationNode['id']> = []
  public readonly account: DidUri
  public readonly permissions: IDelegationNode['permissions']
  private hierarchyDetails?: IDelegationHierarchyDetails
  public readonly revoked: boolean

  // eslint-disable-next-line jsdoc/require-param
  /**
   * Creates a new [DelegationNode] from an [IDelegationNode].
   *
   */
  public constructor({
    id,
    hierarchyId,
    parentId,
    childrenIds,
    account,
    permissions,
    revoked,
  }: IDelegationNode) {
    this.id = id
    this.hierarchyId = hierarchyId
    this.parentId = parentId
    this.childrenIdentifiers = childrenIds
    this.account = account
    this.permissions = permissions
    this.revoked = revoked
    DelegationNodeUtils.errorCheck(this)
  }

  public get childrenIds(): Array<IDelegationNode['id']> {
    return this.childrenIdentifiers
  }

  /**
   * Builds a new [DelegationNode] representing a regular delegation node ready to be submitted to the chain for creation.
   *
   * @param input - An partial [IDelegationNode] input object.
   * @param input.hierarchyId - The delegation hierarchy under which to store the node.
   * @param input.parentId - The parent node under which to store the node.
   * @param input.account - The owner (i.e., delegate) of this delegation.
   * @param input.permissions - The set of permissions associated with this delegation node.
   * @returns A new [DelegationNode] with a randomly generated id.
   */
  public static newNode({
    hierarchyId,
    parentId, // Cannot be undefined here
    account,
    permissions,
  }: NewDelegationNodeInput): DelegationNode {
    return new DelegationNode({
      id: UUID.generate(),
      hierarchyId,
      parentId,
      account,
      permissions,
      childrenIds: [],
      revoked: false,
    })
  }

  /**
   * Builds a new [DelegationNode] representing a root delegation node ready to be submitted to the chain for creation.
   *
   * @param input - An input object.
   * @param input.account - The address of this delegation (and of the whole hierarchy under it).
   * @param input.permissions - The set of permissions associated with this delegation node.
   * @param input.cTypeHash - The cTypeHash associated with the entire hierarchy.
   * @returns A new [DelegationNode] with a randomly generated id.
   */
  public static newRoot({
    account,
    permissions,
    cTypeHash,
  }: NewDelegationRootInput): DelegationNode {
    const nodeId = UUID.generate()

    const newNode = new DelegationNode({
      id: nodeId,
      hierarchyId: nodeId,
      account,
      permissions,
      childrenIds: [],
      revoked: false,
    })
    newNode.hierarchyDetails = {
      id: nodeId,
      cTypeHash,
    }

    return newNode
  }

  /**
   * Lazily fetches the details of the hierarchy the node is part of and return its CType.
   *
   * @returns The CType hash associated with the delegation hierarchy.
   */
  public async getCTypeHash(): Promise<ICType['hash']> {
    const { cTypeHash } = await this.getHierarchyDetails()
    return cTypeHash
  }

  /**
   * Fetches the details of the hierarchy this delegation node belongs to.
   *
   * @returns Promise containing the [[IDelegationHierarchyDetails]] of this delegation node.
   */
  public async getHierarchyDetails(): Promise<IDelegationHierarchyDetails> {
    if (!this.hierarchyDetails) {
      const hierarchyDetails = await queryDetails(this.hierarchyId)
      if (!hierarchyDetails) {
        throw new SDKErrors.HierarchyQueryError(this.hierarchyId)
      }
      this.hierarchyDetails = hierarchyDetails
      return hierarchyDetails
    }
    return this.hierarchyDetails
  }

  /**
   * Fetches the parent node of this delegation node.
   *
   * @returns Promise containing the parent as [[DelegationNode]] or [null].
   */
  public async getParent(): Promise<DelegationNode | null> {
    return this.parentId ? query(this.parentId) : null
  }

  /**
   * Fetches the children nodes of this delegation node.
   *
   * @returns Promise containing the children as an array of [[DelegationNode]], which is empty if there are no children.
   */
  public async getChildren(): Promise<DelegationNode[]> {
    const refreshedNodeDetails = await query(this.id)
    // Updates the children info with the latest information available on chain.
    if (refreshedNodeDetails) {
      this.childrenIdentifiers = refreshedNodeDetails.childrenIds
    }
    return getChildren(this)
  }

  /**
   * Fetches and resolves all attestations attested with this delegation node.
   *
   * @returns Promise containing all resolved attestations attested with this node.
   */
  public async getAttestations(): Promise<IAttestation[]> {
    const attestationHashes = await this.getAttestationHashes()
    const api = ConfigService.get('api')

    const attestations = await Promise.all(
      attestationHashes.map(async (claimHash) => {
        const encoded = await api.query.attestation.attestations(claimHash)
        if (encoded.isNone) return undefined
        return attestationFromChain(encoded, claimHash)
      })
    )

    return attestations.filter((value): value is IAttestation => !!value)
  }

  /**
   * Fetches all hashes of attestations attested with this delegation node.
   *
   * @returns Promise containing all attestation hashes attested with this node.
   */
  public async getAttestationHashes(): Promise<
    Array<IAttestation['claimHash']>
  > {
    return getAttestationHashes(this.id)
  }

  /**
   *
   * Generates the delegation hash from the delegations' property values.
   *
   * This hash is signed by the delegate and later stored along with the delegation to
   * make sure delegation data (such as permissions) has not been tampered with.
   *
   * @returns The hash representation of this delegation **as a hex string**.
   */
  public generateHash(): HexString {
    const propsToHash = [this.id, this.hierarchyId]
    if (this.parentId) {
      propsToHash.push(this.parentId)
    }
    const uint8Props = propsToHash.map((value) => Crypto.coToUInt8(value))
    uint8Props.push(DelegationNodeUtils.permissionsAsBitset(this))
    const generated = Crypto.u8aToHex(
      Crypto.hash(Crypto.u8aConcat(...uint8Props), 256)
    )
    log.debug(`generateHash(): ${generated}`)
    return generated
  }

  /**
   * Signs the delegation hash from the delegations' property values.
   *
   * This is required to anchor the delegation node on chain in order to enforce the delegate's consent.
   *
   * @param delegateDid The DID of the delegate.
   * @param sign The callback to sign the delegation creation details for the delegate.
   * @returns The DID signature over the delegation **as a hex string**.
   */
  public async delegateSign(
    delegateDid: DidDocument,
    sign: SignCallback
  ): Promise<Did.Utils.EncodedSignature> {
    const delegateSignature = await Did.signPayload(
      delegateDid.uri,
      this.generateHash(),
      sign
    )
<<<<<<< HEAD
    const { fragment } = Did.Utils.parseDidUri(delegateSignature.keyUri)
    if (!fragment) {
      throw new SDKErrors.DidError(
        `DID key uri "${delegateSignature.keyUri}" couldn't be parsed`
      )
    }
    const key = Did.getKey(delegateDid, fragment)
    if (!key) {
      throw new SDKErrors.DidError(
        `Key with fragment "${fragment}" was not found on DID: "${delegateDid.uri}"`
      )
    }
    return Did.Chain.encodeDidSignature(
      key as DidVerificationKey,
=======
    return Did.Chain.didSignatureToChain(
      delegateDid.authentication[0],
>>>>>>> 8b3c75dc
      delegateSignature
    )
  }

  /**
   * Synchronise the delegation node state with the latest state as stored on the blockchain.
   *
   * @returns An updated instance of the same [DelegationNode] containing the up-to-date state fetched from the chain.
   */
  public async getLatestState(): Promise<DelegationNode> {
    const newNodeState = await query(this.id)
    if (!newNodeState) {
      throw new SDKErrors.DelegationIdMissingError()
    }
    return newNodeState
  }

  /**
   * Stores the delegation node on chain.
   *
   * @param signature Signature of the delegate to ensure it is done under the delegate's permission.
   * @returns Promise containing an unsigned SubmittableExtrinsic.
   */
  public async getStoreTx(
    signature?: Did.Utils.EncodedSignature
  ): Promise<SubmittableExtrinsic> {
    const api = ConfigService.get('api')

    if (this.isRoot()) {
      return api.tx.delegation.createHierarchy(
        this.hierarchyId,
        await this.getCTypeHash()
      )
    }
    if (!signature) {
      throw new SDKErrors.DelegateSignatureMissingError()
    }

    return api.tx.delegation.addDelegation(
      ...addDelegationToChainArgs(this, signature)
    )
  }

  isRoot(): boolean {
    return this.id === this.hierarchyId && !this.parentId
  }

  /**
   * Verifies the delegation node by querying it from chain and checking its revocation status.
   *
   * @returns Promise containing a boolean flag.
   */
  public async verify(): Promise<boolean> {
    const node = await query(this.id)
    return node !== null && !node.revoked
  }

  /**
   * Checks on chain whether an identity with the given DID is delegating to the current node.
   *
   * @param did The DID to search for.
   *
   * @returns An object containing a `node` owned by the identity if it is delegating, plus the number of `steps` traversed. `steps` is 0 if the DID is owner of the current node.
   */
  public async findAncestorOwnedBy(
    did: DidUri
  ): Promise<{ steps: number; node: DelegationNode | null }> {
    if (this.account === did) {
      return {
        steps: 0,
        node: this,
      }
    }
    const parent = await this.getParent()
    if (parent) {
      const result = await parent.findAncestorOwnedBy(did)
      result.steps += 1
      return result
    }
    return {
      steps: 0,
      node: null,
    }
  }

  /**
   * Recursively counts all nodes that descend from the current node (excluding the current node). It is important to first refresh the state of the node from the chain.
   *
   * @returns Promise resolving to the node count.
   */
  public async subtreeNodeCount(): Promise<number> {
    const children = await this.getChildren()
    if (children.length === 0) {
      return 0
    }
    const childrensChildCounts = await Promise.all(
      children.map((child) => child.subtreeNodeCount())
    )
    return (
      children.length +
      childrensChildCounts.reduce((previous, current) => previous + current)
    )
  }

  /**
   * Revokes the delegation node on chain.
   *
   * @param did The address of the identity used to revoke the delegation.
   * @returns Promise containing an unsigned SubmittableExtrinsic.
   */
  public async getRevokeTx(did: DidUri): Promise<SubmittableExtrinsic> {
    const { steps, node } = await this.findAncestorOwnedBy(did)
    if (!node) {
      throw new SDKErrors.UnauthorizedError(
        `The DID "${did}" is not among the delegators and may not revoke this node`
      )
    }
    const childCount = await this.subtreeNodeCount()
    log.debug(
      `:: revoke(${this.id}) with maxRevocations=${childCount} and maxDepth = ${steps} through delegation node ${node?.id} and identity ${did}`
    )
    const api = ConfigService.get('api')
    return api.tx.delegation.revokeDelegation(this.id, steps, childCount)
  }

  /**
   * Removes the delegation node from the chain.
   *
   * @returns Promise containing an unsigned SubmittableExtrinsic.
   */
  public async getRemoveTx(): Promise<SubmittableExtrinsic> {
    const childCount = await this.subtreeNodeCount()
    log.debug(`:: remove(${this.id}) with maxRevocations=${childCount}`)
    const api = ConfigService.get('api')
    return api.tx.delegation.removeDelegation(this.id, childCount)
  }

  /**
   * Reclaims the deposit of a delegation and removes the delegation and all its children.
   *
   * This call can only be successfully executed if the submitter of the transaction is the original payer of the delegation deposit.
   *
   * @returns A promise containing the unsigned SubmittableExtrinsic (submittable transaction).
   */
  public async getReclaimDepositTx(): Promise<SubmittableExtrinsic> {
    const childCount = await this.subtreeNodeCount()
    log.debug(
      `:: getReclaimDepositTx(${this.id}) with maxRemovals=${childCount}`
    )
    const api = ConfigService.get('api')
    return api.tx.delegation.reclaimDeposit(this.id, childCount)
  }

  /**
   * Queries the delegation node with its [delegationId].
   *
   * @param delegationId The unique identifier of the desired delegation.
   * @returns Promise containing the [[DelegationNode]] or [null].
   */
  public static async query(
    delegationId: IDelegationNode['id']
  ): Promise<DelegationNode | null> {
    log.info(`:: query('${delegationId}')`)
    const result = await query(delegationId)
    log.info(`result: ${JSON.stringify(result)}`)
    return result
  }
}<|MERGE_RESOLUTION|>--- conflicted
+++ resolved
@@ -272,7 +272,6 @@
       this.generateHash(),
       sign
     )
-<<<<<<< HEAD
     const { fragment } = Did.Utils.parseDidUri(delegateSignature.keyUri)
     if (!fragment) {
       throw new SDKErrors.DidError(
@@ -285,12 +284,8 @@
         `Key with fragment "${fragment}" was not found on DID: "${delegateDid.uri}"`
       )
     }
-    return Did.Chain.encodeDidSignature(
+    return Did.Chain.didSignatureToChain(
       key as DidVerificationKey,
-=======
-    return Did.Chain.didSignatureToChain(
-      delegateDid.authentication[0],
->>>>>>> 8b3c75dc
       delegateSignature
     )
   }
