/**
 * Copyright (c) 2018-2022, BOTLabs GmbH.
 *
 * This source code is licensed under the BSD 4-Clause "Original" license
 * found in the LICENSE file in the root directory of this source tree.
 */

<<<<<<< HEAD
=======
import type { U128 } from '@polkadot/types'
import type { BN } from '@polkadot/util'

>>>>>>> 8a80ce79
import type {
  IAttestation,
  IDelegationNode,
  SubmittableExtrinsic,
} from '@kiltprotocol/types'
import { ConfigService } from '@kiltprotocol/config'
import { SDKErrors } from '@kiltprotocol/utils'
import { Utils as DidUtils } from '@kiltprotocol/did'
<<<<<<< HEAD
=======

>>>>>>> 8a80ce79
import { decodeDelegationNode } from './DelegationDecoder.js'
import { DelegationNode } from './DelegationNode.js'
import { permissionsAsBitset } from './DelegationNode.utils.js'

const log = ConfigService.LoggingFactory.getLogger('DelegationNode')

/**
 * Generate the extrinsic to store a given delegation node as the root of a new delegation hierarchy.
 *
 * @param delegation The delegation node to store as hierarchy root.
 * @returns The SubmittableExtrinsic for the `createHierarchy` call.
 */
export async function getStoreAsRootTx(
  delegation: DelegationNode
): Promise<SubmittableExtrinsic> {
  const api = ConfigService.get('api')

  if (!delegation.isRoot()) {
    throw new SDKErrors.InvalidRootNodeError()
  }
  return api.tx.delegation.createHierarchy(
    delegation.hierarchyId,
    await delegation.getCTypeHash()
  )
}

/**
 * Generate the extrinsic to store a given delegation node under a given delegation hierarchy.
 *
 * @param delegation The delegation node to store under the hierarchy specified as part of the node.
 * @param signature The DID signature of the delegate owner of the new delegation node.
 * @returns The SubmittableExtrinsic for the `addDelegation` call.
 */
export async function getStoreAsDelegationTx(
  delegation: DelegationNode,
  signature: DidUtils.EncodedSignature
): Promise<SubmittableExtrinsic> {
  const api = ConfigService.get('api')

  if (delegation.isRoot()) {
    throw new SDKErrors.InvalidDelegationNodeError()
  }

  return api.tx.delegation.addDelegation(
    delegation.id,
    delegation.parentId || '',
    DidUtils.parseDidUri(delegation.account).address,
    permissionsAsBitset(delegation),
    signature
  )
}

/**
 * Query a delegation node from the blockchain given its identifier.
 *
 * @param delegationId The delegation node ID to query.
 * @returns Either the retrieved [[DelegationNode]] or null.
 */
export async function query(
  delegationId: IDelegationNode['id']
): Promise<DelegationNode | null> {
  const api = ConfigService.get('api')
  const decoded = decodeDelegationNode(
    await api.query.delegation.delegationNodes(delegationId)
  )
  if (!decoded) {
    return null
  }
  return new DelegationNode({
    ...decoded,
    id: delegationId,
  })
}

/**
 * Generate the extrinsic to revoke a given delegation node. The submitter can be the owner of the delegation node itself or an ancestor thereof.
 *
 * @param delegationId The identifier of the delegation node to revoke.
 * @param maxParentChecks The max number of lookup to perform up the hierarchy chain to verify the authorization of the caller to perform the revocation.
 * @param maxRevocations The max number of children nodes that will be revoked as part of the revocation operation. This value does not include the node itself being removed.
 * @returns The SubmittableExtrinsic for the `revokeDelegation` call.
 */
export async function getRevokeTx(
  delegationId: IDelegationNode['id'],
  maxParentChecks: number,
  maxRevocations: number
): Promise<SubmittableExtrinsic> {
  const api = ConfigService.get('api')
  return api.tx.delegation.revokeDelegation(
    delegationId,
    maxParentChecks,
    maxRevocations
  )
}

/**
 * Generate the extrinsic to remove a given delegation node. The submitter can be the owner of the delegation node itself or an ancestor thereof.
 *
 * @param delegationId The identifier of the delegation node to remove.
 * @param maxRevocations The max number of children nodes that will be removed as part of the removal operation. This value does not include the node itself being removed.
 * @returns The SubmittableExtrinsic for the `removeDelegation` call.
 */
export async function getRemoveTx(
  delegationId: IDelegationNode['id'],
  maxRevocations: number
): Promise<SubmittableExtrinsic> {
  const api = ConfigService.get('api')
  return api.tx.delegation.removeDelegation(delegationId, maxRevocations)
}

/**
 * Generate the extrinsic to reclaim the deposit for a given delegation node.
 *
 * The generated extrinsic can only be successfully executed if the submitter is the original payer of the delegation deposit.
 *
 * @param delegationId The identifier of the delegation node to claim back deposit for.
 * @param maxRemovals The max number of children nodes that will be removed as part of the operation. This value does not include the node itself being removed.
 * @returns The SubmittableExtrinsic for the `getReclaimDepositTx` call.
 */
export async function getReclaimDepositTx(
  delegationId: IDelegationNode['id'],
  maxRemovals: number
): Promise<SubmittableExtrinsic> {
  const api = ConfigService.get('api')
  return api.tx.delegation.reclaimDeposit(delegationId, maxRemovals)
}

/**
 * Query the blockchain to retrieve the number of **direct** children of a given delegation node.
 *
 * @param delegationNode The delegation node to perform the lookup for.
 * @returns A list of [[DelegationNode]] containing all the direct children of the provided node.
 */
export async function getChildren(
  delegationNode: DelegationNode
): Promise<DelegationNode[]> {
  log.info(` :: getChildren('${delegationNode.id}')`)
  const childrenNodes = await Promise.all(
    delegationNode.childrenIds.map(async (childId: IDelegationNode['id']) => {
      const childNode = await query(childId)
      if (!childNode) {
        throw new SDKErrors.DelegationIdMissingError()
      }
      return childNode
    })
  )
  log.info(`children: ${JSON.stringify(childrenNodes)}`)
  return childrenNodes
}

/**
 * Query the blockchain to retrieve all the attestations (their claim hashes) created with the provided delegation.
 *
 * @param id The identifier of the delegation node to retrieve delegated attestations for.
 * @returns A list of claim hashes issued using the provided delegation.
 */
export async function getAttestationHashes(
  id: IDelegationNode['id']
): Promise<Array<IAttestation['claimHash']>> {
  const api = ConfigService.get('api')
  // this info is stored chain-side as a double map from (authorizationId, claimHash) -> boolean.
  // the following line retrieves all keys where authorizationId is equal to the delegation id.
  const entries = await api.query.attestation.externalAttestations.keys({
    Delegation: id,
  })
  // extract claimHash from double map key & decode
  return entries.map((keys) => keys.args[1].toHex())
<<<<<<< HEAD
=======
}

async function queryDepositAmountEncoded(): Promise<U128> {
  const api = ConfigService.get('api')
  return api.consts.delegation.deposit
}

/**
 * Gets the current deposit amount due for the creation of new delegation node.
 *
 * @returns Deposit amount in Femto Kilt as a BigNumber.
 */
export async function queryDepositAmount(): Promise<BN> {
  const encodedDeposit = await queryDepositAmountEncoded()
  return encodedDeposit.toBn()
>>>>>>> 8a80ce79
}<|MERGE_RESOLUTION|>--- conflicted
+++ resolved
@@ -5,12 +5,6 @@
  * found in the LICENSE file in the root directory of this source tree.
  */
 
-<<<<<<< HEAD
-=======
-import type { U128 } from '@polkadot/types'
-import type { BN } from '@polkadot/util'
-
->>>>>>> 8a80ce79
 import type {
   IAttestation,
   IDelegationNode,
@@ -19,10 +13,6 @@
 import { ConfigService } from '@kiltprotocol/config'
 import { SDKErrors } from '@kiltprotocol/utils'
 import { Utils as DidUtils } from '@kiltprotocol/did'
-<<<<<<< HEAD
-=======
-
->>>>>>> 8a80ce79
 import { decodeDelegationNode } from './DelegationDecoder.js'
 import { DelegationNode } from './DelegationNode.js'
 import { permissionsAsBitset } from './DelegationNode.utils.js'
@@ -190,22 +180,4 @@
   })
   // extract claimHash from double map key & decode
   return entries.map((keys) => keys.args[1].toHex())
-<<<<<<< HEAD
-=======
-}
-
-async function queryDepositAmountEncoded(): Promise<U128> {
-  const api = ConfigService.get('api')
-  return api.consts.delegation.deposit
-}
-
-/**
- * Gets the current deposit amount due for the creation of new delegation node.
- *
- * @returns Deposit amount in Femto Kilt as a BigNumber.
- */
-export async function queryDepositAmount(): Promise<BN> {
-  const encodedDeposit = await queryDepositAmountEncoded()
-  return encodedDeposit.toBn()
->>>>>>> 8a80ce79
 }