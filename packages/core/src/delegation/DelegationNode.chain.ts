--- conflicted
+++ resolved
@@ -5,7 +5,7 @@
  * found in the LICENSE file in the root directory of this source tree.
  */
 
-import type { Option, U128 } from '@polkadot/types'
+import type { U128 } from '@polkadot/types'
 import type {
   IAttestation,
   IDelegationNode,
@@ -13,7 +13,6 @@
 } from '@kiltprotocol/types'
 import { ConfigService } from '@kiltprotocol/config'
 import { BlockchainApiConnection } from '@kiltprotocol/chain-helpers'
-import type { H256 } from '@polkadot/types/interfaces'
 import { DecoderUtils, SDKErrors } from '@kiltprotocol/utils'
 import type { Chain as DidChain } from '@kiltprotocol/did'
 import { Utils as DidUtils } from '@kiltprotocol/did'
@@ -21,7 +20,6 @@
 import { decodeDelegationNode } from './DelegationDecoder.js'
 import { DelegationNode } from './DelegationNode.js'
 import { permissionsAsBitset } from './DelegationNode.utils.js'
-import type { AuthorizationId } from '../attestation/Attestation.chain.js'
 
 const log = ConfigService.LoggingFactory.getLogger('DelegationNode')
 
@@ -187,24 +185,18 @@
   id: IDelegationNode['id']
 ): Promise<Array<IAttestation['claimHash']>> {
   const blockchain = await BlockchainApiConnection.getConnectionOrConnect()
-<<<<<<< HEAD
-  const encodedHashes =
-    await blockchain.api.query.attestation.delegatedAttestations(id)
-  return decodeDelegatedAttestations(encodedHashes)
-=======
   // this info is stored chain-side as a double map of (authorizationId, claimHash) -> boolean.
   // the following line retrieves all keys where authorizationId is equal to the delegation id.
   const entries =
-    await blockchain.api.query.attestation.externalAttestations.keys<
-      [AuthorizationId, H256]
-    >({ delegation: id })
+    await blockchain.api.query.attestation.externalAttestations.keys({
+      delegation: id,
+    })
   // extract claimHash from double map key & decode
   return entries.map((keys) => {
     const claimHash = keys.args[1]
     DecoderUtils.assertCodecIsType(claimHash, ['H256'])
     return claimHash.toHex()
   })
->>>>>>> 95948dec
 }
 
 async function queryDepositAmountEncoded(): Promise<U128> {
