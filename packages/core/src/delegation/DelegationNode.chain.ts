--- conflicted
+++ resolved
@@ -5,11 +5,7 @@
  * found in the LICENSE file in the root directory of this source tree.
  */
 
-<<<<<<< HEAD
-import type { U128 } from '@polkadot/types'
-=======
-import type { Option, U128, Vec } from '@polkadot/types'
->>>>>>> bbacb1da
+import type { bool, Option, U128, Vec } from '@polkadot/types'
 import type {
   IAttestation,
   IDelegationNode,
@@ -17,17 +13,18 @@
 } from '@kiltprotocol/types'
 import { ConfigService } from '@kiltprotocol/config'
 import { BlockchainApiConnection } from '@kiltprotocol/chain-helpers'
-<<<<<<< HEAD
-=======
 import type { H256, Hash } from '@polkadot/types/interfaces'
->>>>>>> bbacb1da
 import { DecoderUtils, SDKErrors } from '@kiltprotocol/utils'
 import type { Chain as DidChain } from '@kiltprotocol/did'
 import { Utils as DidUtils } from '@kiltprotocol/did'
-import { BN } from '@polkadot/util'
+import type { BN } from '@polkadot/util'
+import type { AugmentedQueryDoubleMap } from '@polkadot/api/types'
+import type { Observable } from '@polkadot/types/types'
+import type { ApiPromise } from '@polkadot/api'
 import { decodeDelegationNode } from './DelegationDecoder.js'
 import { DelegationNode } from './DelegationNode.js'
 import { permissionsAsBitset } from './DelegationNode.utils.js'
+import type { AuthorizationId } from '../attestation/Attestation.chain.js'
 
 const log = ConfigService.LoggingFactory.getLogger('DelegationNode')
 
@@ -183,6 +180,27 @@
   return childrenNodes
 }
 
+type WithExternalAttestationsStorage = ApiPromise & {
+  query: {
+    attestation: {
+      externalAttestations: AugmentedQueryDoubleMap<
+        'promise',
+        (
+          key1: AuthorizationId | { delegation: string },
+          key2: H256
+        ) => Observable<Option<bool>>,
+        [AuthorizationId, H256]
+      >
+    }
+  }
+}
+
+function hasExternalAttestationsStorage(
+  api: ApiPromise
+): api is WithExternalAttestationsStorage {
+  return 'externalAttestations' in api.query.attestation
+}
+
 /**
  * Query the blockchain to retrieve all the attestations (their claim hashes) created with the provided delegation.
  *
@@ -193,27 +211,13 @@
   id: IDelegationNode['id']
 ): Promise<Array<IAttestation['claimHash']>> {
   const blockchain = await BlockchainApiConnection.getConnectionOrConnect()
-<<<<<<< HEAD
-  // this info is stored chain-side as a double map of (authorizationId, claimHash) -> boolean.
-  // the following line retrieves all keys where authorizationId is equal to the delegation id.
-  const entries =
-    await blockchain.api.query.attestation.externalAttestations.keys({
-      delegation: id,
-    })
-  // extract claimHash from double map key & decode
-  return entries.map((keys) => {
-    const claimHash = keys.args[1]
-    DecoderUtils.assertCodecIsType(claimHash, ['H256'])
-    return claimHash.toHex()
-  })
-=======
-  if (blockchain.api.query.attestation.externalAttestations) {
+  if (hasExternalAttestationsStorage(blockchain.api)) {
     // this info is stored chain-side as a double map from (authorizationId, claimHash) -> boolean.
     // the following line retrieves all keys where authorizationId is equal to the delegation id.
     const entries =
-      await blockchain.api.query.attestation.externalAttestations.keys<
-        [AuthorizationId, H256]
-      >({ delegation: id })
+      await blockchain.api.query.attestation.externalAttestations.keys({
+        delegation: id,
+      })
     // extract claimHash from double map key & decode
     return entries.map((keys) => {
       const claimHash = keys.args[1]
@@ -233,7 +237,6 @@
   throw new SDKErrors.ERROR_CODEC_MISMATCH(
     'Failed to query delegated attestations: Unknown pallet storage'
   )
->>>>>>> bbacb1da
 }
 
 async function queryDepositAmountEncoded(): Promise<U128> {
