/**
 * Copyright (c) 2018-2022, BOTLabs GmbH.
 *
 * This source code is licensed under the BSD 4-Clause "Original" license
 * found in the LICENSE file in the root directory of this source tree.
 */

import type { U128 } from '@polkadot/types'
import type {
  IAttestation,
  IDelegationNode,
  SubmittableExtrinsic,
} from '@kiltprotocol/types'
import { ConfigService } from '@kiltprotocol/config'
import { BlockchainApiConnection } from '@kiltprotocol/chain-helpers'
import { SDKErrors } from '@kiltprotocol/utils'
import { Utils as DidUtils } from '@kiltprotocol/did'
import type { BN } from '@polkadot/util'
import { decodeDelegationNode } from './DelegationDecoder.js'
import { DelegationNode } from './DelegationNode.js'
import { permissionsAsBitset } from './DelegationNode.utils.js'

const log = ConfigService.LoggingFactory.getLogger('DelegationNode')

/**
 * Generate the extrinsic to store a given delegation node as the root of a new delegation hierarchy.
 *
 * @param delegation The delegation node to store as hierarchy root.
 * @returns The SubmittableExtrinsic for the `createHierarchy` call.
 */
export async function getStoreAsRootTx(
  delegation: DelegationNode
): Promise<SubmittableExtrinsic> {
  const api = await BlockchainApiConnection.getConnectionOrConnect()

  if (!delegation.isRoot()) {
    throw new SDKErrors.InvalidRootNodeError()
  }
  return api.tx.delegation.createHierarchy(
    delegation.hierarchyId,
    await delegation.getCTypeHash()
  )
}

/**
 * Generate the extrinsic to store a given delegation node under a given delegation hierarchy.
 *
 * @param delegation The delegation node to store under the hierarchy specified as part of the node.
 * @param signature The DID signature of the delegate owner of the new delegation node.
 * @returns The SubmittableExtrinsic for the `addDelegation` call.
 */
export async function getStoreAsDelegationTx(
  delegation: DelegationNode,
  signature: DidUtils.EncodedSignature
): Promise<SubmittableExtrinsic> {
  const api = await BlockchainApiConnection.getConnectionOrConnect()

  if (delegation.isRoot()) {
    throw new SDKErrors.InvalidDelegationNodeError()
  }

  return api.tx.delegation.addDelegation(
    delegation.id,
    delegation.parentId || '',
    DidUtils.parseDidUri(delegation.account).address,
    permissionsAsBitset(delegation),
    signature
  )
}

/**
 * Query a delegation node from the blockchain given its identifier.
 *
 * @param delegationId The delegation node ID to query.
 * @returns Either the retrieved [[DelegationNode]] or null.
 */
export async function query(
  delegationId: IDelegationNode['id']
): Promise<DelegationNode | null> {
  const api = await BlockchainApiConnection.getConnectionOrConnect()
  const decoded = decodeDelegationNode(
    await api.query.delegation.delegationNodes(delegationId)
  )
  if (!decoded) {
    return null
  }
  return new DelegationNode({
    ...decoded,
    id: delegationId,
  })
}

/**
 * Generate the extrinsic to revoke a given delegation node. The submitter can be the owner of the delegation node itself or an ancestor thereof.
 *
 * @param delegationId The identifier of the delegation node to revoke.
 * @param maxParentChecks The max number of lookup to perform up the hierarchy chain to verify the authorization of the caller to perform the revocation.
 * @param maxRevocations The max number of children nodes that will be revoked as part of the revocation operation. This value does not include the node itself being removed.
 * @returns The SubmittableExtrinsic for the `revokeDelegation` call.
 */
export async function getRevokeTx(
  delegationId: IDelegationNode['id'],
  maxParentChecks: number,
  maxRevocations: number
): Promise<SubmittableExtrinsic> {
  const api = await BlockchainApiConnection.getConnectionOrConnect()
  return api.tx.delegation.revokeDelegation(
    delegationId,
    maxParentChecks,
    maxRevocations
  )
}

/**
 * Generate the extrinsic to remove a given delegation node. The submitter can be the owner of the delegation node itself or an ancestor thereof.
 *
 * @param delegationId The identifier of the delegation node to remove.
 * @param maxRevocations The max number of children nodes that will be removed as part of the removal operation. This value does not include the node itself being removed.
 * @returns The SubmittableExtrinsic for the `removeDelegation` call.
 */
export async function getRemoveTx(
  delegationId: IDelegationNode['id'],
  maxRevocations: number
): Promise<SubmittableExtrinsic> {
  const api = await BlockchainApiConnection.getConnectionOrConnect()
  return api.tx.delegation.removeDelegation(delegationId, maxRevocations)
}

/**
 * Generate the extrinsic to reclaim the deposit for a given delegation node.
 *
 * The generated extrinsic can only be successfully executed if the submitter is the original payer of the delegation deposit.
 *
 * @param delegationId The identifier of the delegation node to claim back deposit for.
 * @param maxRemovals The max number of children nodes that will be removed as part of the operation. This value does not include the node itself being removed.
 * @returns The SubmittableExtrinsic for the `getReclaimDepositTx` call.
 */
export async function getReclaimDepositTx(
  delegationId: IDelegationNode['id'],
  maxRemovals: number
): Promise<SubmittableExtrinsic> {
  const api = await BlockchainApiConnection.getConnectionOrConnect()
  return api.tx.delegation.reclaimDeposit(delegationId, maxRemovals)
}

/**
 * Query the blockchain to retrieve the number of **direct** children of a given delegation node.
 *
 * @param delegationNode The delegation node to perform the lookup for.
 * @returns A list of [[DelegationNode]] containing all the direct children of the provided node.
 */
export async function getChildren(
  delegationNode: DelegationNode
): Promise<DelegationNode[]> {
  log.info(` :: getChildren('${delegationNode.id}')`)
  const childrenNodes = await Promise.all(
    delegationNode.childrenIds.map(async (childId: IDelegationNode['id']) => {
      const childNode = await query(childId)
      if (!childNode) {
        throw new SDKErrors.DelegationIdMissingError()
      }
      return childNode
    })
  )
  log.info(`children: ${JSON.stringify(childrenNodes)}`)
  return childrenNodes
}

/**
 * Query the blockchain to retrieve all the attestations (their claim hashes) created with the provided delegation.
 *
 * @param id The identifier of the delegation node to retrieve delegated attestations for.
 * @returns A list of claim hashes issued using the provided delegation.
 */
export async function getAttestationHashes(
  id: IDelegationNode['id']
): Promise<Array<IAttestation['claimHash']>> {
  const api = await BlockchainApiConnection.getConnectionOrConnect()
<<<<<<< HEAD
  if (hasExternalAttestationsStorage(api)) {
    // this info is stored chain-side as a double map from (authorizationId, claimHash) -> boolean.
    // the following line retrieves all keys where authorizationId is equal to the delegation id.
    const entries = await api.query.attestation.externalAttestations.keys({
      delegation: id,
    })
    // extract claimHash from double map key & decode
    return entries.map((keys) => keys.args[1].toHex())
  }
  if ('delegatedAttestations' in api.query.attestation) {
    // Delegated attestations are stored as a simple map from delegationId -> Vec<claimHashes>
    const claimHashes = await api.query.attestation.delegatedAttestations<
      Option<Vec<Hash>>
    >(id)
    return claimHashes.unwrapOrDefault().map((hash) => hash.toHex())
  }
  throw new SDKErrors.CodecMismatchError(
    'Failed to query delegated attestations: Unknown pallet storage'
  )
=======
  // this info is stored chain-side as a double map from (authorizationId, claimHash) -> boolean.
  // the following line retrieves all keys where authorizationId is equal to the delegation id.
  const entries = await api.query.attestation.externalAttestations.keys({
    Delegation: id,
  })
  // extract claimHash from double map key & decode
  return entries.map((keys) => keys.args[1].toHex())
>>>>>>> 69b00705
}

async function queryDepositAmountEncoded(): Promise<U128> {
  const api = await BlockchainApiConnection.getConnectionOrConnect()
  return api.consts.delegation.deposit
}

/**
 * Gets the current deposit amount due for the creation of new delegation node.
 *
 * @returns Deposit amount in Femto Kilt as a BigNumber.
 */
export async function queryDepositAmount(): Promise<BN> {
  const encodedDeposit = await queryDepositAmountEncoded()
  return encodedDeposit.toBn()
}<|MERGE_RESOLUTION|>--- conflicted
+++ resolved
@@ -176,27 +176,6 @@
   id: IDelegationNode['id']
 ): Promise<Array<IAttestation['claimHash']>> {
   const api = await BlockchainApiConnection.getConnectionOrConnect()
-<<<<<<< HEAD
-  if (hasExternalAttestationsStorage(api)) {
-    // this info is stored chain-side as a double map from (authorizationId, claimHash) -> boolean.
-    // the following line retrieves all keys where authorizationId is equal to the delegation id.
-    const entries = await api.query.attestation.externalAttestations.keys({
-      delegation: id,
-    })
-    // extract claimHash from double map key & decode
-    return entries.map((keys) => keys.args[1].toHex())
-  }
-  if ('delegatedAttestations' in api.query.attestation) {
-    // Delegated attestations are stored as a simple map from delegationId -> Vec<claimHashes>
-    const claimHashes = await api.query.attestation.delegatedAttestations<
-      Option<Vec<Hash>>
-    >(id)
-    return claimHashes.unwrapOrDefault().map((hash) => hash.toHex())
-  }
-  throw new SDKErrors.CodecMismatchError(
-    'Failed to query delegated attestations: Unknown pallet storage'
-  )
-=======
   // this info is stored chain-side as a double map from (authorizationId, claimHash) -> boolean.
   // the following line retrieves all keys where authorizationId is equal to the delegation id.
   const entries = await api.query.attestation.externalAttestations.keys({
@@ -204,7 +183,6 @@
   })
   // extract claimHash from double map key & decode
   return entries.map((keys) => keys.args[1].toHex())
->>>>>>> 69b00705
 }
 
 async function queryDepositAmountEncoded(): Promise<U128> {
