--- conflicted
+++ resolved
@@ -10,14 +10,7 @@
   IDelegationNode,
 } from '@kiltprotocol/types'
 import { BlockchainApiConnection } from '@kiltprotocol/chain-helpers'
-import {
-  decodeDelegationHierarchyDetails,
-<<<<<<< HEAD
-  DelegationHierarchyDetailsRecord,
-=======
-  IChainDelegationHierarchyDetails,
->>>>>>> 38838e38
-} from './DelegationDecoder.js'
+import { decodeDelegationHierarchyDetails } from './DelegationDecoder.js'
 
 /**
  * Query a delegation hierarchy node from the blockchain given its identifier.
@@ -28,20 +21,10 @@
 export async function query(
   rootId: IDelegationNode['id']
 ): Promise<IDelegationHierarchyDetails | null> {
-<<<<<<< HEAD
-  const blockchain = await BlockchainApiConnection.getConnectionOrConnect()
-  const decoded: DelegationHierarchyDetailsRecord | null =
-    decodeDelegationHierarchyDetails(
-      await blockchain.api.query.delegation.delegationHierarchies(rootId)
-    )
-=======
   const api = await BlockchainApiConnection.getConnectionOrConnect()
   const decoded = decodeDelegationHierarchyDetails(
-    await api.query.delegation.delegationHierarchies<
-      Option<IChainDelegationHierarchyDetails>
-    >(rootId)
+    await api.query.delegation.delegationHierarchies(rootId)
   )
->>>>>>> 38838e38
   if (!decoded) {
     return null
   }
