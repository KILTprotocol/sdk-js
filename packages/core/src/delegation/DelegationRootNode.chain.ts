--- conflicted
+++ resolved
@@ -57,16 +57,14 @@
 }
 
 /**
-<<<<<<< HEAD
  * @ignore
-=======
+ *
  * Revokes a full delegation tree, also revoking all constituent nodes.
  *
  * @param delegation The [[DelegationRootNode]] node in the delegation tree at which to revoke.
  * @param identity The owner of the [[DelegationRootNode]], who is the only one authorized to revoke it.
  * @param maxRevocations The maximum number of revocations that may be performed. Should be set to the number of nodes (including the root node) in the tree. Higher numbers result in a larger amount locked during the transaction, as each revocation adds to the fee that is charged.
  * @returns Signed [[SubmittableExtrinsic]] ready to be dispatched.
->>>>>>> 65dc4bb4
  */
 export async function revoke(
   delegation: IDelegationRootNode,
