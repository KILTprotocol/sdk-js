--- conflicted
+++ resolved
@@ -15,19 +15,8 @@
   DelegationNode,
   DelegationRootNode,
 } from './delegation'
-<<<<<<< HEAD
-import Did, { IDid } from './did'
+import Did, { IDid, IDidDocument, IDidDocumentPublicKey } from './did'
 import { Identity, IURLResolver, PublicIdentity } from './identity'
-=======
-import Did, { IDid, IDidDocument, IDidDocumentPublicKey } from './did'
-import {
-  AttesterIdentity,
-  Identity,
-  IURLResolver,
-  PublicAttesterIdentity,
-  PublicIdentity,
-} from './identity'
->>>>>>> 07372748
 import Message from './messaging'
 import Quote, { QuoteSchema, QuoteUtils } from './quote'
 import RequestForAttestation, {
