--- conflicted
+++ resolved
@@ -13,7 +13,9 @@
   IPublicCredential,
   DidUri,
 } from '@kiltprotocol/types'
+import type { ApiPromise } from '@polkadot/api'
 import type { GenericCall, Option } from '@polkadot/types'
+import type { Call } from '@polkadot/types/interfaces'
 import type { BN } from '@polkadot/util'
 import type {
   PublicCredentialsCredentialsCredential,
@@ -29,11 +31,7 @@
 import { SDKErrors } from '@kiltprotocol/utils'
 
 import { getIdForCredential } from './PublicCredential.js'
-<<<<<<< HEAD
-import { flattenBatchCalls, retrieveExtrinsicFromBlock } from '../utils.js'
-=======
-import { isBatch } from '../utils.js'
->>>>>>> 92c90f61
+import { flattenCalls, isBatch, retrieveExtrinsicFromBlock } from '../utils.js'
 
 export interface EncodedPublicCredential {
   ctypeHash: CTypeHash
@@ -63,19 +61,6 @@
   }
 }
 
-<<<<<<< HEAD
-=======
-// Flatten any nested batch calls into a single list of calls.
-function flattenCalls(api: ApiPromise, call: Call): Call[] {
-  if (isBatch(api, call)) {
-    // Inductive case
-    return call.args[0].flatMap((c) => flattenCalls(api, c))
-  }
-  // Base case
-  return [call]
-}
-
->>>>>>> 92c90f61
 // Transform a blockchain-formatted public credential [[PublicCredentialsCredentialsCredential]] into the original [[IPublicCredentialInput]].
 // It throws if what was written on the chain was garbage.
 function credentialInputFromChain({
@@ -208,10 +193,6 @@
     )
   }
 
-<<<<<<< HEAD
-  const extrinsicCalls = flattenBatchCalls(api, extrinsic.args[0].call)
-  const extrinsicDidOrigin = didFromChain(extrinsic.args[0].did)
-=======
   // If we're dealing with a batch, flatten any nested `submit_did_call` calls,
   // otherwise the extrinsic is itself a submit_did_call, so just take it.
   const didCalls = isBatch(api, extrinsic)
@@ -219,7 +200,6 @@
         extractDidCallsFromBatchCall(api, batchCall)
       )
     : [extrinsic]
->>>>>>> 92c90f61
 
   // From the list of DID calls, only consider public_credentials::add calls, bundling each of them with their DID submitter.
   // It returns a list of [reconstructedCredential, attesterDid].
