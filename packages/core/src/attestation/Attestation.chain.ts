/**
 * Copyright (c) 2018-2022, BOTLabs GmbH.
 *
 * This source code is licensed under the BSD 4-Clause "Original" license
 * found in the LICENSE file in the root directory of this source tree.
 */

import type { Option, U128 } from '@polkadot/types'
import type {
  IAttestation,
  ICredential,
  KiltAddress,
  SubmittableExtrinsic,
} from '@kiltprotocol/types'
<<<<<<< HEAD
import { DecoderUtils } from '@kiltprotocol/utils'
=======
import { SDKErrors } from '@kiltprotocol/utils'
import type { AccountId, H256, Hash } from '@polkadot/types/interfaces'
>>>>>>> 40616c10
import { ConfigService } from '@kiltprotocol/config'
import { BlockchainApiConnection } from '@kiltprotocol/chain-helpers'
import { Utils as DidUtils } from '@kiltprotocol/did'
import type { AttestationAttestationsAttestationDetails } from '@kiltprotocol/augment-api'
import type { BN } from '@polkadot/util'

const log = ConfigService.LoggingFactory.getLogger('Attestation')

/**
 * Prepares an extrinsic to store the provided [[IAttestation]] on chain.
 *
 * @param attestation The Attestation to write on the blockchain.
 * @returns A promise containing the unsigned SubmittableExtrinsic (submittable transaction).
 */
export async function getStoreTx(
  attestation: IAttestation
): Promise<SubmittableExtrinsic> {
  const { claimHash, cTypeHash, delegationId } = attestation
  log.debug(() => `Create tx for 'attestation.add'`)

  const api = await BlockchainApiConnection.getConnectionOrConnect()

  return api.tx.attestation.add(
    claimHash,
    cTypeHash,
    delegationId
      ? { Delegation: { subjectNodeId: delegationId } } // maxChecks parameter is unused on the chain side and therefore omitted
      : null
  )
}

function decode(
  encoded: Option<AttestationAttestationsAttestationDetails>,
  claimHash: ICredential['rootHash'] // all the other decoders do not use extra data; they just return partial types
): IAttestation | null {
  if (encoded.isSome) {
    const chainAttestation = encoded.unwrap()
    const delegationId = chainAttestation.authorizationId
      .unwrapOr(undefined)
      ?.value.toHex()
    const attestation: IAttestation = {
      claimHash,
      cTypeHash: chainAttestation.ctypeHash.toHex(),
      owner: DidUtils.getFullDidUri(
        chainAttestation.attester.toString() as KiltAddress
      ),
      delegationId: delegationId || null,
      revoked: chainAttestation.revoked.valueOf(),
    }
    log.info(`Decoded attestation: ${JSON.stringify(attestation)}`)
    return attestation
  }
  return null
}

/**
 * Query an attestation from the blockchain, returning the SCALE encoded value.
 *
 * @param claimHash The hash of the claim attested in the attestation.
 * @returns An Option wrapping scale encoded attestation data.
 */
export async function queryRaw(
  claimHash: ICredential['rootHash']
): Promise<Option<AttestationAttestationsAttestationDetails>> {
  log.debug(() => `Query chain for attestations with claim hash ${claimHash}`)
  const api = await BlockchainApiConnection.getConnectionOrConnect()
  return api.query.attestation.attestations(claimHash)
}

/**
 * Queries an attestation from the blockchain given the claim hash it attests.
 *
 * @param claimHash The hash of the claim attested in the attestation.
 * @returns A promise containing the retrieved [[Attestation]] or null.
 */
export async function query(
  claimHash: ICredential['rootHash'] | IAttestation['claimHash']
): Promise<IAttestation | null> {
  const encoded = await queryRaw(claimHash)
  return decode(encoded, claimHash)
}

/**
 * Prepares an extrinsic to revoke a given attestation.
 * The submitter can be the owner of the attestation or an authorized delegator thereof.
 *
 * @param claimHash The hash of the claim that corresponds to the attestation to revoke.
 * @param maxParentChecks The number of levels to walk up the delegation hierarchy until the delegation node is found.
 * @returns A promise containing the unsigned SubmittableExtrinsic (submittable transaction).
 */
export async function getRevokeTx(
  claimHash: ICredential['rootHash'] | IAttestation['claimHash'],
  maxParentChecks: number
): Promise<SubmittableExtrinsic> {
  const api = await BlockchainApiConnection.getConnectionOrConnect()
  log.debug(() => `Revoking attestations with claim hash ${claimHash}`)
  return api.tx.attestation.revoke(
    claimHash,
    maxParentChecks
      ? { Delegation: { maxChecks: maxParentChecks } } // subjectNodeId parameter is unused on the chain side and therefore omitted
      : null
  )
}

/**
 * Prepares an extrinsic to remove a given attestation.
 * The submitter can be the owner of the attestation or an authorized delegator thereof.
 *
 * @param claimHash The hash of the claim that corresponds to the attestation.
 * @param maxParentChecks The number of levels to walk up the delegation hierarchy until the delegation node is found.
 * @returns A promise containing the unsigned SubmittableExtrinsic (submittable transaction).
 */
export async function getRemoveTx(
  claimHash: ICredential['rootHash'],
  maxParentChecks: number
): Promise<SubmittableExtrinsic> {
  const api = await BlockchainApiConnection.getConnectionOrConnect()
  log.debug(() => `Removing attestation with claim hash ${claimHash}`)
  return api.tx.attestation.remove(
    claimHash,
    maxParentChecks
      ? { Delegation: { maxChecks: maxParentChecks } } // subjectNodeId parameter is unused on the chain side and therefore omitted
      : null
  )
}

/**
 * Prepares an extrinsic to reclaim the deposit of an attestation, deleting the attestation in the process.
 * The submitter **must** be the KILT account that initially paid for the deposit.
 *
 * @param claimHash The hash of the claim that corresponds to the attestation.
 * @returns A promise containing the unsigned SubmittableExtrinsic (submittable transaction).
 */
export async function getReclaimDepositTx(
  claimHash: ICredential['rootHash']
): Promise<SubmittableExtrinsic> {
  const api = await BlockchainApiConnection.getConnectionOrConnect()
  log.debug(
    () => `Claiming deposit for the attestation with claim hash ${claimHash}`
  )
  return api.tx.attestation.reclaimDeposit(claimHash)
}

async function queryDepositAmountEncoded(): Promise<U128> {
  const api = await BlockchainApiConnection.getConnectionOrConnect()
  return api.consts.attestation.deposit
}

/**
 * Gets the current deposit amount due for the creation of new attestations.
 *
 * @returns Deposit amount in Femto Kilt as a BigNumber.
 */
export async function queryDepositAmount(): Promise<BN> {
  const encodedDeposit = await queryDepositAmountEncoded()
  return encodedDeposit.toBn()
}<|MERGE_RESOLUTION|>--- conflicted
+++ resolved
@@ -12,12 +12,6 @@
   KiltAddress,
   SubmittableExtrinsic,
 } from '@kiltprotocol/types'
-<<<<<<< HEAD
-import { DecoderUtils } from '@kiltprotocol/utils'
-=======
-import { SDKErrors } from '@kiltprotocol/utils'
-import type { AccountId, H256, Hash } from '@polkadot/types/interfaces'
->>>>>>> 40616c10
 import { ConfigService } from '@kiltprotocol/config'
 import { BlockchainApiConnection } from '@kiltprotocol/chain-helpers'
 import { Utils as DidUtils } from '@kiltprotocol/did'
