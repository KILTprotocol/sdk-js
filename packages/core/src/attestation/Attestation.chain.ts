--- conflicted
+++ resolved
@@ -5,7 +5,7 @@
  * found in the LICENSE file in the root directory of this source tree.
  */
 
-import type { Enum, Option, Struct, U128 } from '@polkadot/types'
+import type { bool, Enum, Option, Struct, U128 } from '@polkadot/types'
 import type {
   IAttestation,
   Deposit,
@@ -17,13 +17,9 @@
 import { ConfigService } from '@kiltprotocol/config'
 import { BlockchainApiConnection } from '@kiltprotocol/chain-helpers'
 import { Utils as DidUtils } from '@kiltprotocol/did'
-<<<<<<< HEAD
-import { BN } from '@polkadot/util'
 import type { AttestationAttestationsAttestationDetails } from '@kiltprotocol/augment-api'
-=======
 import type { BN } from '@polkadot/util'
 import type { HexString } from '@polkadot/util/types'
->>>>>>> bbacb1da
 import { Attestation } from './Attestation.js'
 import type { DelegationNodeId } from '../delegation/DelegationDecoder.js'
 
@@ -59,7 +55,7 @@
         claimHash,
         cTypeHash,
         delegationId
-          ? { delegation: { subjectNodeId: delegationId } } // maxChecks parameter is unused on the chain side and therefore omitted
+          ? ({ delegation: { subjectNodeId: delegationId } } as any) // maxChecks parameter is unused on the chain side and therefore omitted
           : undefined
       )
     default:
@@ -70,7 +66,7 @@
 }
 
 export interface AuthorizationId extends Enum {
-  readonly isDelegation: boolean
+  readonly isDelegation: bool
   readonly asDelegation: H256
 }
 
@@ -78,7 +74,7 @@
   readonly ctypeHash: Hash
   readonly attester: AccountId
   readonly delegationId: Option<DelegationNodeId>
-  readonly revoked: boolean
+  readonly revoked: bool
   readonly deposit: Deposit
 }
 
@@ -90,11 +86,7 @@
 export type AttestationDetails = AttestationDetailsV2
 
 function decode(
-<<<<<<< HEAD
-  encoded: Option<AttestationAttestationsAttestationDetails>,
-=======
   encoded: Option<AttestationDetailsV1 | AttestationDetailsV2>,
->>>>>>> bbacb1da
   claimHash: IRequestForAttestation['rootHash'] // all the other decoders do not use extra data; they just return partial types
 ): Attestation | null {
   DecoderUtils.assertCodecIsType(encoded, [
@@ -182,7 +174,7 @@
       return blockchain.api.tx.attestation.revoke(
         claimHash,
         maxParentChecks
-          ? { delegation: { maxChecks: maxParentChecks } } // subjectNodeId parameter is unused on the chain side and therefore omitted
+          ? ({ delegation: { maxChecks: maxParentChecks } } as any) // subjectNodeId parameter is unused on the chain side and therefore omitted
           : undefined
       )
     default:
@@ -216,7 +208,7 @@
       return blockchain.api.tx.attestation.remove(
         claimHash,
         maxParentChecks
-          ? { delegation: { maxChecks: maxParentChecks } } // subjectNodeId parameter is unused on the chain side and therefore omitted
+          ? ({ delegation: { maxChecks: maxParentChecks } } as any) // subjectNodeId parameter is unused on the chain side and therefore omitted
           : undefined
       )
     default:
