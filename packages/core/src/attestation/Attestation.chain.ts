/**
 * Copyright (c) 2018-2022, BOTLabs GmbH.
 *
 * This source code is licensed under the BSD 4-Clause "Original" license
 * found in the LICENSE file in the root directory of this source tree.
 */

import type { Option, U128 } from '@polkadot/types'
import type {
  IAttestation,
  ICredential,
  KiltAddress,
  SubmittableExtrinsic,
} from '@kiltprotocol/types'
import { ConfigService } from '@kiltprotocol/config'
import { BlockchainApiConnection } from '@kiltprotocol/chain-helpers'
import { Utils as DidUtils } from '@kiltprotocol/did'
import type { AttestationAttestationsAttestationDetails } from '@kiltprotocol/augment-api'
import type { BN } from '@polkadot/util'

const log = ConfigService.LoggingFactory.getLogger('Attestation')

/**
 * Prepares an extrinsic to store the provided [[IAttestation]] on chain.
 *
 * @param attestation The Attestation to write on the blockchain.
 * @returns A promise containing the unsigned SubmittableExtrinsic (submittable transaction).
 */
export async function getStoreTx(
  attestation: IAttestation
): Promise<SubmittableExtrinsic> {
  const { claimHash, cTypeHash, delegationId } = attestation
  log.debug(() => `Create tx for 'attestation.add'`)

  const api = await BlockchainApiConnection.getConnectionOrConnect()

  return api.tx.attestation.add(
    claimHash,
    cTypeHash,
    delegationId
      ? { Delegation: { subjectNodeId: delegationId } } // maxChecks parameter is unused on the chain side and therefore omitted
      : null
  )
}

function decode(
  encoded: Option<AttestationAttestationsAttestationDetails>,
  claimHash: ICredential['rootHash'] // all the other decoders do not use extra data; they just return partial types
): IAttestation | null {
  if (encoded.isSome) {
    const chainAttestation = encoded.unwrap()
    const delegationId = chainAttestation.authorizationId
      .unwrapOr(undefined)
      ?.value.toHex()
    const attestation: IAttestation = {
      claimHash,
      cTypeHash: chainAttestation.ctypeHash.toHex(),
      owner: DidUtils.getFullDidUri(
        chainAttestation.attester.toString() as KiltAddress
      ),
      delegationId: delegationId || null,
      revoked: chainAttestation.revoked.valueOf(),
    }
    log.info(`Decoded attestation: ${JSON.stringify(attestation)}`)
    return attestation
  }
  return null
}

/**
 * Query an attestation from the blockchain, returning the SCALE encoded value.
 *
 * @param claimHash The hash of the claim attested in the attestation.
 * @returns An Option wrapping scale encoded attestation data.
 */
export async function queryRaw(
  claimHash: ICredential['rootHash']
): Promise<Option<AttestationAttestationsAttestationDetails>> {
  log.debug(() => `Query chain for attestations with claim hash ${claimHash}`)
  const api = await BlockchainApiConnection.getConnectionOrConnect()
  return api.query.attestation.attestations(claimHash)
}

/**
 * Queries an attestation from the blockchain given the claim hash it attests.
 *
 * @param claimHash The hash of the claim attested in the attestation.
 * @returns A promise containing the retrieved [[Attestation]] or null.
 */
export async function query(
  claimHash: ICredential['rootHash'] | IAttestation['claimHash']
): Promise<IAttestation | null> {
  const encoded = await queryRaw(claimHash)
  return decode(encoded, claimHash)
}

/**
 * Prepares an extrinsic to revoke a given attestation.
 * The submitter can be the owner of the attestation or an authorized delegator thereof.
 *
 * @param claimHash The hash of the claim that corresponds to the attestation to revoke.
 * @param maxParentChecks The number of levels to walk up the delegation hierarchy until the delegation node is found.
 * @returns A promise containing the unsigned SubmittableExtrinsic (submittable transaction).
 */
export async function getRevokeTx(
  claimHash: ICredential['rootHash'] | IAttestation['claimHash'],
  maxParentChecks: number
): Promise<SubmittableExtrinsic> {
  const api = await BlockchainApiConnection.getConnectionOrConnect()
  log.debug(() => `Revoking attestations with claim hash ${claimHash}`)
<<<<<<< HEAD
  const authorizationArgName =
    api.tx.attestation.revoke.meta.args[1].name.toString()
  switch (authorizationArgName) {
    case 'maxParentChecks':
      // uses old attestation authorization
      return api.tx.attestation.revoke(claimHash, maxParentChecks)
    case 'authorization':
      // uses generalized attestation authorization
      return api.tx.attestation.revoke(
        claimHash,
        maxParentChecks > 0
          ? ({ delegation: { maxChecks: maxParentChecks } } as any) // subjectNodeId parameter is unused on the chain side and therefore omitted
          : undefined
      )
    default:
      throw new SDKErrors.CodecMismatchError(
        'Failed to encode call: unknown authorization type'
      )
  }
=======
  return api.tx.attestation.revoke(
    claimHash,
    maxParentChecks
      ? { Delegation: { maxChecks: maxParentChecks } } // subjectNodeId parameter is unused on the chain side and therefore omitted
      : null
  )
>>>>>>> 69b00705
}

/**
 * Prepares an extrinsic to remove a given attestation.
 * The submitter can be the owner of the attestation or an authorized delegator thereof.
 *
 * @param claimHash The hash of the claim that corresponds to the attestation.
 * @param maxParentChecks The number of levels to walk up the delegation hierarchy until the delegation node is found.
 * @returns A promise containing the unsigned SubmittableExtrinsic (submittable transaction).
 */
export async function getRemoveTx(
  claimHash: ICredential['rootHash'],
  maxParentChecks: number
): Promise<SubmittableExtrinsic> {
  const api = await BlockchainApiConnection.getConnectionOrConnect()
  log.debug(() => `Removing attestation with claim hash ${claimHash}`)
<<<<<<< HEAD
  const authorizationArgName =
    api.tx.attestation.remove.meta.args[1].name.toString()
  switch (authorizationArgName) {
    case 'maxParentChecks':
      // uses old attestation authorization
      return api.tx.attestation.remove(claimHash, maxParentChecks)
    case 'authorization':
      // uses generalized attestation authorization
      return api.tx.attestation.remove(
        claimHash,
        maxParentChecks > 0
          ? ({ delegation: { maxChecks: maxParentChecks } } as any) // subjectNodeId parameter is unused on the chain side and therefore omitted
          : undefined
      )
    default:
      throw new SDKErrors.CodecMismatchError(
        'Failed to encode call: unknown authorization type'
      )
  }
=======
  return api.tx.attestation.remove(
    claimHash,
    maxParentChecks
      ? { Delegation: { maxChecks: maxParentChecks } } // subjectNodeId parameter is unused on the chain side and therefore omitted
      : null
  )
>>>>>>> 69b00705
}

/**
 * Prepares an extrinsic to reclaim the deposit of an attestation, deleting the attestation in the process.
 * The submitter **must** be the KILT account that initially paid for the deposit.
 *
 * @param claimHash The hash of the claim that corresponds to the attestation.
 * @returns A promise containing the unsigned SubmittableExtrinsic (submittable transaction).
 */
export async function getReclaimDepositTx(
  claimHash: ICredential['rootHash']
): Promise<SubmittableExtrinsic> {
  const api = await BlockchainApiConnection.getConnectionOrConnect()
  log.debug(
    () => `Claiming deposit for the attestation with claim hash ${claimHash}`
  )
  return api.tx.attestation.reclaimDeposit(claimHash)
}

async function queryDepositAmountEncoded(): Promise<U128> {
  const api = await BlockchainApiConnection.getConnectionOrConnect()
  return api.consts.attestation.deposit
}

/**
 * Gets the current deposit amount due for the creation of new attestations.
 *
 * @returns Deposit amount in Femto Kilt as a BigNumber.
 */
export async function queryDepositAmount(): Promise<BN> {
  const encodedDeposit = await queryDepositAmountEncoded()
  return encodedDeposit.toBn()
}<|MERGE_RESOLUTION|>--- conflicted
+++ resolved
@@ -108,34 +108,12 @@
 ): Promise<SubmittableExtrinsic> {
   const api = await BlockchainApiConnection.getConnectionOrConnect()
   log.debug(() => `Revoking attestations with claim hash ${claimHash}`)
-<<<<<<< HEAD
-  const authorizationArgName =
-    api.tx.attestation.revoke.meta.args[1].name.toString()
-  switch (authorizationArgName) {
-    case 'maxParentChecks':
-      // uses old attestation authorization
-      return api.tx.attestation.revoke(claimHash, maxParentChecks)
-    case 'authorization':
-      // uses generalized attestation authorization
-      return api.tx.attestation.revoke(
-        claimHash,
-        maxParentChecks > 0
-          ? ({ delegation: { maxChecks: maxParentChecks } } as any) // subjectNodeId parameter is unused on the chain side and therefore omitted
-          : undefined
-      )
-    default:
-      throw new SDKErrors.CodecMismatchError(
-        'Failed to encode call: unknown authorization type'
-      )
-  }
-=======
   return api.tx.attestation.revoke(
     claimHash,
-    maxParentChecks
+    maxParentChecks > 0
       ? { Delegation: { maxChecks: maxParentChecks } } // subjectNodeId parameter is unused on the chain side and therefore omitted
       : null
   )
->>>>>>> 69b00705
 }
 
 /**
@@ -152,34 +130,12 @@
 ): Promise<SubmittableExtrinsic> {
   const api = await BlockchainApiConnection.getConnectionOrConnect()
   log.debug(() => `Removing attestation with claim hash ${claimHash}`)
-<<<<<<< HEAD
-  const authorizationArgName =
-    api.tx.attestation.remove.meta.args[1].name.toString()
-  switch (authorizationArgName) {
-    case 'maxParentChecks':
-      // uses old attestation authorization
-      return api.tx.attestation.remove(claimHash, maxParentChecks)
-    case 'authorization':
-      // uses generalized attestation authorization
-      return api.tx.attestation.remove(
-        claimHash,
-        maxParentChecks > 0
-          ? ({ delegation: { maxChecks: maxParentChecks } } as any) // subjectNodeId parameter is unused on the chain side and therefore omitted
-          : undefined
-      )
-    default:
-      throw new SDKErrors.CodecMismatchError(
-        'Failed to encode call: unknown authorization type'
-      )
-  }
-=======
   return api.tx.attestation.remove(
     claimHash,
-    maxParentChecks
+    maxParentChecks > 0
       ? { Delegation: { maxChecks: maxParentChecks } } // subjectNodeId parameter is unused on the chain side and therefore omitted
       : null
   )
->>>>>>> 69b00705
 }
 
 /**
