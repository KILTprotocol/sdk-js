--- conflicted
+++ resolved
@@ -58,13 +58,8 @@
 
 function decode(
   encoded: Option<AttestationDetails>,
-<<<<<<< HEAD
-  claimHash: string // all the other decoders do not use extra data; they just return partial types
+  claimHash: IRequestForAttestation['rootHash'] // all the other decoders do not use extra data; they just return partial types
 ): IAttestation | null {
-=======
-  claimHash: IRequestForAttestation['rootHash'] // all the other decoders do not use extra data; they just return partial types
-): Attestation | null {
->>>>>>> bb6f0306
   DecoderUtils.assertCodecIsType(encoded, [
     'Option<AttestationAttestationsAttestationDetails>',
   ])
@@ -104,13 +99,9 @@
  * @param claimHash The hash of the claim attested in the attestation.
  * @returns Either the retrieved [[Attestation]] or null.
  */
-<<<<<<< HEAD
-export async function query(claimHash: string): Promise<IAttestation | null> {
-=======
 export async function query(
   claimHash: IRequestForAttestation['rootHash']
-): Promise<Attestation | null> {
->>>>>>> bb6f0306
+): Promise<IAttestation | null> {
   const encoded = await queryRaw(claimHash)
   return decode(encoded, claimHash)
 }
