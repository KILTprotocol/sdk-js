--- conflicted
+++ resolved
@@ -17,14 +17,9 @@
 import { ConfigService } from '@kiltprotocol/config'
 import { BlockchainApiConnection } from '@kiltprotocol/chain-helpers'
 import { Utils as DidUtils } from '@kiltprotocol/did'
-<<<<<<< HEAD
-import { BN } from '@polkadot/util'
-=======
 import type { BN } from '@polkadot/util'
 import type { HexString } from '@polkadot/util/types'
-import { Attestation } from './Attestation.js'
 import type { DelegationNodeId } from '../delegation/DelegationDecoder.js'
->>>>>>> bbacb1da
 
 const log = ConfigService.LoggingFactory.getLogger('Attestation')
 
