/**
 * Copyright (c) 2018-2022, BOTLabs GmbH.
 *
 * This source code is licensed under the BSD 4-Clause "Original" license
 * found in the LICENSE file in the root directory of this source tree.
 */

import type {
  IAttestation,
  IDelegationHierarchyDetails,
  ICredential,
  DidUri,
} from '@kiltprotocol/types'
import { DataUtils, SDKErrors } from '@kiltprotocol/utils'
import { Utils as DidUtils } from '@kiltprotocol/did'
import { ConfigService } from '@kiltprotocol/config'
import { DelegationNode } from '../delegation/DelegationNode.js'
<<<<<<< HEAD
import { fromChain } from './Attestation.chain.js'
=======
>>>>>>> dc1d4b55
import * as Credential from '../credential/index.js'

/**
 * An [[Attestation]] certifies a [[Claim]], sent by a claimer in the form of a [[Credential]]. [[Attestation]]s are **written on the blockchain** and are **revocable**.
 *
 * An [[Attestation]] can be queried from the chain. It's stored on-chain in a map:
 * * the key is the hash of the corresponding claim;
 * * the value is a tuple ([[CType]] hash, account, id of the Delegation, and revoked flag).
 *
 * @packageDocumentation
 */

/**
 * Checks whether the input meets all the required criteria of an [[IAttestation]] object.
 * Throws on invalid input.
 *
 * @param input The potentially only partial [[IAttestation]].
 */
export function verifyDataStructure(input: IAttestation): void {
  if (!input.cTypeHash) {
    throw new SDKErrors.CTypeHashMissingError()
  }
  DataUtils.validateHash(input.cTypeHash, 'CType')

  if (!input.claimHash) {
    throw new SDKErrors.ClaimHashMissingError()
  }
  DataUtils.validateHash(input.claimHash, 'Claim')

  if (typeof input.delegationId !== 'string' && input.delegationId !== null) {
    throw new SDKErrors.DelegationIdTypeError()
  }

  if (!input.owner) {
    throw new SDKErrors.OwnerMissingError()
  }
  DidUtils.validateKiltDidUri(input.owner)

  if (typeof input.revoked !== 'boolean') {
    throw new SDKErrors.RevokedTypeError()
  }
}

/**
 * Builds a new instance of an [[Attestation]], from a complete set of input required for an attestation.
 *
 * @param credential - The base credential for attestation.
 * @param attesterDid - The attester's DID, used to attest to the underlying claim.
 * @returns A new [[Attestation]] object.
 */
export function fromCredentialAndDid(
  credential: ICredential,
  attesterDid: DidUri
): IAttestation {
  const attestation = {
    claimHash: credential.rootHash,
    cTypeHash: credential.claim.cTypeHash,
    delegationId: credential.delegationId,
    owner: attesterDid,
    revoked: false,
  }
  verifyDataStructure(attestation)
  return attestation
}

/**
 * Tries to query the delegationId and if successful query the rootId.
 *
 * @param input - The ID of the Delegation stored in [[Attestation]] , or the whole Attestation object.
 * @returns A promise of either null if querying was not successful or the affiliated [[DelegationNode]].
 */
export async function getDelegationDetails(
  input: IAttestation['delegationId'] | IAttestation
): Promise<IDelegationHierarchyDetails | null> {
  if (input === null) {
    return null
  }

  let delegationId: IAttestation['delegationId']

  if (typeof input === 'string') {
    delegationId = input
  } else {
    delegationId = input.delegationId
  }

  if (!delegationId) {
    return null
  }

  const delegationNode = await DelegationNode.query(delegationId)
  if (!delegationNode) {
    return null
  }
  return delegationNode.getHierarchyDetails()
}

/**
 * Custom Type Guard to determine input being of type IAttestation.
 *
 * @param input The potentially only partial IAttestation.
 * @returns Boolean whether input is of type IAttestation.
 */
export function isIAttestation(input: unknown): input is IAttestation {
  try {
    verifyDataStructure(input as IAttestation)
  } catch (error) {
    return false
  }
  return true
}

/**
<<<<<<< HEAD
 * Queries an attestation from the chain and checks if it is existing, if the owner of the attestation matches and if it was not revoked.
 *
 * @param claimHash - The hash of the claim that corresponds to the attestation to check. Defaults to the claimHash for the attestation onto which "verify" is called.
 * @returns A promise containing whether the attestation is valid.
 */
export async function checkValidity(
  claimHash: IAttestation['claimHash'] | ICredential['rootHash']
): Promise<boolean> {
  // Query attestation by claimHash. null if no attestation is found on-chain for this hash
  const api = ConfigService.get('api')
  const chainAttestation = await api.query.attestation.attestations(claimHash)
  return (
    chainAttestation.isSome && !fromChain(chainAttestation, claimHash).revoked
  )
}

/**
=======
>>>>>>> dc1d4b55
 * Verifies whether the data of the given attestation matches the one from the corresponding credential. It is valid if:
 * * the [[Credential]] object has valid data (see [[Credential.verifyDataIntegrity]]);
 * and
 * * the hash of the [[Credential]] object, and the hash of the [[Attestation]].
 *
 * @param attestation - The attestation to verify.
 * @param credential - The credential to verify against.
 * @returns Whether the data is valid.
 */
export function verifyAgainstCredential(
  attestation: IAttestation,
  credential: ICredential
): boolean {
  return (
    credential.claim.cTypeHash === attestation.cTypeHash &&
    credential.rootHash === attestation.claimHash &&
    Credential.verifyDataIntegrity(credential)
  )
}<|MERGE_RESOLUTION|>--- conflicted
+++ resolved
@@ -13,12 +13,7 @@
 } from '@kiltprotocol/types'
 import { DataUtils, SDKErrors } from '@kiltprotocol/utils'
 import { Utils as DidUtils } from '@kiltprotocol/did'
-import { ConfigService } from '@kiltprotocol/config'
 import { DelegationNode } from '../delegation/DelegationNode.js'
-<<<<<<< HEAD
-import { fromChain } from './Attestation.chain.js'
-=======
->>>>>>> dc1d4b55
 import * as Credential from '../credential/index.js'
 
 /**
@@ -132,26 +127,6 @@
 }
 
 /**
-<<<<<<< HEAD
- * Queries an attestation from the chain and checks if it is existing, if the owner of the attestation matches and if it was not revoked.
- *
- * @param claimHash - The hash of the claim that corresponds to the attestation to check. Defaults to the claimHash for the attestation onto which "verify" is called.
- * @returns A promise containing whether the attestation is valid.
- */
-export async function checkValidity(
-  claimHash: IAttestation['claimHash'] | ICredential['rootHash']
-): Promise<boolean> {
-  // Query attestation by claimHash. null if no attestation is found on-chain for this hash
-  const api = ConfigService.get('api')
-  const chainAttestation = await api.query.attestation.attestations(claimHash)
-  return (
-    chainAttestation.isSome && !fromChain(chainAttestation, claimHash).revoked
-  )
-}
-
-/**
-=======
->>>>>>> dc1d4b55
  * Verifies whether the data of the given attestation matches the one from the corresponding credential. It is valid if:
  * * the [[Credential]] object has valid data (see [[Credential.verifyDataIntegrity]]);
  * and
