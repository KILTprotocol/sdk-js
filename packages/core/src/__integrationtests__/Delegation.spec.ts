--- conflicted
+++ resolved
@@ -187,15 +187,10 @@
     const credential = Credential.fromClaim(claim, {
       delegationId: delegatedNode.id,
     })
-<<<<<<< HEAD
-    await Credential.sign(credential, claimerKey.sign(claimer))
-=======
     const presentation = await Credential.createPresentation({
       credential,
-      signCallback: claimerKey.sign,
-      claimerDid: claimer,
+      signCallback: claimerKey.sign(claimer),
     })
->>>>>>> 8b3c75dc
     expect(Credential.verifyDataIntegrity(credential)).toBe(true)
     expect(await Credential.verifySignature(presentation)).toBe(true)
     await Credential.verifyPresentation(presentation)
