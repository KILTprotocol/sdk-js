/**
 * Copyright 2018-2021 BOTLabs GmbH.
 *
 * This source code is licensed under the BSD 4-Clause "Original" license
 * found in the LICENSE file in the root directory of this source tree.
 */

/**
 * @group integration/delegation
 */

import type { ICType, IDelegationNode, KeyringPair } from '@kiltprotocol/types'
import { Permission } from '@kiltprotocol/types'
import { BlockchainUtils } from '@kiltprotocol/chain-helpers'
import {
  createOnChainDidFromSeed,
  DemoKeystore,
  FullDidDetails,
} from '@kiltprotocol/did'
import { randomAsHex } from '@polkadot/util-crypto'
import { BN } from '@polkadot/util'
<<<<<<< HEAD
import { Attestation } from '../attestation/Attestation'
import { Claim } from '../claim/Claim'
import { RequestForAttestation } from '../requestforattestation/RequestForAttestation'
import { AttestedClaim } from '..'
=======
import Attestation from '../attestation/Attestation'
import Claim from '../claim/Claim'
import RequestForAttestation from '../requestforattestation/RequestForAttestation'
import { Credential } from '..'
>>>>>>> 4c38b370
import { disconnect, init } from '../kilt'
import { DelegationNode } from '../delegation/DelegationNode'
import { CtypeOnChain, DriversLicense, devFaucet, WS_ADDRESS } from './utils'
import { getAttestationHashes } from '../delegation/DelegationNode.chain'

let paymentAccount: KeyringPair
let signer: DemoKeystore
let root: FullDidDetails
let claimer: FullDidDetails
let attester: FullDidDetails

async function writeHierarchy(
  delegator: FullDidDetails,
  ctypeHash: ICType['hash']
): Promise<DelegationNode> {
  const rootNode = DelegationNode.newRoot({
    account: delegator.did,
    permissions: [Permission.DELEGATE],
    cTypeHash: ctypeHash,
  })

  await rootNode
    .store()
    .then((tx) =>
      delegator.authorizeExtrinsic(tx, signer, paymentAccount.address)
    )
    .then((tx) =>
      BlockchainUtils.signAndSubmitTx(tx, paymentAccount, {
        resolveOn: BlockchainUtils.IS_IN_BLOCK,
        reSign: true,
      })
    )

  return rootNode
}

async function addDelegation(
  hierarchyId: IDelegationNode['id'],
  parentId: DelegationNode['id'],
  delegator: FullDidDetails,
  delegee: FullDidDetails,
  permissions: Permission[] = [Permission.ATTEST, Permission.DELEGATE]
): Promise<DelegationNode> {
  const delegationNode = DelegationNode.newNode({
    hierarchyId,
    parentId,
    account: delegee.did,
    permissions,
  })
  const signature = await delegationNode.delegeeSign(delegee, signer)
  await delegationNode
    .store(signature)
    .then((tx) =>
      delegator.authorizeExtrinsic(tx, signer, paymentAccount.address)
    )
    .then((tx) =>
      BlockchainUtils.signAndSubmitTx(tx, paymentAccount, {
        resolveOn: BlockchainUtils.IS_IN_BLOCK,
        reSign: true,
      })
    )
  return delegationNode
}

beforeAll(async () => {
  await init({ address: WS_ADDRESS })
  paymentAccount = devFaucet

  signer = new DemoKeystore()
  ;[attester, root, claimer] = await Promise.all([
    createOnChainDidFromSeed(paymentAccount, signer, randomAsHex()),
    createOnChainDidFromSeed(paymentAccount, signer, randomAsHex()),
    createOnChainDidFromSeed(paymentAccount, signer, randomAsHex()),
  ])

  if (!(await CtypeOnChain(DriversLicense))) {
    await DriversLicense.store()
      .then((tx) =>
        attester.authorizeExtrinsic(tx, signer, paymentAccount.address)
      )
      .then((tx) =>
        BlockchainUtils.signAndSubmitTx(tx, paymentAccount, {
          resolveOn: BlockchainUtils.IS_IN_BLOCK,
          reSign: true,
        })
      )
  }
}, 30_000)

beforeEach(async () => {
  await Promise.all([attester, root, claimer].map((i) => i.refreshTxIndex()))
})

it('fetches the correct deposit amount', async () => {
  const depositAmount = await DelegationNode.queryDepositAmount()
  expect(depositAmount.toString()).toStrictEqual(
    new BN(1000000000000000).toString()
  )
})

it('should be possible to delegate attestation rights', async () => {
  const rootNode = await writeHierarchy(root, DriversLicense.hash)
  const delegatedNode = await addDelegation(
    rootNode.id,
    rootNode.id,
    root,
    attester
  )
  await Promise.all([
    expect(rootNode.verify()).resolves.toBeTruthy(),
    expect(delegatedNode.verify()).resolves.toBeTruthy(),
  ])
}, 60_000)

describe('and attestation rights have been delegated', () => {
  let rootNode: DelegationNode
  let delegatedNode: DelegationNode

  beforeAll(async () => {
    rootNode = await writeHierarchy(root, DriversLicense.hash)
    delegatedNode = await addDelegation(
      rootNode.id,
      rootNode.id,
      root,
      attester
    )

    await Promise.all([
      expect(rootNode.verify()).resolves.toBeTruthy(),
      expect(delegatedNode.verify()).resolves.toBeTruthy(),
    ])
  }, 75_000)

  it("should be possible to attest a claim in the root's name and revoke it by the root", async () => {
    const content = {
      name: 'Ralph',
      age: 12,
    }
    const claim = Claim.fromCTypeAndClaimContents(
      DriversLicense,
      content,
      claimer.did
    )
    const request = RequestForAttestation.fromClaim(claim, {
      delegationId: delegatedNode.id,
    })
    await request.signWithDid(signer, claimer)
    expect(request.verifyData()).toBeTruthy()
    await expect(request.verifySignature()).resolves.toBeTruthy()

    const attestation = Attestation.fromRequestAndDid(request, attester.did)
    await attestation
      .store()
      .then((tx) =>
        attester.authorizeExtrinsic(tx, signer, paymentAccount.address)
      )
      .then((tx) =>
        BlockchainUtils.signAndSubmitTx(tx, paymentAccount, {
          resolveOn: BlockchainUtils.IS_IN_BLOCK,
          reSign: true,
        })
      )

    const credential = Credential.fromRequestAndAttestation(
      request,
      attestation
    )
    expect(credential.verifyData()).toBeTruthy()
    await expect(credential.verify()).resolves.toBeTruthy()

    // revoke attestation through root
    await credential.attestation
      .revoke(1)
      .then((tx) => root.authorizeExtrinsic(tx, signer, paymentAccount.address))
      .then((tx) =>
        BlockchainUtils.signAndSubmitTx(tx, paymentAccount, {
          resolveOn: BlockchainUtils.IS_IN_BLOCK,
          reSign: true,
        })
      )
    await expect(credential.verify()).resolves.toBeFalsy()
  }, 75_000)
})

describe('revocation', () => {
  let delegator = root
  let firstDelegee = attester
  let secondDelegee = claimer

  beforeAll(() => {
    delegator = root
    firstDelegee = attester
    secondDelegee = claimer
  })

  it('delegator can revoke and remove delegation', async () => {
    const rootNode = await writeHierarchy(delegator, DriversLicense.hash)
    const delegationA = await addDelegation(
      rootNode.id,
      rootNode.id,
      delegator,
      firstDelegee
    )

    // Test revocation
    await expect(
      delegationA
        .revoke(delegator.did)
        .then((tx) =>
          delegator.authorizeExtrinsic(tx, signer, paymentAccount.address)
        )
        .then((tx) =>
          BlockchainUtils.signAndSubmitTx(tx, paymentAccount, {
            resolveOn: BlockchainUtils.IS_IN_BLOCK,
            reSign: true,
          })
        )
    ).resolves.not.toThrow()
    await expect(delegationA.verify()).resolves.toBe(false)

    // Test removal with deposit payer's account.
    await expect(
      delegationA
        .remove()
        .then((tx) =>
          delegator.authorizeExtrinsic(tx, signer, paymentAccount.address)
        )
        .then((tx) =>
          BlockchainUtils.signAndSubmitTx(tx, paymentAccount, {
            resolveOn: BlockchainUtils.IS_IN_BLOCK,
            reSign: true,
          })
        )
    ).resolves.not.toThrow()

    // Check that delegation fails to verify and that it is not stored on the blockchain anymore.
    await expect(DelegationNode.query(delegationA.id)).resolves.toBeNull()
    await expect(delegationA.verify()).resolves.toBe(false)
  }, 60_000)

  it('delegee cannot revoke root but can revoke own delegation', async () => {
    const delegationRoot = await writeHierarchy(delegator, DriversLicense.hash)
    const delegationA = await addDelegation(
      delegationRoot.id,
      delegationRoot.id,
      delegator,
      firstDelegee
    )
    await expect(
      delegationRoot
        .revoke(firstDelegee.did)
        .then((tx) =>
          firstDelegee.authorizeExtrinsic(tx, signer, paymentAccount.address)
        )
        .then((tx) =>
          BlockchainUtils.signAndSubmitTx(tx, paymentAccount, {
            resolveOn: BlockchainUtils.IS_IN_BLOCK,
            reSign: true,
          })
        )
    ).rejects.toThrow()
    await expect(delegationRoot.verify()).resolves.toBe(true)

    await expect(
      delegationA
        .revoke(firstDelegee.did)
        .then((tx) =>
          firstDelegee.authorizeExtrinsic(tx, signer, paymentAccount.address)
        )
        .then((tx) =>
          BlockchainUtils.signAndSubmitTx(tx, paymentAccount, {
            resolveOn: BlockchainUtils.IS_IN_BLOCK,
            reSign: true,
          })
        )
    ).resolves.not.toThrow()
    await expect(delegationA.verify()).resolves.toBe(false)
  }, 60_000)

  it('delegator can revoke root, revoking all delegations in tree', async () => {
    let delegationRoot = await writeHierarchy(delegator, DriversLicense.hash)
    const delegationA = await addDelegation(
      delegationRoot.id,
      delegationRoot.id,
      delegator,
      firstDelegee
    )
    const delegationB = await addDelegation(
      delegationRoot.id,
      delegationA.id,
      firstDelegee,
      secondDelegee
    )
    delegationRoot = await delegationRoot.getLatestState()
    await expect(
      delegationRoot
        .revoke(delegator.did)
        .then((tx) =>
          delegator.authorizeExtrinsic(tx, signer, paymentAccount.address)
        )
        .then((tx) =>
          BlockchainUtils.signAndSubmitTx(tx, paymentAccount, {
            resolveOn: BlockchainUtils.IS_IN_BLOCK,
            reSign: true,
          })
        )
    ).resolves.not.toThrow()

    await Promise.all([
      expect(delegationRoot.verify()).resolves.toBe(false),
      expect(delegationA.verify()).resolves.toBe(false),
      expect(delegationB.verify()).resolves.toBe(false),
    ])
  }, 60_000)
})

describe('handling queries to data not on chain', () => {
  it('DelegationNode query on empty', async () => {
    return expect(DelegationNode.query(randomAsHex(32))).resolves.toBeNull()
  })

  it('getAttestationHashes on empty', async () => {
    return expect(getAttestationHashes(randomAsHex(32))).resolves.toEqual([])
  })
})

describe('hierarchyDetails', () => {
  it('can fetch hierarchyDetails', async () => {
    const rootNode = await writeHierarchy(root, DriversLicense.hash)
    const delegatedNode = await addDelegation(
      rootNode.id,
      rootNode.id,
      root,
      attester
    )

    const details = await delegatedNode.getHierarchyDetails()

    expect(details.cTypeHash).toBe(DriversLicense.hash)
    expect(details.id).toBe(rootNode.id)
  }, 60_000)
})

afterAll(() => {
  disconnect()
})<|MERGE_RESOLUTION|>--- conflicted
+++ resolved
@@ -19,17 +19,10 @@
 } from '@kiltprotocol/did'
 import { randomAsHex } from '@polkadot/util-crypto'
 import { BN } from '@polkadot/util'
-<<<<<<< HEAD
 import { Attestation } from '../attestation/Attestation'
 import { Claim } from '../claim/Claim'
 import { RequestForAttestation } from '../requestforattestation/RequestForAttestation'
-import { AttestedClaim } from '..'
-=======
-import Attestation from '../attestation/Attestation'
-import Claim from '../claim/Claim'
-import RequestForAttestation from '../requestforattestation/RequestForAttestation'
 import { Credential } from '..'
->>>>>>> 4c38b370
 import { disconnect, init } from '../kilt'
 import { DelegationNode } from '../delegation/DelegationNode'
 import { CtypeOnChain, DriversLicense, devFaucet, WS_ADDRESS } from './utils'
