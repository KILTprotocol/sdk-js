/**
 * Copyright 2018-2021 BOTLabs GmbH.
 *
 * This source code is licensed under the BSD 4-Clause "Original" license
 * found in the LICENSE file in the root directory of this source tree.
 */

/**
 * @group integration/delegation
 */

import type { ICType, IDelegationNode, KeyringPair } from '@kiltprotocol/types'
import { Permission } from '@kiltprotocol/types'
import { DemoKeystore, FullDidDetails } from '@kiltprotocol/did'
import { randomAsHex } from '@polkadot/util-crypto'
<<<<<<< HEAD
import { BN } from '@polkadot/util'
import { Attestation } from '../attestation'
import * as Claim from '../claim'
import * as CType from '../ctype'
import * as RequestForAttestation from '../requestforattestation'
=======
import { Attestation } from '../attestation/Attestation'
import { Claim } from '../claim/Claim'
import { RequestForAttestation } from '../requestforattestation/RequestForAttestation'
>>>>>>> bb6f0306
import { Credential } from '../index.js'
import { disconnect } from '../kilt'
import { DelegationNode } from '../delegation/DelegationNode'
import {
  isCtypeOnChain,
  driversLicenseCType,
  devBob,
  createFullDidFromSeed,
  initializeApi,
  createEndowedTestAccount,
  submitExtrinsicWithResign,
} from './utils'
import {
  getAttestationHashes,
  getRevokeTx,
} from '../delegation/DelegationNode.chain'

let paymentAccount: KeyringPair
let signer: DemoKeystore
let root: FullDidDetails
let claimer: FullDidDetails
let attester: FullDidDetails

async function writeHierarchy(
  delegator: FullDidDetails,
  ctypeHash: ICType['hash']
): Promise<DelegationNode> {
  const rootNode = DelegationNode.newRoot({
    account: delegator.uri,
    permissions: [Permission.DELEGATE],
    cTypeHash: ctypeHash,
  })

  await rootNode
    .getStoreTx()
    .then((tx) =>
      delegator.authorizeExtrinsic(tx, signer, paymentAccount.address)
    )
    .then((tx) => submitExtrinsicWithResign(tx, paymentAccount))

  return rootNode
}

async function addDelegation(
  hierarchyId: IDelegationNode['id'],
  parentId: DelegationNode['id'],
  delegator: FullDidDetails,
  delegee: FullDidDetails,
  permissions: Permission[] = [Permission.ATTEST, Permission.DELEGATE]
): Promise<DelegationNode> {
  const delegationNode = DelegationNode.newNode({
    hierarchyId,
    parentId,
    account: delegee.uri,
    permissions,
  })
  const signature = await delegationNode.delegeeSign(delegee, signer)
  await delegationNode
    .getStoreTx(signature)
    .then((tx) =>
      delegator.authorizeExtrinsic(tx, signer, paymentAccount.address)
    )
    .then((tx) => submitExtrinsicWithResign(tx, paymentAccount))
  return delegationNode
}

beforeAll(async () => {
  await initializeApi()
  paymentAccount = await createEndowedTestAccount()
  signer = new DemoKeystore()
  ;[attester, root, claimer] = await Promise.all([
    createFullDidFromSeed(paymentAccount, signer),
    createFullDidFromSeed(paymentAccount, signer),
    createFullDidFromSeed(paymentAccount, signer),
  ])

  if (!(await isCtypeOnChain(driversLicenseCType))) {
<<<<<<< HEAD
    await CType.store(driversLicenseCType)
=======
    await driversLicenseCType
      .getStoreTx()
>>>>>>> bb6f0306
      .then((tx) =>
        attester.authorizeExtrinsic(tx, signer, paymentAccount.address)
      )
      .then((tx) => submitExtrinsicWithResign(tx, paymentAccount))
  }
}, 60_000)

it('fetches the correct deposit amount', async () => {
  const depositAmount = await DelegationNode.queryDepositAmount()
  expect(depositAmount.toString()).toMatchInlineSnapshot('"1000000000000000"')
})

it('should be possible to delegate attestation rights', async () => {
  const rootNode = await writeHierarchy(root, driversLicenseCType.hash)
  const delegatedNode = await addDelegation(
    rootNode.id,
    rootNode.id,
    root,
    attester
  )
  await Promise.all([
    expect(rootNode.verify()).resolves.toBeTruthy(),
    expect(delegatedNode.verify()).resolves.toBeTruthy(),
  ])
}, 60_000)

describe('and attestation rights have been delegated', () => {
  let rootNode: DelegationNode
  let delegatedNode: DelegationNode

  beforeAll(async () => {
    rootNode = await writeHierarchy(root, driversLicenseCType.hash)
    delegatedNode = await addDelegation(
      rootNode.id,
      rootNode.id,
      root,
      attester
    )

    await Promise.all([
      expect(rootNode.verify()).resolves.toBeTruthy(),
      expect(delegatedNode.verify()).resolves.toBeTruthy(),
    ])
  }, 75_000)

  it("should be possible to attest a claim in the root's name and revoke it by the root", async () => {
    const content = {
      name: 'Ralph',
      age: 12,
    }
    const claim = Claim.fromCTypeAndClaimContents(
      driversLicenseCType,
      content,
      claimer.uri
    )
    const request = RequestForAttestation.fromClaim(claim, {
      delegationId: delegatedNode.id,
    })
    await RequestForAttestation.signWithDidKey(
      request,
      signer,
      claimer,
      claimer.authenticationKey.id
    )
    expect(RequestForAttestation.verifyDataIntegrity(request)).toBeTruthy()
    await expect(
      RequestForAttestation.verifySignature(request)
    ).resolves.toBeTruthy()

<<<<<<< HEAD
    const attestation = Attestation.fromRequestAndDid(request, attester.did)
    await Attestation.store(attestation)
=======
    const attestation = Attestation.fromRequestAndDid(request, attester.uri)
    await attestation
      .getStoreTx()
>>>>>>> bb6f0306
      .then((tx) =>
        attester.authorizeExtrinsic(tx, signer, paymentAccount.address)
      )
      .then((tx) => submitExtrinsicWithResign(tx, paymentAccount))

    const credential = Credential.fromRequestAndAttestation(
      request,
      attestation
    )
    expect(Credential.verifyData(credential)).toBeTruthy()
    await expect(Credential.verify(credential)).resolves.toBeTruthy()

    // revoke attestation through root
<<<<<<< HEAD
    await Attestation.revoke(credential.attestation, 1)
=======
    await credential.attestation
      .getRevokeTx(1)
>>>>>>> bb6f0306
      .then((tx) => root.authorizeExtrinsic(tx, signer, paymentAccount.address))
      .then((tx) => submitExtrinsicWithResign(tx, paymentAccount))
    await expect(Credential.verify(credential)).resolves.toBeFalsy()
  }, 75_000)
})

describe('revocation', () => {
  let delegator = root
  let firstDelegee = attester
  let secondDelegee = claimer

  beforeAll(() => {
    delegator = root
    firstDelegee = attester
    secondDelegee = claimer
  })

  it('delegator can revoke but not remove delegation', async () => {
    const rootNode = await writeHierarchy(delegator, driversLicenseCType.hash)
    const delegationA = await addDelegation(
      rootNode.id,
      rootNode.id,
      delegator,
      firstDelegee
    )

    // Test revocation
    await expect(
      delegationA
        .getRevokeTx(delegator.uri)
        .then((tx) =>
          delegator.authorizeExtrinsic(tx, signer, paymentAccount.address)
        )
        .then((tx) => submitExtrinsicWithResign(tx, paymentAccount))
    ).resolves.not.toThrow()
    await expect(delegationA.verify()).resolves.toBe(false)

    // Delegation removal can only be done by either the delegation owner themselves via DID call
    // or the deposit owner as a regular signed call.
    // Change introduced in https://github.com/KILTprotocol/mashnet-node/pull/304
    await expect(
      delegationA
        .getRemoveTx()
        .then((tx) =>
          delegator.authorizeExtrinsic(tx, signer, paymentAccount.address)
        )
        .then((tx) => submitExtrinsicWithResign(tx, paymentAccount))
    ).rejects.toMatchObject({
      section: 'delegation',
      name: 'UnauthorizedRemoval',
    })

    // Check that delegation fails to verify but that it is still on the blockchain (i.e., not removed)
    await expect(delegationA.verify()).resolves.toBeFalsy()
    await expect(DelegationNode.query(delegationA.id)).resolves.not.toBeNull()
  }, 60_000)

  it('delegee cannot revoke root but can revoke own delegation', async () => {
    const delegationRoot = await writeHierarchy(
      delegator,
      driversLicenseCType.hash
    )
    const delegationA = await addDelegation(
      delegationRoot.id,
      delegationRoot.id,
      delegator,
      firstDelegee
    )
    await expect(
      getRevokeTx(delegationRoot.id, 1, 1)
        .then((tx) =>
          firstDelegee.authorizeExtrinsic(tx, signer, paymentAccount.address)
        )
        .then((tx) => submitExtrinsicWithResign(tx, paymentAccount))
    ).rejects.toMatchObject({
      section: 'delegation',
      name: 'UnauthorizedRevocation',
    })
    await expect(delegationRoot.verify()).resolves.toBe(true)

    await expect(
      delegationA
        .getRevokeTx(firstDelegee.uri)
        .then((tx) =>
          firstDelegee.authorizeExtrinsic(tx, signer, paymentAccount.address)
        )
        .then((tx) => submitExtrinsicWithResign(tx, paymentAccount))
    ).resolves.not.toThrow()
    await expect(delegationA.verify()).resolves.toBe(false)
  }, 60_000)

  it('delegator can revoke root, revoking all delegations in tree', async () => {
    let delegationRoot = await writeHierarchy(
      delegator,
      driversLicenseCType.hash
    )
    const delegationA = await addDelegation(
      delegationRoot.id,
      delegationRoot.id,
      delegator,
      firstDelegee
    )
    const delegationB = await addDelegation(
      delegationRoot.id,
      delegationA.id,
      firstDelegee,
      secondDelegee
    )
    delegationRoot = await delegationRoot.getLatestState()
    await expect(
      delegationRoot
        .getRevokeTx(delegator.uri)
        .then((tx) =>
          delegator.authorizeExtrinsic(tx, signer, paymentAccount.address)
        )
        .then((tx) => submitExtrinsicWithResign(tx, paymentAccount))
    ).resolves.not.toThrow()

    await Promise.all([
      expect(delegationRoot.verify()).resolves.toBe(false),
      expect(delegationA.verify()).resolves.toBe(false),
      expect(delegationB.verify()).resolves.toBe(false),
    ])
  }, 60_000)
})

describe('Deposit claiming', () => {
  it('deposit payer should be able to claim back its own deposit and delete any children', async () => {
    // Delegation nodes are written on the chain using `paymentAccount`.
    const rootNode = await writeHierarchy(root, driversLicenseCType.hash)
    const delegatedNode = await addDelegation(
      rootNode.id,
      rootNode.id,
      root,
      root
    )
    const subDelegatedNode = await addDelegation(
      rootNode.id,
      delegatedNode.id,
      root,
      root
    )

    await expect(DelegationNode.query(delegatedNode.id)).resolves.not.toBeNull()
    await expect(
      DelegationNode.query(subDelegatedNode.id)
    ).resolves.not.toBeNull()

    const depositClaimTx = await delegatedNode.getReclaimDepositTx()

    // Test removal failure with an account that is not the deposit payer.
    await expect(
      submitExtrinsicWithResign(depositClaimTx, devBob)
    ).rejects.toMatchObject({
      section: 'delegation',
      name: 'UnauthorizedRemoval',
    })

    // Test removal success with the right account.
    await expect(
      submitExtrinsicWithResign(depositClaimTx, paymentAccount)
    ).resolves.not.toThrow()

    await expect(DelegationNode.query(delegatedNode.id)).resolves.toBeNull()
    await expect(DelegationNode.query(subDelegatedNode.id)).resolves.toBeNull()
  }, 80_000)
})

describe('handling queries to data not on chain', () => {
  it('DelegationNode query on empty', async () =>
    expect(DelegationNode.query(randomAsHex(32))).resolves.toBeNull())

  it('getAttestationHashes on empty', async () =>
    expect(getAttestationHashes(randomAsHex(32))).resolves.toEqual([]))
})

describe('hierarchyDetails', () => {
  it('can fetch hierarchyDetails', async () => {
    const rootNode = await writeHierarchy(root, driversLicenseCType.hash)
    const delegatedNode = await addDelegation(
      rootNode.id,
      rootNode.id,
      root,
      attester
    )

    const details = await delegatedNode.getHierarchyDetails()

    expect(details.cTypeHash).toBe(driversLicenseCType.hash)
    expect(details.id).toBe(rootNode.id)
  }, 60_000)
})

afterAll(() => {
  disconnect()
})<|MERGE_RESOLUTION|>--- conflicted
+++ resolved
@@ -13,17 +13,10 @@
 import { Permission } from '@kiltprotocol/types'
 import { DemoKeystore, FullDidDetails } from '@kiltprotocol/did'
 import { randomAsHex } from '@polkadot/util-crypto'
-<<<<<<< HEAD
-import { BN } from '@polkadot/util'
 import { Attestation } from '../attestation'
 import * as Claim from '../claim'
 import * as CType from '../ctype'
 import * as RequestForAttestation from '../requestforattestation'
-=======
-import { Attestation } from '../attestation/Attestation'
-import { Claim } from '../claim/Claim'
-import { RequestForAttestation } from '../requestforattestation/RequestForAttestation'
->>>>>>> bb6f0306
 import { Credential } from '../index.js'
 import { disconnect } from '../kilt'
 import { DelegationNode } from '../delegation/DelegationNode'
@@ -101,12 +94,7 @@
   ])
 
   if (!(await isCtypeOnChain(driversLicenseCType))) {
-<<<<<<< HEAD
-    await CType.store(driversLicenseCType)
-=======
-    await driversLicenseCType
-      .getStoreTx()
->>>>>>> bb6f0306
+    await CType.getStoreTx(driversLicenseCType)
       .then((tx) =>
         attester.authorizeExtrinsic(tx, signer, paymentAccount.address)
       )
@@ -176,14 +164,8 @@
       RequestForAttestation.verifySignature(request)
     ).resolves.toBeTruthy()
 
-<<<<<<< HEAD
-    const attestation = Attestation.fromRequestAndDid(request, attester.did)
-    await Attestation.store(attestation)
-=======
     const attestation = Attestation.fromRequestAndDid(request, attester.uri)
-    await attestation
-      .getStoreTx()
->>>>>>> bb6f0306
+    await Attestation.getStoreTx(attestation)
       .then((tx) =>
         attester.authorizeExtrinsic(tx, signer, paymentAccount.address)
       )
@@ -197,12 +179,7 @@
     await expect(Credential.verify(credential)).resolves.toBeTruthy()
 
     // revoke attestation through root
-<<<<<<< HEAD
-    await Attestation.revoke(credential.attestation, 1)
-=======
-    await credential.attestation
-      .getRevokeTx(1)
->>>>>>> bb6f0306
+    await Attestation.getRevokeTx(credential.attestation, 1)
       .then((tx) => root.authorizeExtrinsic(tx, signer, paymentAccount.address))
       .then((tx) => submitExtrinsicWithResign(tx, paymentAccount))
     await expect(Credential.verify(credential)).resolves.toBeFalsy()
