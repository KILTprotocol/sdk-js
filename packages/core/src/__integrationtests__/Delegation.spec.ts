--- conflicted
+++ resolved
@@ -274,15 +274,11 @@
             submitterAccount: paymentAccount.address,
           })
         )
-<<<<<<< HEAD
         .then((tx) => submitExtrinsicWithResign(tx, paymentAccount))
-    ).rejects.toThrow()
-=======
     ).rejects.toMatchObject({
       section: 'delegation',
       name: 'UnauthorizedRevocation',
     })
->>>>>>> 283976b0
     await expect(delegationRoot.verify()).resolves.toBe(true)
 
     await expect(
@@ -363,18 +359,11 @@
 
     // Test removal failure with an account that is not the deposit payer.
     await expect(
-<<<<<<< HEAD
       submitExtrinsicWithResign(depositClaimTx, devBob)
-    ).rejects.toThrow()
-=======
-      BlockchainUtils.signAndSubmitTx(depositClaimTx, devBob, {
-        resolveOn: BlockchainUtils.IS_IN_BLOCK,
-      })
     ).rejects.toMatchObject({
       section: 'delegation',
       name: 'UnauthorizedRemoval',
     })
->>>>>>> 283976b0
 
     // Test removal success with the right account.
     await expect(
