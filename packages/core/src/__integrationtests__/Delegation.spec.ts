--- conflicted
+++ resolved
@@ -189,14 +189,9 @@
       claimer,
       claimer.authenticationKey.id
     )
-<<<<<<< HEAD
     expect(Credential.verifyDataIntegrity(credential)).toBeTruthy()
-    await expect(Credential.verifySignature(credential)).resolves.toBeTruthy()
-    await expect(Credential.verify(credential)).resolves.toBeTruthy()
-=======
-    expect(RequestForAttestation.verifyDataIntegrity(request)).toBeTruthy()
-    expect(await RequestForAttestation.verifySignature(request)).toBeTruthy()
->>>>>>> 864b96f7
+    expect(await Credential.verifySignature(credential)).toBeTruthy()
+    expect(await Credential.verify(credential)).toBeTruthy()
 
     const attestation = Attestation.fromCredentialAndDid(
       credential,
@@ -210,18 +205,9 @@
     )
     await submitExtrinsic(authorizedStoreTx, paymentAccount)
 
-<<<<<<< HEAD
     await expect(
       Attestation.checkValidity(attestation.claimHash)
     ).resolves.toBeTruthy()
-=======
-    const credential = Credential.fromRequestAndAttestation(
-      request,
-      attestation
-    )
-    expect(Credential.verifyDataIntegrity(credential)).toBeTruthy()
-    expect(await Credential.verify(credential)).toBeTruthy()
->>>>>>> 864b96f7
 
     // revoke attestation through root
     const revokeTx = await Attestation.getRevokeTx(attestation.claimHash, 1)
