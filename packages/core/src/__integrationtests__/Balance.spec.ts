/**
 * Copyright 2018-2021 BOTLabs GmbH.
 *
 * This source code is licensed under the BSD 4-Clause "Original" license
 * found in the LICENSE file in the root directory of this source tree.
 */

/**
 * @group integration/balance
 */

import { BN } from '@polkadot/util'
import type { KeyringPair } from '@kiltprotocol/types'
import {
  getBalances,
  listenToBalanceChanges,
  getMakeTransferTx,
} from '../balance/Balance.chain'
import { disconnect } from '../kilt'
import {
  addressFromRandom,
  EXISTENTIAL_DEPOSIT,
  keypairFromRandom,
  devAlice,
  devBob,
  devFaucet,
  initializeApi,
  submitExtrinsicWithResign,
} from './utils'

beforeAll(async () => {
  await initializeApi()
})

describe('when there is a dev chain with a faucet', () => {
  let faucet: KeyringPair
  let bob: KeyringPair
  let alice: KeyringPair

  beforeAll(async () => {
    faucet = devFaucet
    bob = devBob
    alice = devAlice
  })

  it('should have enough coins available on the faucet', async () => {
    const balance = await getBalances(faucet.address)
    expect(balance.free.gt(new BN(100_000_000))).toBeTruthy()
    // console.log(`Faucet has ${Number(balance)} micro Kilt`)
  })

  it('Bob has tokens', async () => {
    const balance = await getBalances(bob.address)
    expect(balance.free.gt(new BN(100_000_000))).toBeTruthy()
  })

  it('Alice has tokens', async () => {
    const balance = await getBalances(alice.address)
    expect(balance.free.gt(new BN(100_000_000))).toBeTruthy()
  })

  it('getBalances should return 0 for new address', async () => {
    return expect(
      getBalances(addressFromRandom()).then((n) => n.free.toNumber())
    ).resolves.toEqual(0)
  })

  // Skipped because it is run in parallel with other tests and it fails because of the deposit taken
  // in the other test cases.
  it.skip('should be able to faucet coins to a new address', async () => {
    const address: string = addressFromRandom()
    const funny = jest.fn()
    listenToBalanceChanges(address, funny)
    const balanceBefore = await getBalances(faucet.address)
<<<<<<< HEAD
    await getMakeTransferTx(address, EXISTENTIAL_DEPOSIT).then((tx) =>
      BlockchainUtils.signAndSubmitTx(tx, faucet, {
        resolveOn: BlockchainUtils.IS_IN_BLOCK,
        reSign: true,
      })
=======
    await makeTransfer(address, EXISTENTIAL_DEPOSIT).then((tx) =>
      submitExtrinsicWithResign(tx, faucet)
>>>>>>> 433aaf0b
    )
    const [balanceAfter, balanceIdent] = await Promise.all([
      getBalances(faucet.address),
      getBalances(address),
    ])
    expect(
      balanceBefore.free.sub(balanceAfter.free).gt(EXISTENTIAL_DEPOSIT)
    ).toBeTruthy()
    expect(balanceIdent.free.toNumber()).toBe(EXISTENTIAL_DEPOSIT.toNumber())
    expect(funny).toBeCalled()
  }, 30_000)
})

describe('When there are haves and have-nots', () => {
  let bobbyBroke: KeyringPair
  let richieRich: KeyringPair
  let stormyD: KeyringPair
  let faucet: KeyringPair

  beforeAll(async () => {
    bobbyBroke = keypairFromRandom()
    richieRich = devAlice
    faucet = devFaucet
    stormyD = keypairFromRandom()
  })

  it('can transfer tokens from the rich to the poor', async () => {
<<<<<<< HEAD
    await getMakeTransferTx(stormyD.address, EXISTENTIAL_DEPOSIT).then((tx) =>
      BlockchainUtils.signAndSubmitTx(tx, richieRich, {
        resolveOn: BlockchainUtils.IS_IN_BLOCK,
        reSign: true,
      })
=======
    await makeTransfer(stormyD.address, EXISTENTIAL_DEPOSIT).then((tx) =>
      submitExtrinsicWithResign(tx, richieRich)
>>>>>>> 433aaf0b
    )
    const balanceTo = await getBalances(stormyD.address)
    expect(balanceTo.free.toNumber()).toBe(EXISTENTIAL_DEPOSIT.toNumber())
  }, 40_000)

  it('should not accept transactions from KeyringPair with zero balance', async () => {
    const originalBalance = await getBalances(stormyD.address)
    await expect(
<<<<<<< HEAD
      getMakeTransferTx(stormyD.address, EXISTENTIAL_DEPOSIT).then((tx) =>
        BlockchainUtils.signAndSubmitTx(tx, bobbyBroke, {
          resolveOn: BlockchainUtils.IS_IN_BLOCK,
          reSign: true,
        })
=======
      makeTransfer(stormyD.address, EXISTENTIAL_DEPOSIT).then((tx) =>
        submitExtrinsicWithResign(tx, bobbyBroke)
>>>>>>> 433aaf0b
      )
    ).rejects.toThrowError('1010: Invalid Transaction')
    const [newBalance, zeroBalance] = await Promise.all([
      getBalances(stormyD.address),
      getBalances(bobbyBroke.address),
    ])
    expect(newBalance.free.toNumber()).toBe(originalBalance.free.toNumber())
    expect(zeroBalance.free.toNumber()).toBe(0)
  }, 50_000)

  it.skip('should not accept transactions when sender cannot pay gas, but will keep gas fee', async () => {
    const RichieBalance = await getBalances(richieRich.address)
    await expect(
<<<<<<< HEAD
      getMakeTransferTx(bobbyBroke.address, RichieBalance.free).then((tx) =>
        BlockchainUtils.signAndSubmitTx(tx, richieRich, {
          resolveOn: BlockchainUtils.IS_IN_BLOCK,
          reSign: true,
        })
=======
      makeTransfer(bobbyBroke.address, RichieBalance.free).then((tx) =>
        submitExtrinsicWithResign(tx, richieRich)
>>>>>>> 433aaf0b
      )
    ).rejects.toThrowError()
    const [newBalance, zeroBalance] = await Promise.all([
      getBalances(richieRich.address),
      getBalances(bobbyBroke.address),
    ])
    expect(zeroBalance.free.toString()).toEqual('0')
    expect(newBalance.free.lt(RichieBalance.free))
  }, 30_000)

  it('should be able to make a new transaction once the last is ready', async () => {
    const listener = jest.fn()
    listenToBalanceChanges(faucet.address, listener)
<<<<<<< HEAD
    await getMakeTransferTx(richieRich.address, EXISTENTIAL_DEPOSIT).then(
      (tx) =>
        BlockchainUtils.signAndSubmitTx(tx, faucet, {
          resolveOn: BlockchainUtils.IS_IN_BLOCK,
          reSign: true,
        })
    )
    await getMakeTransferTx(stormyD.address, EXISTENTIAL_DEPOSIT).then((tx) =>
      BlockchainUtils.signAndSubmitTx(tx, faucet, {
        resolveOn: BlockchainUtils.IS_IN_BLOCK,
        reSign: true,
      })
=======
    await makeTransfer(richieRich.address, EXISTENTIAL_DEPOSIT).then((tx) =>
      submitExtrinsicWithResign(tx, faucet)
    )
    await makeTransfer(stormyD.address, EXISTENTIAL_DEPOSIT).then((tx) =>
      submitExtrinsicWithResign(tx, faucet)
>>>>>>> 433aaf0b
    )

    expect(listener).toBeCalledWith(
      faucet.address,
      expect.anything(),
      expect.anything()
    )
    expect(listener).toBeCalledTimes(3)
  }, 30_000)

  it('should be able to make multiple transactions at once', async () => {
    const listener = jest.fn()
    listenToBalanceChanges(faucet.address, listener)
    await Promise.all([
<<<<<<< HEAD
      getMakeTransferTx(richieRich.address, EXISTENTIAL_DEPOSIT).then((tx) =>
        BlockchainUtils.signAndSubmitTx(tx, faucet, {
          resolveOn: BlockchainUtils.IS_IN_BLOCK,
          reSign: true,
        })
      ),
      getMakeTransferTx(stormyD.address, EXISTENTIAL_DEPOSIT).then((tx) =>
        BlockchainUtils.signAndSubmitTx(tx, faucet, {
          resolveOn: BlockchainUtils.IS_IN_BLOCK,
          reSign: true,
        })
=======
      makeTransfer(richieRich.address, EXISTENTIAL_DEPOSIT).then((tx) =>
        submitExtrinsicWithResign(tx, faucet)
      ),
      makeTransfer(stormyD.address, EXISTENTIAL_DEPOSIT).then((tx) =>
        submitExtrinsicWithResign(tx, faucet)
>>>>>>> 433aaf0b
      ),
    ])
    expect(listener).toBeCalledWith(
      faucet.address,
      expect.anything(),
      expect.anything()
    )
  }, 50_000)
})

afterAll(() => {
  disconnect()
})<|MERGE_RESOLUTION|>--- conflicted
+++ resolved
@@ -14,7 +14,7 @@
 import {
   getBalances,
   listenToBalanceChanges,
-  getMakeTransferTx,
+  getTransferTx,
 } from '../balance/Balance.chain'
 import { disconnect } from '../kilt'
 import {
@@ -72,16 +72,8 @@
     const funny = jest.fn()
     listenToBalanceChanges(address, funny)
     const balanceBefore = await getBalances(faucet.address)
-<<<<<<< HEAD
-    await getMakeTransferTx(address, EXISTENTIAL_DEPOSIT).then((tx) =>
-      BlockchainUtils.signAndSubmitTx(tx, faucet, {
-        resolveOn: BlockchainUtils.IS_IN_BLOCK,
-        reSign: true,
-      })
-=======
-    await makeTransfer(address, EXISTENTIAL_DEPOSIT).then((tx) =>
+    await getTransferTx(address, EXISTENTIAL_DEPOSIT).then((tx) =>
       submitExtrinsicWithResign(tx, faucet)
->>>>>>> 433aaf0b
     )
     const [balanceAfter, balanceIdent] = await Promise.all([
       getBalances(faucet.address),
@@ -109,16 +101,8 @@
   })
 
   it('can transfer tokens from the rich to the poor', async () => {
-<<<<<<< HEAD
-    await getMakeTransferTx(stormyD.address, EXISTENTIAL_DEPOSIT).then((tx) =>
-      BlockchainUtils.signAndSubmitTx(tx, richieRich, {
-        resolveOn: BlockchainUtils.IS_IN_BLOCK,
-        reSign: true,
-      })
-=======
-    await makeTransfer(stormyD.address, EXISTENTIAL_DEPOSIT).then((tx) =>
+    await getTransferTx(stormyD.address, EXISTENTIAL_DEPOSIT).then((tx) =>
       submitExtrinsicWithResign(tx, richieRich)
->>>>>>> 433aaf0b
     )
     const balanceTo = await getBalances(stormyD.address)
     expect(balanceTo.free.toNumber()).toBe(EXISTENTIAL_DEPOSIT.toNumber())
@@ -127,16 +111,8 @@
   it('should not accept transactions from KeyringPair with zero balance', async () => {
     const originalBalance = await getBalances(stormyD.address)
     await expect(
-<<<<<<< HEAD
-      getMakeTransferTx(stormyD.address, EXISTENTIAL_DEPOSIT).then((tx) =>
-        BlockchainUtils.signAndSubmitTx(tx, bobbyBroke, {
-          resolveOn: BlockchainUtils.IS_IN_BLOCK,
-          reSign: true,
-        })
-=======
-      makeTransfer(stormyD.address, EXISTENTIAL_DEPOSIT).then((tx) =>
+      getTransferTx(stormyD.address, EXISTENTIAL_DEPOSIT).then((tx) =>
         submitExtrinsicWithResign(tx, bobbyBroke)
->>>>>>> 433aaf0b
       )
     ).rejects.toThrowError('1010: Invalid Transaction')
     const [newBalance, zeroBalance] = await Promise.all([
@@ -150,16 +126,8 @@
   it.skip('should not accept transactions when sender cannot pay gas, but will keep gas fee', async () => {
     const RichieBalance = await getBalances(richieRich.address)
     await expect(
-<<<<<<< HEAD
-      getMakeTransferTx(bobbyBroke.address, RichieBalance.free).then((tx) =>
-        BlockchainUtils.signAndSubmitTx(tx, richieRich, {
-          resolveOn: BlockchainUtils.IS_IN_BLOCK,
-          reSign: true,
-        })
-=======
-      makeTransfer(bobbyBroke.address, RichieBalance.free).then((tx) =>
+      getTransferTx(bobbyBroke.address, RichieBalance.free).then((tx) =>
         submitExtrinsicWithResign(tx, richieRich)
->>>>>>> 433aaf0b
       )
     ).rejects.toThrowError()
     const [newBalance, zeroBalance] = await Promise.all([
@@ -173,26 +141,11 @@
   it('should be able to make a new transaction once the last is ready', async () => {
     const listener = jest.fn()
     listenToBalanceChanges(faucet.address, listener)
-<<<<<<< HEAD
-    await getMakeTransferTx(richieRich.address, EXISTENTIAL_DEPOSIT).then(
-      (tx) =>
-        BlockchainUtils.signAndSubmitTx(tx, faucet, {
-          resolveOn: BlockchainUtils.IS_IN_BLOCK,
-          reSign: true,
-        })
-    )
-    await getMakeTransferTx(stormyD.address, EXISTENTIAL_DEPOSIT).then((tx) =>
-      BlockchainUtils.signAndSubmitTx(tx, faucet, {
-        resolveOn: BlockchainUtils.IS_IN_BLOCK,
-        reSign: true,
-      })
-=======
-    await makeTransfer(richieRich.address, EXISTENTIAL_DEPOSIT).then((tx) =>
+    await getTransferTx(richieRich.address, EXISTENTIAL_DEPOSIT).then((tx) =>
       submitExtrinsicWithResign(tx, faucet)
     )
-    await makeTransfer(stormyD.address, EXISTENTIAL_DEPOSIT).then((tx) =>
+    await getTransferTx(stormyD.address, EXISTENTIAL_DEPOSIT).then((tx) =>
       submitExtrinsicWithResign(tx, faucet)
->>>>>>> 433aaf0b
     )
 
     expect(listener).toBeCalledWith(
@@ -207,25 +160,11 @@
     const listener = jest.fn()
     listenToBalanceChanges(faucet.address, listener)
     await Promise.all([
-<<<<<<< HEAD
-      getMakeTransferTx(richieRich.address, EXISTENTIAL_DEPOSIT).then((tx) =>
-        BlockchainUtils.signAndSubmitTx(tx, faucet, {
-          resolveOn: BlockchainUtils.IS_IN_BLOCK,
-          reSign: true,
-        })
-      ),
-      getMakeTransferTx(stormyD.address, EXISTENTIAL_DEPOSIT).then((tx) =>
-        BlockchainUtils.signAndSubmitTx(tx, faucet, {
-          resolveOn: BlockchainUtils.IS_IN_BLOCK,
-          reSign: true,
-        })
-=======
-      makeTransfer(richieRich.address, EXISTENTIAL_DEPOSIT).then((tx) =>
+      getTransferTx(richieRich.address, EXISTENTIAL_DEPOSIT).then((tx) =>
         submitExtrinsicWithResign(tx, faucet)
       ),
-      makeTransfer(stormyD.address, EXISTENTIAL_DEPOSIT).then((tx) =>
+      getTransferTx(stormyD.address, EXISTENTIAL_DEPOSIT).then((tx) =>
         submitExtrinsicWithResign(tx, faucet)
->>>>>>> 433aaf0b
       ),
     ])
     expect(listener).toBeCalledWith(
