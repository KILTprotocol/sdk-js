/**
 * Copyright (c) 2018-2022, BOTLabs GmbH.
 *
 * This source code is licensed under the BSD 4-Clause "Original" license
 * found in the LICENSE file in the root directory of this source tree.
 */

/**
 * @group integration/balance
 */

import { ApiPromise } from '@polkadot/api'
import { BN } from '@polkadot/util'

import type { KeyringPair } from '@kiltprotocol/types'
import { makeSigningKeyTool } from '@kiltprotocol/testing'
<<<<<<< HEAD
import { BlockchainApiConnection } from '@kiltprotocol/chain-helpers'
import { getBalances, listenToBalanceChanges } from '../balance/Balance.chain'
=======
import { ConfigService } from '@kiltprotocol/config'

import {
  getBalances,
  getTransferTx,
  listenToBalanceChanges,
} from '../balance/Balance.chain'
>>>>>>> 8a80ce79
import { disconnect } from '../kilt'
import {
  addressFromRandom,
  devAlice,
  devBob,
  devFaucet,
  EXISTENTIAL_DEPOSIT,
  initializeApi,
  submitExtrinsic,
} from './utils'

let api: ApiPromise
beforeAll(async () => {
  await initializeApi()
  api = await BlockchainApiConnection.getConnectionOrConnect()
}, 30_000)

describe('when there is a dev chain with a faucet', () => {
  let faucet: KeyringPair
  let bob: KeyringPair
  let alice: KeyringPair

  beforeAll(async () => {
    faucet = devFaucet
    bob = devBob
    alice = devAlice
  })

  it('should have enough coins available on the faucet', async () => {
    const balance = await getBalances(faucet.address)
    expect(balance.free.gt(new BN(100_000_000))).toBe(true)
    // console.log(`Faucet has ${Number(balance)} micro Kilt`)
  })

  it('Bob has tokens', async () => {
    const balance = await getBalances(bob.address)
    expect(balance.free.gt(new BN(100_000_000))).toBe(true)
  })

  it('Alice has tokens', async () => {
    const balance = await getBalances(alice.address)
    expect(balance.free.gt(new BN(100_000_000))).toBe(true)
  })

  it('getBalances should return 0 for new address', async () => {
    const { free } = await getBalances(addressFromRandom())
    expect(free.toNumber()).toEqual(0)
  })

  // Skipped because it is run in parallel with other tests, and it fails because of the deposit taken
  // in the other test cases.
  it('should be able to faucet coins to a new address', async () => {
    const address = addressFromRandom()
    const spy = jest.fn()
    listenToBalanceChanges(address, spy)
    const balanceBefore = await getBalances(faucet.address)
    const transferTx = api.tx.balances.transfer(address, EXISTENTIAL_DEPOSIT)
    await submitExtrinsic(transferTx, faucet)
    const balanceAfter = await getBalances(faucet.address)
    const balanceIdent = await getBalances(address)

    expect(
      balanceBefore.free.sub(balanceAfter.free).gt(EXISTENTIAL_DEPOSIT)
    ).toBe(true)
    expect(balanceIdent.free.toNumber()).toBe(EXISTENTIAL_DEPOSIT.toNumber())
    expect(spy).toBeCalled()
  }, 30_000)
})

describe('When there are haves and have-nots', () => {
  let bobbyBroke: KeyringPair
  let richieRich: KeyringPair
  let stormyD: KeyringPair
  let faucet: KeyringPair

  beforeAll(async () => {
    bobbyBroke = makeSigningKeyTool().keypair
    richieRich = devAlice
    faucet = devFaucet
    stormyD = makeSigningKeyTool().keypair
  })

  it('can transfer tokens from the rich to the poor', async () => {
    const transferTx = api.tx.balances.transfer(
      stormyD.address,
      EXISTENTIAL_DEPOSIT
    )
    await submitExtrinsic(transferTx, richieRich)
    const balanceTo = await getBalances(stormyD.address)
    expect(balanceTo.free.toNumber()).toBe(EXISTENTIAL_DEPOSIT.toNumber())
  }, 40_000)

  it('should not accept transactions from KeyringPair with zero balance', async () => {
    const originalBalance = await getBalances(stormyD.address)
    const transferTx = api.tx.balances.transfer(
      stormyD.address,
      EXISTENTIAL_DEPOSIT
    )
    await expect(submitExtrinsic(transferTx, bobbyBroke)).rejects.toThrowError(
      '1010: Invalid Transaction'
    )

    const newBalance = await getBalances(stormyD.address)
    const zeroBalance = await getBalances(bobbyBroke.address)
    expect(newBalance.free.toNumber()).toBe(originalBalance.free.toNumber())
    expect(zeroBalance.free.toNumber()).toBe(0)
  }, 50_000)

  it.skip('should not accept transactions when sender cannot pay gas, but will keep gas fee', async () => {
    const RichieBalance = await getBalances(richieRich.address)
    const transferTx = api.tx.balances.transfer(
      bobbyBroke.address,
      RichieBalance.free
    )
    await expect(submitExtrinsic(transferTx, richieRich)).rejects.toThrowError()

    const newBalance = await getBalances(stormyD.address)
    const zeroBalance = await getBalances(bobbyBroke.address)
    expect(zeroBalance.free.toString()).toEqual('0')
    expect(newBalance.free.lt(RichieBalance.free))
  }, 30_000)

  it('should be able to make a new transaction once the last is ready', async () => {
    const spy = jest.fn()
    listenToBalanceChanges(faucet.address, spy)

    const transferTx1 = api.tx.balances.transfer(
      richieRich.address,
      EXISTENTIAL_DEPOSIT
    )
    await submitExtrinsic(transferTx1, faucet)
    const transferTx2 = api.tx.balances.transfer(
      stormyD.address,
      EXISTENTIAL_DEPOSIT
    )
    await submitExtrinsic(transferTx2, faucet)

    expect(spy).toBeCalledWith(
      faucet.address,
      expect.anything(),
      expect.anything()
    )
    expect(spy).toBeCalledTimes(3)
  }, 30_000)

  it('should be able to make multiple transactions at once', async () => {
    const listener = jest.fn()
    listenToBalanceChanges(faucet.address, listener)

<<<<<<< HEAD
=======
    const api = ConfigService.get('api')
>>>>>>> 8a80ce79
    const batch = api.tx.utility.batchAll([
      api.tx.balances.transfer(richieRich.address, EXISTENTIAL_DEPOSIT),
      api.tx.balances.transfer(stormyD.address, EXISTENTIAL_DEPOSIT),
    ])
    await submitExtrinsic(batch, faucet)

    expect(listener).toBeCalledWith(
      faucet.address,
      expect.anything(),
      expect.anything()
    )
  }, 50_000)
})

afterAll(async () => {
  await disconnect()
})<|MERGE_RESOLUTION|>--- conflicted
+++ resolved
@@ -14,18 +14,8 @@
 
 import type { KeyringPair } from '@kiltprotocol/types'
 import { makeSigningKeyTool } from '@kiltprotocol/testing'
-<<<<<<< HEAD
-import { BlockchainApiConnection } from '@kiltprotocol/chain-helpers'
+
 import { getBalances, listenToBalanceChanges } from '../balance/Balance.chain'
-=======
-import { ConfigService } from '@kiltprotocol/config'
-
-import {
-  getBalances,
-  getTransferTx,
-  listenToBalanceChanges,
-} from '../balance/Balance.chain'
->>>>>>> 8a80ce79
 import { disconnect } from '../kilt'
 import {
   addressFromRandom,
@@ -39,8 +29,7 @@
 
 let api: ApiPromise
 beforeAll(async () => {
-  await initializeApi()
-  api = await BlockchainApiConnection.getConnectionOrConnect()
+  api = await initializeApi()
 }, 30_000)
 
 describe('when there is a dev chain with a faucet', () => {
@@ -175,10 +164,6 @@
     const listener = jest.fn()
     listenToBalanceChanges(faucet.address, listener)
 
-<<<<<<< HEAD
-=======
-    const api = ConfigService.get('api')
->>>>>>> 8a80ce79
     const batch = api.tx.utility.batchAll([
       api.tx.balances.transfer(richieRich.address, EXISTENTIAL_DEPOSIT),
       api.tx.balances.transfer(stormyD.address, EXISTENTIAL_DEPOSIT),
