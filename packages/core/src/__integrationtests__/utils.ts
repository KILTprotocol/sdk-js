--- conflicted
+++ resolved
@@ -33,13 +33,8 @@
 export const EXISTENTIAL_DEPOSIT = new BN(10 ** 13)
 const ENDOWMENT = EXISTENTIAL_DEPOSIT.muln(10000)
 
-<<<<<<< HEAD
-export async function initializeApi(): Promise<void> {
-  if (process.env.TEST_WS_ADDRESS) {
-    console.log(`connecting to node ${process.env.TEST_WS_ADDRESS}`)
-    await init({ address: process.env.TEST_WS_ADDRESS })
-    connect()
-  } else {
+async function getStartedTestContainer(): Promise<StartedTestContainer> {
+  try {
     const image =
       process.env.TESTCONTAINERS_NODE_IMG || 'kiltprotocol/mashnet-node'
     console.log(`using testcontainer with image ${image}`)
@@ -48,27 +43,7 @@
       .withExposedPorts(9944)
       .withWaitStrategy(Wait.forLogMessage(/idle/i))
     const started = await testcontainer.start()
-    const port = started.getMappedPort(9944)
-    const host = started.getHost()
-    const WS_ADDRESS = `ws://${host}:${port}`
-    console.log(`connecting to node ${WS_ADDRESS}`)
-    await init({ address: WS_ADDRESS })
-    connect().then(({ api }) =>
-      api.once('disconnected', () => started.stop().catch())
-    )
-  }
-=======
-const containerPromise = new GenericContainer(
-  process.env.TESTCONTAINERS_NODE_IMG || 'kiltprotocol/mashnet-node:latest'
-)
-  .withCmd(['--dev', '--ws-port', '9944', '--ws-external'])
-  .withExposedPorts(9944)
-  .withWaitStrategy(Wait.forLogMessage('Idle'))
-  .start()
-
-async function getStartedTestContainer(): Promise<StartedTestContainer> {
-  try {
-    return await containerPromise
+    return started
   } catch (error) {
     console.error(
       'Could not start the docker container via testcontainers, run with DEBUG=testcontainers* to debug'
@@ -78,21 +53,21 @@
 }
 
 export async function initializeApi(): Promise<void> {
-  const started = await getStartedTestContainer()
-  const port = started.getMappedPort(9944)
-  const host = started.getHost()
-  const WS_ADDRESS = `ws://${host}:${port}`
-  await init({ address: WS_ADDRESS })
-  const api = await connect()
-
-  api.once('disconnected', async () => {
-    try {
-      await started.stop()
-    } catch (error) {
-      console.error(error)
-    }
-  })
->>>>>>> 54234686
+  if (process.env.TEST_WS_ADDRESS) {
+    console.log(`connecting to node ${process.env.TEST_WS_ADDRESS}`)
+    await init({ address: process.env.TEST_WS_ADDRESS })
+    connect()
+  } else {
+    const started = await getStartedTestContainer()
+    const port = started.getMappedPort(9944)
+    const host = started.getHost()
+    const WS_ADDRESS = `ws://${host}:${port}`
+    console.log(`connecting to node ${WS_ADDRESS}`)
+    await init({ address: WS_ADDRESS })
+    connect().then((api) =>
+      api.once('disconnected', () => started.stop().catch())
+    )
+  }
 }
 
 const keyring = new Keyring({ ss58Format, type: 'ed25519' })
