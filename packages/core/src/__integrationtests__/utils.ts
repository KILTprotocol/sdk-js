--- conflicted
+++ resolved
@@ -27,12 +27,7 @@
 import { ConfigService } from '@kiltprotocol/config'
 
 import * as CType from '../ctype'
-<<<<<<< HEAD
-import { connect, init } from '../kilt'
-=======
-import { Balance } from '../balance'
 import { init } from '../kilt'
->>>>>>> 8a80ce79
 
 export const EXISTENTIAL_DEPOSIT = new BN(10 ** 13)
 const ENDOWMENT = EXISTENTIAL_DEPOSIT.muln(10000)
@@ -165,7 +160,7 @@
   address: KeyringPair['address'],
   amount: BN
 ): Promise<void> {
-  const api = await BlockchainApiConnection.getConnectionOrConnect()
+  const api = ConfigService.get('api')
   const transferTx = api.tx.balances.transfer(address, amount)
   await submitExtrinsic(transferTx, devFaucet)
 }
