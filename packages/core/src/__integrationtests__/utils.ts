--- conflicted
+++ resolved
@@ -32,12 +32,8 @@
   SubmittableExtrinsic,
   SubscriptionPromise,
 } from '@kiltprotocol/types'
-<<<<<<< HEAD
+import { GenericContainer, Wait } from 'testcontainers'
 import * as CType from '../ctype'
-=======
-import { GenericContainer, Wait } from 'testcontainers'
-import { CType } from '../ctype/CType'
->>>>>>> 95948dec
 import { Balance } from '../balance'
 import { connect, init } from '../kilt'
 
