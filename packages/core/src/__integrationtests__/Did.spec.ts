--- conflicted
+++ resolved
@@ -597,7 +597,7 @@
       type: 'object',
       $schema: 'http://kilt-protocol.org/draft-01/ctype#',
     })
-    const call = await ctype.store()
+    const call = await ctype.getStoreTx()
     const tx = await didDetails.authorizeExtrinsic(
       call,
       keystore,
@@ -632,13 +632,8 @@
       type: 'object',
       $schema: 'http://kilt-protocol.org/draft-01/ctype#',
     })
-<<<<<<< HEAD
-    const call = await ctype.store()
+    const call = await ctype.getStoreTx()
     const tx2 = await didDetails.authorizeExtrinsic(
-=======
-    const call = await ctype.getStoreTx()
-    const tx = await didDetails.authorizeExtrinsic(
->>>>>>> 5d9c079c
       call,
       keystore,
       paymentAccount.address
@@ -1070,14 +1065,14 @@
       type: 'object',
       $schema: 'http://kilt-protocol.org/draft-01/ctype#',
     })
-    const ctypeCreationTx = await ctype.store()
+    const ctypeCreationTx = await ctype.getStoreTx()
     const rootNode = DelegationNode.newRoot({
       account: fullDid.did,
       permissions: [Permission.DELEGATE],
       cTypeHash: ctype.hash,
     })
-    const delegationCreationTx = await rootNode.store()
-    const delegationRevocationTx = await rootNode.revoke(fullDid.did)
+    const delegationCreationTx = await rootNode.getStoreTx()
+    const delegationRevocationTx = await rootNode.getRevokeTx(fullDid.did)
     const tx = await new DidBatchBuilder(api, fullDid)
       .addMultipleExtrinsics([
         ctypeCreationTx,
@@ -1103,15 +1098,14 @@
       type: 'object',
       $schema: 'http://kilt-protocol.org/draft-01/ctype#',
     })
-<<<<<<< HEAD
-    const ctypeCreationTx = await ctype.store()
+    const ctypeCreationTx = await ctype.getStoreTx()
     const rootNode = DelegationNode.newRoot({
       account: fullDid.did,
       permissions: [Permission.DELEGATE],
       cTypeHash: ctype.hash,
     })
-    const delegationCreationTx = await rootNode.store()
-    const delegationRevocationTx = await rootNode.revoke(fullDid.did)
+    const delegationCreationTx = await rootNode.getStoreTx()
+    const delegationRevocationTx = await rootNode.getRevokeTx(fullDid.did)
     const tx = await new DidBatchBuilder(api, fullDid)
       .addMultipleExtrinsics([
         ctypeCreationTx,
@@ -1122,18 +1116,6 @@
       .consume(keystore, paymentAccount.address, { atomic: true })
 
     // The entire submission promise is rejected and throws.
-=======
-    const calls = await Promise.all([ctype1, ctype2].map((c) => c.getStoreTx()))
-    const batch = await BlockchainApiConnection.getConnectionOrConnect().then(
-      ({ api }) => api.tx.utility.batch(calls)
-    )
-    const tx = await didDetails.authorizeBatch(
-      batch,
-      keystore,
-      paymentAccount.address,
-      KeyRelationship.assertionMethod
-    )
->>>>>>> 5d9c079c
     await expect(
       submitExtrinsicWithResign(tx, paymentAccount)
     ).rejects.toMatchObject({
@@ -1183,15 +1165,14 @@
       type: 'object',
       $schema: 'http://kilt-protocol.org/draft-01/ctype#',
     })
-<<<<<<< HEAD
-    const ctype1Creation = await ctype1.store()
+    const ctype1Creation = await ctype1.getStoreTx()
     // Delegation key
     const rootNode = DelegationNode.newRoot({
       account: fullDid.did,
       permissions: [Permission.DELEGATE],
       cTypeHash: ctype1.hash,
     })
-    const delegationHierarchyCreation = await rootNode.store()
+    const delegationHierarchyCreation = await rootNode.getStoreTx()
 
     // Authentication key
     const web3NameNewClaimExt = await Web3Names.getClaimTx('test-2')
@@ -1202,9 +1183,9 @@
       type: 'object',
       $schema: 'http://kilt-protocol.org/draft-01/ctype#',
     })
-    const ctype2Creation = await ctype2.store()
+    const ctype2Creation = await ctype2.getStoreTx()
     // Delegation key
-    const delegationHierarchyRemoval = await rootNode.revoke(fullDid.did)
+    const delegationHierarchyRemoval = await rootNode.getRevokeTx(fullDid.did)
 
     const builder = new DidBatchBuilder(api, fullDid)
       .addSingleExtrinsic(web3NameReleaseExt)
@@ -1215,11 +1196,6 @@
       .addSingleExtrinsic(delegationHierarchyRemoval)
 
     const batchedExtrinsics = await builder.consume(
-=======
-    const call = await ctype.getStoreTx()
-    const tx2 = await didDetails.authorizeExtrinsic(
-      call,
->>>>>>> 5d9c079c
       keystore,
       paymentAccount.address
     )
