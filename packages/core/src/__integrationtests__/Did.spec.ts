/**
 * Copyright (c) 2018-2022, BOTLabs GmbH.
 *
 * This source code is licensed under the BSD 4-Clause "Original" license
 * found in the LICENSE file in the root directory of this source tree.
 */

/**
 * @group integration/did
 */

import type { ApiPromise } from '@polkadot/api'
import { BN } from '@polkadot/util'

import * as Did from '@kiltprotocol/did'
import { linkedInfoFromChain, resolve, toRpc } from '@kiltprotocol/did'
import {
  createFullDidFromSeed,
  createMinimalLightDidFromKeypair,
  KeyTool,
  makeEncryptionKeyTool,
  makeSigningKeyTool,
} from '@kiltprotocol/testing'
import {
  DidDocument,
  DidResolutionResult,
  DidServiceEndpoint,
  KiltKeyringPair,
  NewDidEncryptionKey,
  NewDidVerificationKey,
  NewLightDidVerificationKey,
  Permission,
  SignCallback,
} from '@kiltprotocol/types'
import { UUID } from '@kiltprotocol/utils'

import * as CType from '../ctype'
import { disconnect } from '../kilt'
import {
  createEndowedTestAccount,
  devBob,
  initializeApi,
  submitTx,
} from './utils'
import { DelegationNode } from '../delegation'

let paymentAccount: KiltKeyringPair
let api: ApiPromise

beforeAll(async () => {
  api = await initializeApi()
}, 30_000)

beforeAll(async () => {
  paymentAccount = await createEndowedTestAccount()
}, 30_000)

it('fetches the correct deposit amount', async () => {
  const depositAmount = api.consts.did.deposit.toBn()
  expect(depositAmount.toString()).toMatchInlineSnapshot('"2007900000000000"')
})

describe('write and didDeleteTx', () => {
  let did: DidDocument
  let key: KeyTool
  let signCallback: SignCallback

  beforeAll(async () => {
    key = makeSigningKeyTool()
    did = await createMinimalLightDidFromKeypair(key.keypair)
    signCallback = key.getSignCallback(did)
  })

  it('fails to create a new DID on chain with a different submitter than the one in the creation operation', async () => {
    const otherAccount = devBob
    const tx = await Did.getStoreTx(
      did,
      otherAccount.address,
      key.storeDidCallback
    )

    await expect(submitTx(tx, paymentAccount)).rejects.toMatchObject({
      isBadOrigin: true,
    })
  }, 60_000)

  it('writes a new DID record to chain', async () => {
    const newDid = Did.createLightDidDocument({
      authentication: did.authentication as [NewLightDidVerificationKey],
      service: [
        {
          id: '#test-id-1',
          type: ['test-type-1'],
          serviceEndpoint: ['x:test-url-1'],
        },
        {
          id: '#test-id-2',
          type: ['test-type-2'],
          serviceEndpoint: ['x:test-url-2'],
        },
      ],
    })

    const tx = await Did.getStoreTx(
      newDid,
      paymentAccount.address,
      key.storeDidCallback
    )

    await submitTx(tx, paymentAccount)

    const fullDidUri = Did.getFullDidUri(newDid.uri)
    const fullDidLinkedInfo = await api.rpc.did.query(toRpc(fullDidUri))
    const { didDocument: fullDid } = linkedInfoFromChain(fullDidLinkedInfo)

    expect(fullDid).toMatchObject(<DidDocument>{
      uri: fullDidUri,
      authentication: [
        expect.objectContaining({
          // We cannot match the ID of the key because it will be defined by the blockchain while saving
          publicKey: newDid.authentication[0].publicKey,
          type: 'sr25519',
        }),
      ],
      service: [
        {
          id: '#test-id-1',
          serviceEndpoint: ['x:test-url-1'],
          type: ['test-type-1'],
        },
        {
          id: '#test-id-2',
          serviceEndpoint: ['x:test-url-2'],
          type: ['test-type-2'],
        },
      ],
    })
  }, 60_000)

  it('should return no results for empty accounts', async () => {
    const emptyDid = Did.getFullDidUriFromKey(
      makeSigningKeyTool().authentication[0]
    )

    const encodedDid = Did.toChain(emptyDid)
    expect(
      await api.query.did.serviceEndpoints.entries(encodedDid)
    ).toHaveLength(0)

    const encoded = await api.query.did.serviceEndpoints(
      encodedDid,
      Did.resourceIdToChain('#non-existing-service-id')
    )
    expect(encoded.isNone).toBe(true)

    const endpointsCount = await api.query.did.didEndpointsCount(encodedDid)
    expect(endpointsCount.toString()).toStrictEqual(new BN(0).toString())
  })

  it('fails to delete the DID using a different submitter than the one specified in the DID operation or using a services count that is too low', async () => {
    // We verify that the DID to delete is on chain.
    const fullDidLinkedInfo = await api.rpc.did.query(
      toRpc(Did.getFullDidUri(did.uri))
    )
    const { didDocument: fullDid } = linkedInfoFromChain(fullDidLinkedInfo)
    expect(fullDid).not.toBeNull()

    const otherAccount = devBob

    // 10 is an example value. It is not used here since we are testing another error
    let call = api.tx.did.delete(new BN(10))

    let submittable = await Did.authorizeTx(
      fullDid.uri,
      call,
      signCallback,
      // Use a different account than the submitter one
      otherAccount.address
    )

    await expect(submitTx(submittable, paymentAccount)).rejects.toMatchObject({
      section: 'did',
      name: 'BadDidOrigin',
    })

    // We use 1 here and this should fail as there are two service endpoints stored.
    call = api.tx.did.delete(new BN(1))

    submittable = await Did.authorizeTx(
      fullDid.uri,
      call,
      signCallback,
      paymentAccount.address
    )

    // Will fail because count provided is too low
    await expect(submitTx(submittable, paymentAccount)).rejects.toMatchObject({
      section: 'did',
      name: 'StoredEndpointsCountTooLarge',
    })
  }, 60_000)

  it('deletes DID from previous step', async () => {
    // We verify that the DID to delete is on chain.
    const fullDidLinkedInfo = await api.rpc.did.query(
      toRpc(Did.getFullDidUri(did.uri))
    )
    const { didDocument: fullDid } = linkedInfoFromChain(fullDidLinkedInfo)
    expect(fullDid).not.toBeNull()

    const encodedDid = Did.toChain(fullDid.uri)
    const storedEndpointsCount = await api.query.did.didEndpointsCount(
      encodedDid
    )
    const call = api.tx.did.delete(storedEndpointsCount)

    const submittable = await Did.authorizeTx(
      fullDid.uri,
      call,
      signCallback,
      paymentAccount.address
    )

    // Check that DID is not blacklisted.
    expect((await api.query.did.didBlacklist(encodedDid)).isNone).toBe(true)

    await submitTx(submittable, paymentAccount)

    expect((await api.query.did.did(encodedDid)).isNone).toBe(true)

    // Check that DID is now blacklisted.
    expect((await api.query.did.didBlacklist(encodedDid)).isSome).toBe(true)
  }, 60_000)
})

it('creates and updates DID, and then reclaims the deposit back', async () => {
  const { keypair, getSignCallback, storeDidCallback } = makeSigningKeyTool()
  const newDid = await createMinimalLightDidFromKeypair(keypair)

  const tx = await Did.getStoreTx(
    newDid,
    paymentAccount.address,
    storeDidCallback
  )

  await submitTx(tx, paymentAccount)

  // This will better be handled once we have the UpdateBuilder class, which encapsulates all the logic.
  let fullDidLinkedInfo = await api.rpc.did.query(
    toRpc(Did.getFullDidUri(newDid.uri))
  )
  let { didDocument: fullDid } = linkedInfoFromChain(fullDidLinkedInfo)

  const newKey = makeSigningKeyTool()

  const updateAuthenticationKeyCall = api.tx.did.setAuthenticationKey(
    Did.publicKeyToChain(newKey.authentication[0])
  )
  const tx2 = await Did.authorizeTx(
    fullDid.uri,
    updateAuthenticationKeyCall,
    getSignCallback(fullDid),
    paymentAccount.address
  )
  await submitTx(tx2, paymentAccount)

  // Authentication key changed, so did must be updated.
  // Also this will better be handled once we have the UpdateBuilder class, which encapsulates all the logic.
  fullDidLinkedInfo = await api.rpc.did.query(
    toRpc(Did.getFullDidUri(newDid.uri))
  )
  ;({ didDocument: fullDid } = linkedInfoFromChain(fullDidLinkedInfo))

  // Add a new service endpoint
  const newEndpoint: DidServiceEndpoint = {
    id: '#new-endpoint',
    type: ['new-type'],
    serviceEndpoint: ['x:new-url'],
  }
  const updateEndpointCall = api.tx.did.addServiceEndpoint(
    Did.serviceToChain(newEndpoint)
  )

  const tx3 = await Did.authorizeTx(
    fullDid.uri,
    updateEndpointCall,
    newKey.getSignCallback(fullDid),
    paymentAccount.address
  )
  await submitTx(tx3, paymentAccount)

  const encodedDid = Did.toChain(fullDid.uri)
  const encoded = await api.query.did.serviceEndpoints(
    encodedDid,
    Did.resourceIdToChain(newEndpoint.id)
  )
  expect(Did.serviceFromChain(encoded)).toStrictEqual(newEndpoint)

  // Delete the added service endpoint
  const removeEndpointCall = api.tx.did.removeServiceEndpoint(
    Did.resourceIdToChain(newEndpoint.id)
  )
  const tx4 = await Did.authorizeTx(
    fullDid.uri,
    removeEndpointCall,
    newKey.getSignCallback(fullDid),
    paymentAccount.address
  )
  await submitTx(tx4, paymentAccount)

  // There should not be any endpoint with the given ID now.
  const encoded2 = await api.query.did.serviceEndpoints(
    encodedDid,
    Did.resourceIdToChain(newEndpoint.id)
  )
  expect(encoded2.isNone).toBe(true)

  // Claim the deposit back
  const storedEndpointsCount = await api.query.did.didEndpointsCount(encodedDid)
  const reclaimDepositTx = api.tx.did.reclaimDeposit(
    encodedDid,
    storedEndpointsCount
  )
  await submitTx(reclaimDepositTx, paymentAccount)
  // Verify that the DID has been deleted
  expect((await api.query.did.did(encodedDid)).isNone).toBe(true)
  expect(await api.query.did.serviceEndpoints.entries(encodedDid)).toHaveLength(
    0
  )
  const newEndpointsCount = await api.query.did.didEndpointsCount(encodedDid)
  expect(newEndpointsCount.toString()).toStrictEqual(new BN(0).toString())
}, 80_000)

describe('DID migration', () => {
  it('migrates light DID with ed25519 auth key and encryption key', async () => {
    const { storeDidCallback, authentication } = makeSigningKeyTool('ed25519')
    const { keyAgreement } = makeEncryptionKeyTool(
      '0xbbbbbbbbbbbbbbbbbbbbbbbbbbbbbbbbbbbbbbbbbbbbbbbbbbbbbbbbbbbbbbbbbbbbbbbb'
    )
    const lightDid = Did.createLightDidDocument({
      authentication,
      keyAgreement,
    })

    const storeTx = await Did.getStoreTx(
      lightDid,
      paymentAccount.address,
      storeDidCallback
    )

    await submitTx(storeTx, paymentAccount)
    const migratedFullDidUri = Did.getFullDidUri(lightDid.uri)
    const migratedFullDidLinkedInfo = await api.rpc.did.query(
      toRpc(migratedFullDidUri)
    )
    const { didDocument: migratedFullDid } = linkedInfoFromChain(
      migratedFullDidLinkedInfo
    )

    expect(migratedFullDid).toMatchObject(<DidDocument>{
      uri: migratedFullDidUri,
      authentication: [
        expect.objectContaining({
          publicKey: lightDid.authentication[0].publicKey,
          type: 'ed25519',
        }),
      ],
      keyAgreement: [
        expect.objectContaining({
          publicKey: lightDid.keyAgreement?.[0].publicKey,
          type: 'x25519',
        }),
      ],
    })

    expect(
      (await api.query.did.did(Did.toChain(migratedFullDid.uri))).isSome
    ).toBe(true)

    const { metadata } = (await resolve(lightDid.uri)) as DidResolutionResult

    expect(metadata.canonicalId).toStrictEqual(migratedFullDid.uri)
    expect(metadata.deactivated).toBe(false)
  })

  it('migrates light DID with sr25519 auth key', async () => {
    const { authentication, storeDidCallback } = makeSigningKeyTool()
    const lightDid = Did.createLightDidDocument({
      authentication,
    })

    const storeTx = await Did.getStoreTx(
      lightDid,
      paymentAccount.address,
      storeDidCallback
    )

    await submitTx(storeTx, paymentAccount)
    const migratedFullDidUri = Did.getFullDidUri(lightDid.uri)
    const migratedFullDidLinkedInfo = await api.rpc.did.query(
      migratedFullDidUri
    )
    const { didDocument: migratedFullDid } = linkedInfoFromChain(
      migratedFullDidLinkedInfo
    )

    expect(migratedFullDid).toMatchObject(<DidDocument>{
      uri: migratedFullDidUri,
      authentication: [
        expect.objectContaining({
          publicKey: lightDid.authentication[0].publicKey,
          type: 'sr25519',
        }),
      ],
    })

    expect(
      (await api.query.did.did(Did.toChain(migratedFullDid.uri))).isSome
    ).toBe(true)

    const { metadata } = (await resolve(lightDid.uri)) as DidResolutionResult

    expect(metadata.canonicalId).toStrictEqual(migratedFullDid.uri)
    expect(metadata.deactivated).toBe(false)
  })

  it('migrates light DID with ed25519 auth key, encryption key, and service endpoints', async () => {
    const { storeDidCallback, authentication } = makeSigningKeyTool('ed25519')
    const { keyAgreement } = makeEncryptionKeyTool(
      '0xcccccccccccccccccccccccccccccccccccccccccccccccccccccccccccccccccccccccc'
    )
    const service: DidServiceEndpoint[] = [
      {
        id: '#id-1',
        type: ['type-1'],
        serviceEndpoint: ['x:url-1'],
      },
    ]
    const lightDid = Did.createLightDidDocument({
      authentication,
      keyAgreement,
      service,
    })

    const storeTx = await Did.getStoreTx(
      lightDid,
      paymentAccount.address,
      storeDidCallback
    )

    await submitTx(storeTx, paymentAccount)
    const migratedFullDidUri = Did.getFullDidUri(lightDid.uri)
    const migratedFullDidLinkedInfo = await api.rpc.did.query(
      toRpc(migratedFullDidUri)
    )
    const { didDocument: migratedFullDid } = linkedInfoFromChain(
      migratedFullDidLinkedInfo
    )

    expect(migratedFullDid).toMatchObject(<DidDocument>{
      uri: migratedFullDidUri,
      authentication: [
        expect.objectContaining({
          publicKey: lightDid.authentication[0].publicKey,
          type: 'ed25519',
        }),
      ],
      keyAgreement: [
        expect.objectContaining({
          publicKey: lightDid.keyAgreement?.[0].publicKey,
          type: 'x25519',
        }),
      ],
      service: [
        {
          id: '#id-1',
          type: ['type-1'],
          serviceEndpoint: ['x:url-1'],
        },
      ],
    })

    const encodedDid = Did.toChain(migratedFullDid.uri)
    expect((await api.query.did.did(encodedDid)).isSome).toBe(true)

    const { metadata } = (await resolve(lightDid.uri)) as DidResolutionResult

    expect(metadata.canonicalId).toStrictEqual(migratedFullDid.uri)
    expect(metadata.deactivated).toBe(false)

    // Remove and claim the deposit back
    const storedEndpointsCount = await api.query.did.didEndpointsCount(
      encodedDid
    )
    const reclaimDepositTx = api.tx.did.reclaimDeposit(
      encodedDid,
      storedEndpointsCount
    )
    await submitTx(reclaimDepositTx, paymentAccount)

    expect((await api.query.did.did(encodedDid)).isNone).toBe(true)
    expect(
      await api.query.did.serviceEndpoints.entries(encodedDid)
    ).toStrictEqual([])
    expect((await api.query.did.didBlacklist(encodedDid)).isSome).toBe(true)
  }, 60_000)
})

describe('DID authorization', () => {
  // Light DIDs cannot authorize extrinsics
  let did: DidDocument
  const { getSignCallback, storeDidCallback, authentication } =
    makeSigningKeyTool('ed25519')

  beforeAll(async () => {
    const createTx = await Did.getStoreTx(
      {
        authentication,
        assertionMethod: authentication,
        capabilityDelegation: authentication,
      },
      paymentAccount.address,
      storeDidCallback
    )
<<<<<<< HEAD
    await submitExtrinsic(createTx, paymentAccount)
    const didLinkedInfo = await api.rpc.did.query(
      toRpc(Did.getFullDidUriFromKey(authentication[0]))
    )
    ;({ didDocument: did } = linkedInfoFromChain(didLinkedInfo))
=======
    await submitTx(createTx, paymentAccount)
    did = await Did.fetch(Did.getFullDidUriFromKey(authentication[0]))
>>>>>>> 3a5c3546
  }, 60_000)

  it('authorizes ctype creation with DID signature', async () => {
    const ctype = CType.fromSchema({
      title: UUID.generate(),
      properties: {},
      type: 'object',
      $schema: 'http://kilt-protocol.org/draft-01/ctype#',
    })
    const call = api.tx.ctype.add(CType.toChain(ctype))
    const tx = await Did.authorizeTx(
      did.uri,
      call,
      getSignCallback(did),
      paymentAccount.address
    )
    await submitTx(tx, paymentAccount)

    await expect(CType.verifyStored(ctype)).resolves.not.toThrow()
  }, 60_000)

  it('no longer authorizes ctype creation after DID deletion', async () => {
    const storedEndpointsCount = await api.query.did.didEndpointsCount(
      Did.toChain(did.uri)
    )
    const deleteCall = api.tx.did.delete(storedEndpointsCount)
    const tx = await Did.authorizeTx(
      did.uri,
      deleteCall,
      getSignCallback(did),
      paymentAccount.address
    )
    await submitTx(tx, paymentAccount)

    const ctype = CType.fromSchema({
      title: UUID.generate(),
      properties: {},
      type: 'object',
      $schema: 'http://kilt-protocol.org/draft-01/ctype#',
    })
    const call = api.tx.ctype.add(CType.toChain(ctype))
    const tx2 = await Did.authorizeTx(
      did.uri,
      call,
      getSignCallback(did),
      paymentAccount.address
    )
    await expect(submitTx(tx2, paymentAccount)).rejects.toMatchObject({
      section: 'did',
      name: 'DidNotPresent',
    })

    await expect(CType.verifyStored(ctype)).rejects.toThrow()
  }, 60_000)
})

describe('DID management batching', () => {
  describe('FullDidCreationBuilder', () => {
    it('Build a complete full DID', async () => {
      const { keypair, storeDidCallback, authentication } = makeSigningKeyTool()
      const extrinsic = await Did.getStoreTx(
        {
          authentication,
          assertionMethod: [
            {
              publicKey: new Uint8Array(32).fill(1),
              type: 'sr25519',
            },
          ],
          capabilityDelegation: [
            {
              publicKey: new Uint8Array(33).fill(1),
              type: 'ecdsa',
            },
          ],
          keyAgreement: [
            {
              publicKey: new Uint8Array(32).fill(1),
              type: 'x25519',
            },
            {
              publicKey: new Uint8Array(32).fill(2),
              type: 'x25519',
            },
            {
              publicKey: new Uint8Array(32).fill(3),
              type: 'x25519',
            },
          ],
          service: [
            {
              id: '#id-1',
              type: ['type-1'],
              serviceEndpoint: ['x:url-1'],
            },
            {
              id: '#id-2',
              type: ['type-2'],
              serviceEndpoint: ['x:url-2'],
            },
            {
              id: '#id-3',
              type: ['type-3'],
              serviceEndpoint: ['x:url-3'],
            },
          ],
        },
        paymentAccount.address,
        storeDidCallback
      )
<<<<<<< HEAD
      await submitExtrinsic(extrinsic, paymentAccount)
      const fullDidLinkedInfo = await api.rpc.did.query(
        toRpc(Did.getFullDidUriFromKey(authentication[0]))
=======
      await submitTx(extrinsic, paymentAccount)

      const fullDid = await Did.fetch(
        Did.getFullDidUriFromKey(authentication[0])
>>>>>>> 3a5c3546
      )
      const { didDocument: fullDid } = linkedInfoFromChain(fullDidLinkedInfo)

      expect(fullDid).not.toBeNull()
      expect(fullDid).toMatchObject({
        authentication: [
          expect.objectContaining({
            publicKey: keypair.publicKey,
            type: 'sr25519',
          }),
        ],
        assertionMethod: [
          expect.objectContaining({
            publicKey: new Uint8Array(32).fill(1),
            type: 'sr25519',
          }),
        ],
        capabilityDelegation: [
          expect.objectContaining({
            publicKey: new Uint8Array(33).fill(1),
            type: 'ecdsa',
          }),
        ],
        keyAgreement: [
          expect.objectContaining({
            publicKey: new Uint8Array(32).fill(3),
            type: 'x25519',
          }),
          expect.objectContaining({
            publicKey: new Uint8Array(32).fill(2),
            type: 'x25519',
          }),
          expect.objectContaining({
            publicKey: new Uint8Array(32).fill(1),
            type: 'x25519',
          }),
        ],
        service: [
          {
            id: '#id-3',
            type: ['type-3'],
            serviceEndpoint: ['x:url-3'],
          },
          {
            id: '#id-1',
            type: ['type-1'],
            serviceEndpoint: ['x:url-1'],
          },
          {
            id: '#id-2',
            type: ['type-2'],
            serviceEndpoint: ['x:url-2'],
          },
        ],
      })
    })

    it('Build a minimal full DID with an Ecdsa key', async () => {
      const { keypair, storeDidCallback } = makeSigningKeyTool('ecdsa')
      const didAuthKey: NewDidVerificationKey = {
        publicKey: keypair.publicKey,
        type: 'ecdsa',
      }

      const extrinsic = await Did.getStoreTx(
        { authentication: [didAuthKey] },
        paymentAccount.address,
        storeDidCallback
      )
      await submitTx(extrinsic, paymentAccount)

      const fullDidLinkedInfo = await api.rpc.did.query(
        toRpc(Did.getFullDidUriFromKey(didAuthKey))
      )
      const { didDocument: fullDid } = linkedInfoFromChain(fullDidLinkedInfo)

      expect(fullDid).not.toBeNull()
      expect(fullDid?.authentication).toMatchObject<NewDidVerificationKey[]>([
        {
          publicKey: keypair.publicKey,
          type: 'ecdsa',
        },
      ])
    })
  })

  describe('FullDidUpdateBuilder', () => {
    it('Build from a complete full DID and remove everything but the authentication key', async () => {
      const { keypair, getSignCallback, storeDidCallback, authentication } =
        makeSigningKeyTool()

      const createTx = await Did.getStoreTx(
        {
          authentication,
          keyAgreement: [
            {
              publicKey: new Uint8Array(32).fill(1),
              type: 'x25519',
            },
            {
              publicKey: new Uint8Array(32).fill(2),
              type: 'x25519',
            },
          ],
          assertionMethod: [
            {
              publicKey: new Uint8Array(32).fill(1),
              type: 'sr25519',
            },
          ],
          capabilityDelegation: [
            {
              publicKey: new Uint8Array(33).fill(1),
              type: 'ecdsa',
            },
          ],
          service: [
            {
              id: '#id-1',
              type: ['type-1'],
              serviceEndpoint: ['x:url-1'],
            },
            {
              id: '#id-2',
              type: ['type-2'],
              serviceEndpoint: ['x:url-2'],
            },
          ],
        },
        paymentAccount.address,
        storeDidCallback
      )
      await submitTx(createTx, paymentAccount)

      const initialFullDidLinkedInfo = await api.rpc.did.query(
        toRpc(Did.getFullDidUriFromKey(authentication[0]))
      )
      const { didDocument: initialFullDid } = linkedInfoFromChain(
        initialFullDidLinkedInfo
      )

      const encryptionKeys = initialFullDid.keyAgreement
      if (!encryptionKeys) throw new Error('No key agreement keys')

      const extrinsic = await Did.authorizeBatch({
        batchFunction: api.tx.utility.batchAll,
        did: initialFullDid.uri,
        extrinsics: [
          api.tx.did.removeKeyAgreementKey(
            Did.resourceIdToChain(encryptionKeys[0].id)
          ),
          api.tx.did.removeKeyAgreementKey(
            Did.resourceIdToChain(encryptionKeys[1].id)
          ),
          api.tx.did.removeAttestationKey(),
          api.tx.did.removeDelegationKey(),
          api.tx.did.removeServiceEndpoint('id-1'),
          api.tx.did.removeServiceEndpoint('id-2'),
        ],
        sign: getSignCallback(initialFullDid),
        submitter: paymentAccount.address,
      })
      await submitTx(extrinsic, paymentAccount)

      const finalFullDidLinkedInfo = await api.rpc.did.query(
        toRpc(initialFullDid.uri)
      )
      const { didDocument: finalFullDid } = linkedInfoFromChain(
        finalFullDidLinkedInfo
      )

      expect(finalFullDid).not.toBeNull()

      expect(
        finalFullDid.authentication[0]
      ).toMatchObject<NewDidVerificationKey>({
        publicKey: keypair.publicKey,
        type: 'sr25519',
      })

      expect(finalFullDid.keyAgreement).toBeUndefined()
      expect(finalFullDid.assertionMethod).toBeUndefined()
      expect(finalFullDid.capabilityDelegation).toBeUndefined()
      expect(finalFullDid.service).toBeUndefined()
    }, 40_000)

    it('Correctly handles rotation of the authentication key', async () => {
      const { authentication, getSignCallback, storeDidCallback } =
        makeSigningKeyTool()
      const {
        authentication: [newAuthKey],
      } = makeSigningKeyTool('ed25519')

      const createTx = await Did.getStoreTx(
        { authentication },
        paymentAccount.address,
        storeDidCallback
      )
      await submitTx(createTx, paymentAccount)

      const initialFullDidLinkedInfo = await api.rpc.did.query(
        toRpc(Did.getFullDidUriFromKey(authentication[0]))
      )
      const { didDocument: initialFullDid } = linkedInfoFromChain(
        initialFullDidLinkedInfo
      )

      const extrinsic = await Did.authorizeBatch({
        batchFunction: api.tx.utility.batchAll,
        did: initialFullDid.uri,
        extrinsics: [
          api.tx.did.addServiceEndpoint(
            Did.serviceToChain({
              id: '#id-1',
              type: ['type-1'],
              serviceEndpoint: ['x:url-1'],
            })
          ),
          api.tx.did.setAuthenticationKey(Did.publicKeyToChain(newAuthKey)),
          api.tx.did.addServiceEndpoint(
            Did.serviceToChain({
              id: '#id-2',
              type: ['type-2'],
              serviceEndpoint: ['x:url-2'],
            })
          ),
        ],
        sign: getSignCallback(initialFullDid),
        submitter: paymentAccount.address,
      })

      await submitTx(extrinsic, paymentAccount)

      const finalFullDidLinkedInfo = await api.rpc.did.query(
        toRpc(initialFullDid.uri)
      )
      const { didDocument: finalFullDid } = linkedInfoFromChain(
        finalFullDidLinkedInfo
      )

      expect(finalFullDid).not.toBeNull()

      expect(finalFullDid.authentication[0]).toMatchObject({
        publicKey: newAuthKey.publicKey,
        type: newAuthKey.type,
      })

      expect(finalFullDid.keyAgreement).toBeUndefined()
      expect(finalFullDid.assertionMethod).toBeUndefined()
      expect(finalFullDid.capabilityDelegation).toBeUndefined()
      expect(finalFullDid.service).toHaveLength(2)
    }, 40_000)

    it('simple `batch` succeeds despite failures of some extrinsics', async () => {
      const { authentication, getSignCallback, storeDidCallback } =
        makeSigningKeyTool()
      const tx = await Did.getStoreTx(
        {
          authentication,
          service: [
            {
              id: '#id-1',
              type: ['type-1'],
              serviceEndpoint: ['x:url-1'],
            },
          ],
        },
        paymentAccount.address,
        storeDidCallback
      )
      // Create the full DID with a service endpoint
<<<<<<< HEAD
      await submitExtrinsic(tx, paymentAccount)
      const fullDidLinkedInfo = await api.rpc.did.query(
        toRpc(Did.getFullDidUriFromKey(authentication[0]))
=======
      await submitTx(tx, paymentAccount)
      const fullDid = await Did.fetch(
        Did.getFullDidUriFromKey(authentication[0])
>>>>>>> 3a5c3546
      )
      const { didDocument: fullDid } = linkedInfoFromChain(fullDidLinkedInfo)

      expect(fullDid.assertionMethod).toBeUndefined()

      // Try to set a new attestation key and a duplicate service endpoint
      const updateTx = await Did.authorizeBatch({
        batchFunction: api.tx.utility.batch,
        did: fullDid.uri,
        extrinsics: [
          api.tx.did.setAttestationKey(Did.publicKeyToChain(authentication[0])),
          api.tx.did.addServiceEndpoint(
            Did.serviceToChain({
              id: '#id-1',
              type: ['type-2'],
              serviceEndpoint: ['x:url-2'],
            })
          ),
        ],
        sign: getSignCallback(fullDid),
        submitter: paymentAccount.address,
      })
      // Now the second operation fails but the batch succeeds
      await submitTx(updateTx, paymentAccount)

      const updatedFullDidLinkedInfo = await api.rpc.did.query(
        toRpc(fullDid.uri)
      )
      const { didDocument: updatedFullDid } = linkedInfoFromChain(
        updatedFullDidLinkedInfo
      )

      // .setAttestationKey() extrinsic went through in the batch
      expect(updatedFullDid.assertionMethod?.[0]).toBeDefined()
      // The service endpoint will match the one manually added, and not the one set in the batch
      expect(
        Did.getService(updatedFullDid, '#id-1')
      ).toStrictEqual<DidServiceEndpoint>({
        id: '#id-1',
        type: ['type-1'],
        serviceEndpoint: ['x:url-1'],
      })
    }, 60_000)

    it('batchAll fails if any extrinsics fails', async () => {
      const { authentication, getSignCallback, storeDidCallback } =
        makeSigningKeyTool()
      const createTx = await Did.getStoreTx(
        {
          authentication,
          service: [
            {
              id: '#id-1',
              type: ['type-1'],
              serviceEndpoint: ['x:url-1'],
            },
          ],
        },
        paymentAccount.address,
        storeDidCallback
      )
<<<<<<< HEAD
      await submitExtrinsic(createTx, paymentAccount)
      const fullDidLinkedInfo = await api.rpc.did.query(
        toRpc(Did.getFullDidUriFromKey(authentication[0]))
=======
      await submitTx(createTx, paymentAccount)
      const fullDid = await Did.fetch(
        Did.getFullDidUriFromKey(authentication[0])
>>>>>>> 3a5c3546
      )
      const { didDocument: fullDid } = linkedInfoFromChain(fullDidLinkedInfo)

      expect(fullDid.assertionMethod).toBeUndefined()

      // Use batchAll to set a new attestation key and a duplicate service endpoint
      const updateTx = await Did.authorizeBatch({
        batchFunction: api.tx.utility.batchAll,
        did: fullDid.uri,
        extrinsics: [
          api.tx.did.setAttestationKey(Did.publicKeyToChain(authentication[0])),
          api.tx.did.addServiceEndpoint(
            Did.serviceToChain({
              id: '#id-1',
              type: ['type-2'],
              serviceEndpoint: ['x:url-2'],
            })
          ),
        ],
        sign: getSignCallback(fullDid),
        submitter: paymentAccount.address,
      })

      // Now, submitting will result in the second operation to fail AND the batch to fail, so we can test the atomic flag.
      await expect(submitTx(updateTx, paymentAccount)).rejects.toMatchObject({
        section: 'did',
        name: 'ServiceAlreadyPresent',
      })

      const updatedFullDidLinkedInfo = await api.rpc.did.query(
        toRpc(fullDid.uri)
      )
      const { didDocument: updatedFullDid } = linkedInfoFromChain(
        updatedFullDidLinkedInfo
      )
      // .setAttestationKey() extrinsic went through but it was then reverted
      expect(updatedFullDid.assertionMethod).toBeUndefined()
      // The service endpoint will match the one manually added, and not the one set in the builder.
      expect(
        Did.getService(updatedFullDid, '#id-1')
      ).toStrictEqual<DidServiceEndpoint>({
        id: '#id-1',
        type: ['type-1'],
        serviceEndpoint: ['x:url-1'],
      })
    }, 60_000)
  })
})

describe('DID extrinsics batching', () => {
  let fullDid: DidDocument
  let key: KeyTool

  beforeAll(async () => {
    key = makeSigningKeyTool()
    fullDid = await createFullDidFromSeed(paymentAccount, key.keypair)
  }, 50_000)

  it('simple batch succeeds despite failures of some extrinsics', async () => {
    const ctype = CType.fromSchema({
      title: UUID.generate(),
      properties: {},
      type: 'object',
      $schema: 'http://kilt-protocol.org/draft-01/ctype#',
    })
    const ctypeStoreTx = api.tx.ctype.add(CType.toChain(ctype))
    const rootNode = DelegationNode.newRoot({
      account: fullDid.uri,
      permissions: [Permission.DELEGATE],
      cTypeHash: ctype.hash,
    })
    const delegationStoreTx = await rootNode.getStoreTx()
    const delegationRevocationTx = await rootNode.getRevokeTx(fullDid.uri)
    const tx = await Did.authorizeBatch({
      batchFunction: api.tx.utility.batch,
      did: fullDid.uri,
      extrinsics: [
        ctypeStoreTx,
        // Will fail since the delegation cannot be revoked before it is added
        delegationRevocationTx,
        delegationStoreTx,
      ],
      sign: key.getSignCallback(fullDid),
      submitter: paymentAccount.address,
    })

    // The entire submission promise is resolves and does not throw
    await submitTx(tx, paymentAccount)

    // The ctype has been created, even though the delegation operations failed.
    await expect(CType.verifyStored(ctype)).resolves.not.toThrow()
  })

  it('batchAll fails if any extrinsics fail', async () => {
    const ctype = CType.fromSchema({
      title: UUID.generate(),
      properties: {},
      type: 'object',
      $schema: 'http://kilt-protocol.org/draft-01/ctype#',
    })
    const ctypeStoreTx = api.tx.ctype.add(CType.toChain(ctype))
    const rootNode = DelegationNode.newRoot({
      account: fullDid.uri,
      permissions: [Permission.DELEGATE],
      cTypeHash: ctype.hash,
    })
    const delegationStoreTx = await rootNode.getStoreTx()
    const delegationRevocationTx = await rootNode.getRevokeTx(fullDid.uri)
    const tx = await Did.authorizeBatch({
      batchFunction: api.tx.utility.batchAll,
      did: fullDid.uri,
      extrinsics: [
        ctypeStoreTx,
        // Will fail since the delegation cannot be revoked before it is added
        delegationRevocationTx,
        delegationStoreTx,
      ],
      sign: key.getSignCallback(fullDid),
      submitter: paymentAccount.address,
    })

    // The entire submission promise is rejected and throws.
    await expect(submitTx(tx, paymentAccount)).rejects.toMatchObject({
      section: 'delegation',
      name: 'DelegationNotFound',
    })

    // The ctype has not been created, since atomicity ensures the whole batch is reverted in case of failure.
    await expect(CType.verifyStored(ctype)).rejects.toThrow()
  })

  it('can batch extrinsics for the same required key type', async () => {
    const web3NameClaimTx = api.tx.web3Names.claim('test-1')
    const authorizedTx = await Did.authorizeTx(
      fullDid.uri,
      web3NameClaimTx,
      key.getSignCallback(fullDid),
      paymentAccount.address
    )
    await submitTx(authorizedTx, paymentAccount)

    const web3Name1ReleaseExt = api.tx.web3Names.releaseByOwner()
    const web3Name2ClaimExt = api.tx.web3Names.claim('test-2')
    const tx = await Did.authorizeBatch({
      batchFunction: api.tx.utility.batch,
      did: fullDid.uri,
      extrinsics: [web3Name1ReleaseExt, web3Name2ClaimExt],
      sign: key.getSignCallback(fullDid),
      submitter: paymentAccount.address,
    })
    await submitTx(tx, paymentAccount)

    // Test for correct creation and deletion
    const encoded1 = await api.query.web3Names.owner('test-1')
    expect(encoded1.isSome).toBe(false)
    // Test for correct creation of second web3 name
    const encoded2 = await api.query.web3Names.owner('test-2')
    expect(Did.web3NameOwnerFromChain(encoded2).owner).toStrictEqual(
      fullDid.uri
    )
  }, 30_000)

  it('can batch extrinsics for different required key types', async () => {
    // Authentication key
    const web3NameReleaseExt = api.tx.web3Names.releaseByOwner()
    // Attestation key
    const ctype1 = CType.fromSchema({
      title: UUID.generate(),
      properties: {},
      type: 'object',
      $schema: 'http://kilt-protocol.org/draft-01/ctype#',
    })
    const ctype1Creation = api.tx.ctype.add(CType.toChain(ctype1))
    // Delegation key
    const rootNode = DelegationNode.newRoot({
      account: fullDid.uri,
      permissions: [Permission.DELEGATE],
      cTypeHash: ctype1.hash,
    })
    const delegationHierarchyCreation = await rootNode.getStoreTx()

    // Authentication key
    const web3NameNewClaimExt = api.tx.web3Names.claim('test-2')
    // Attestation key
    const ctype2 = CType.fromSchema({
      title: UUID.generate(),
      properties: {},
      type: 'object',
      $schema: 'http://kilt-protocol.org/draft-01/ctype#',
    })
    const ctype2Creation = api.tx.ctype.add(CType.toChain(ctype2))
    // Delegation key
    const delegationHierarchyRemoval = await rootNode.getRevokeTx(fullDid.uri)

    const batchedExtrinsics = await Did.authorizeBatch({
      batchFunction: api.tx.utility.batchAll,
      did: fullDid.uri,
      extrinsics: [
        web3NameReleaseExt,
        ctype1Creation,
        delegationHierarchyCreation,
        web3NameNewClaimExt,
        ctype2Creation,
        delegationHierarchyRemoval,
      ],
      sign: key.getSignCallback(fullDid),
      submitter: paymentAccount.address,
    })

    await submitTx(batchedExtrinsics, paymentAccount)

    // Test correct use of authentication keys
    const encoded = await api.query.web3Names.owner('test')
    expect(encoded.isSome).toBe(false)

    const { owner } = Did.web3NameOwnerFromChain(
      await api.query.web3Names.owner('test-2')
    )
    expect(owner).toStrictEqual(fullDid.uri)

    // Test correct use of attestation keys
    await expect(CType.verifyStored(ctype1)).resolves.not.toThrow()
    await expect(CType.verifyStored(ctype2)).resolves.not.toThrow()

    // Test correct use of delegation keys
    const node = await DelegationNode.fetch(rootNode.id)
    expect(node.revoked).toBe(true)
  })
})

describe('Runtime constraints', () => {
  let testAuthKey: NewDidVerificationKey
  const { keypair, storeDidCallback } = makeSigningKeyTool('ed25519')

  beforeAll(async () => {
    testAuthKey = {
      publicKey: keypair.publicKey,
      type: 'ed25519',
    }
  })
  describe('DID creation', () => {
    it('should not be possible to create a DID with too many encryption keys', async () => {
      // Maximum is 10
      const newKeyAgreementKeys = Array(10).map(
        (_, index): NewDidEncryptionKey => ({
          publicKey: Uint8Array.from(new Array(32).fill(index)),
          type: 'x25519',
        })
      )
      await Did.getStoreTx(
        {
          authentication: [testAuthKey],
          keyAgreement: newKeyAgreementKeys,
        },
        paymentAccount.address,
        storeDidCallback
      )
      // One more than the maximum
      newKeyAgreementKeys.push({
        publicKey: Uint8Array.from(new Array(32).fill(100)),
        type: 'x25519',
      })
      await expect(
        Did.getStoreTx(
          {
            authentication: [testAuthKey],
            keyAgreement: newKeyAgreementKeys,
          },

          paymentAccount.address,
          storeDidCallback
        )
      ).rejects.toThrowErrorMatchingInlineSnapshot(
        `"The number of key agreement keys in the creation operation is greater than the maximum allowed, which is 10"`
      )
    }, 30_000)

    it('should not be possible to create a DID with too many service endpoints', async () => {
      // Maximum is 25
      const newServiceEndpoints = Array(25).map(
        (_, index): DidServiceEndpoint => ({
          id: `#service-${index}`,
          type: [`type-${index}`],
          serviceEndpoint: [`x:url-${index}`],
        })
      )
      await Did.getStoreTx(
        {
          authentication: [testAuthKey],
          service: newServiceEndpoints,
        },
        paymentAccount.address,
        storeDidCallback
      )
      // One more than the maximum
      newServiceEndpoints.push({
        id: '#service-100',
        type: ['type-100'],
        serviceEndpoint: ['x:url-100'],
      })
      await expect(
        Did.getStoreTx(
          {
            authentication: [testAuthKey],
            service: newServiceEndpoints,
          },

          paymentAccount.address,
          storeDidCallback
        )
      ).rejects.toThrowErrorMatchingInlineSnapshot(
        `"Cannot store more than 25 service endpoints per DID"`
      )
    }, 30_000)

    it('should not be possible to create a DID with a service endpoint that is too long', async () => {
      const serviceId = '#aaaaaaaaaaaaaaaaaaaaaaaaaaaaaaaaaaaaaaaaaaaaaaaaaaa'
      const limit = api.consts.did.maxServiceIdLength.toNumber()
      expect(serviceId.length).toBeGreaterThan(limit)
    })

    it('should not be possible to create a DID with a service endpoint that has too many types', async () => {
      const types = ['type-1', 'type-2']
      const limit = api.consts.did.maxNumberOfTypesPerService.toNumber()
      expect(types.length).toBeGreaterThan(limit)
    })

    it('should not be possible to create a DID with a service endpoint that has too many URIs', async () => {
      const uris = ['x:url-1', 'x:url-2']
      const limit = api.consts.did.maxNumberOfUrlsPerService.toNumber()
      expect(uris.length).toBeGreaterThan(limit)
    })

    it('should not be possible to create a DID with a service endpoint that has a type that is too long', async () => {
      const type = 'aaaaaaaaaaaaaaaaaaaaaaaaaaaaaaaaaaaaaaaaaaaaaaaaaaa'
      const limit = api.consts.did.maxServiceTypeLength.toNumber()
      expect(type.length).toBeGreaterThan(limit)
    })

    it('should not be possible to create a DID with a service endpoint that has a URI that is too long', async () => {
      const uri =
        'a:aaaaaaaaaaaaaaaaaaaaaaaaaaaaaaaaaaaaaaaaaaaaaaaaaaaaaaaaaaaaaaaaaaaaaaaaaaaaaaaaaaaaaaaaaaaaaaaaaaaaaaaaaaaaaaaaaaaaaaaaaaaaaaaaaaaaaaaaaaaaaaaaaaaaaaaaaaaaaaaaaaaaaaaaaaaaaaaaaaaaaaaaaaaaaaaaaaaaaaaa'
      const limit = api.consts.did.maxServiceUrlLength.toNumber()
      expect(uri.length).toBeGreaterThan(limit)
    })
  })
})

afterAll(async () => {
  await disconnect()
})<|MERGE_RESOLUTION|>--- conflicted
+++ resolved
@@ -269,7 +269,7 @@
   fullDidLinkedInfo = await api.rpc.did.query(
     toRpc(Did.getFullDidUri(newDid.uri))
   )
-  ;({ didDocument: fullDid } = linkedInfoFromChain(fullDidLinkedInfo))
+    ; ({ didDocument: fullDid } = linkedInfoFromChain(fullDidLinkedInfo))
 
   // Add a new service endpoint
   const newEndpoint: DidServiceEndpoint = {
@@ -522,16 +522,11 @@
       paymentAccount.address,
       storeDidCallback
     )
-<<<<<<< HEAD
-    await submitExtrinsic(createTx, paymentAccount)
+    await submitTx(createTx, paymentAccount)
     const didLinkedInfo = await api.rpc.did.query(
       toRpc(Did.getFullDidUriFromKey(authentication[0]))
     )
-    ;({ didDocument: did } = linkedInfoFromChain(didLinkedInfo))
-=======
-    await submitTx(createTx, paymentAccount)
-    did = await Did.fetch(Did.getFullDidUriFromKey(authentication[0]))
->>>>>>> 3a5c3546
+      ; ({ didDocument: did } = linkedInfoFromChain(didLinkedInfo))
   }, 60_000)
 
   it('authorizes ctype creation with DID signature', async () => {
@@ -642,16 +637,9 @@
         paymentAccount.address,
         storeDidCallback
       )
-<<<<<<< HEAD
-      await submitExtrinsic(extrinsic, paymentAccount)
+      await submitTx(extrinsic, paymentAccount)
       const fullDidLinkedInfo = await api.rpc.did.query(
         toRpc(Did.getFullDidUriFromKey(authentication[0]))
-=======
-      await submitTx(extrinsic, paymentAccount)
-
-      const fullDid = await Did.fetch(
-        Did.getFullDidUriFromKey(authentication[0])
->>>>>>> 3a5c3546
       )
       const { didDocument: fullDid } = linkedInfoFromChain(fullDidLinkedInfo)
 
@@ -923,15 +911,9 @@
         storeDidCallback
       )
       // Create the full DID with a service endpoint
-<<<<<<< HEAD
-      await submitExtrinsic(tx, paymentAccount)
+      await submitTx(tx, paymentAccount)
       const fullDidLinkedInfo = await api.rpc.did.query(
         toRpc(Did.getFullDidUriFromKey(authentication[0]))
-=======
-      await submitTx(tx, paymentAccount)
-      const fullDid = await Did.fetch(
-        Did.getFullDidUriFromKey(authentication[0])
->>>>>>> 3a5c3546
       )
       const { didDocument: fullDid } = linkedInfoFromChain(fullDidLinkedInfo)
 
@@ -993,15 +975,9 @@
         paymentAccount.address,
         storeDidCallback
       )
-<<<<<<< HEAD
-      await submitExtrinsic(createTx, paymentAccount)
+      await submitTx(createTx, paymentAccount)
       const fullDidLinkedInfo = await api.rpc.did.query(
         toRpc(Did.getFullDidUriFromKey(authentication[0]))
-=======
-      await submitTx(createTx, paymentAccount)
-      const fullDid = await Did.fetch(
-        Did.getFullDidUriFromKey(authentication[0])
->>>>>>> 3a5c3546
       )
       const { didDocument: fullDid } = linkedInfoFromChain(fullDidLinkedInfo)
 
