--- conflicted
+++ resolved
@@ -597,7 +597,7 @@
       type: 'object',
       $schema: 'http://kilt-protocol.org/draft-01/ctype#',
     })
-    const call = await ctype.getStoreTx()
+    const call = await CType.getStoreTx(ctype)
     const tx = await didDetails.authorizeExtrinsic(
       call,
       keystore,
@@ -607,7 +607,7 @@
       submitExtrinsicWithResign(tx, paymentAccount)
     ).resolves.not.toThrow()
 
-    await expect(ctype.verifyStored()).resolves.toEqual(true)
+    await expect(CType.verifyStored(ctype)).resolves.toEqual(true)
   }, 60_000)
 
   it('no longer authorizes ctype creation after DID deletion', async () => {
@@ -632,13 +632,8 @@
       type: 'object',
       $schema: 'http://kilt-protocol.org/draft-01/ctype#',
     })
-<<<<<<< HEAD
-    const call = await CType.store(ctype)
-    const tx = await didDetails.authorizeExtrinsic(
-=======
-    const call = await ctype.getStoreTx()
+    const call = await CType.getStoreTx(ctype)
     const tx2 = await didDetails.authorizeExtrinsic(
->>>>>>> bb6f0306
       call,
       keystore,
       paymentAccount.address
@@ -647,11 +642,7 @@
       submitExtrinsicWithResign(tx2, paymentAccount)
     ).rejects.toMatchObject({ section: 'did', name: 'DidNotPresent' })
 
-<<<<<<< HEAD
-    await expect(CType.verifyStored(ctype)).resolves.toEqual(true)
-=======
-    await expect(ctype.verifyStored()).resolves.toEqual(false)
->>>>>>> bb6f0306
+    await expect(CType.verifyStored(ctype)).resolves.toEqual(false)
   }, 60_000)
 })
 
@@ -1108,7 +1099,7 @@
       type: 'object',
       $schema: 'http://kilt-protocol.org/draft-01/ctype#',
     })
-    const ctypeCreationTx = await ctype.getStoreTx()
+    const ctypeCreationTx = await CType.getStoreTx(ctype)
     const rootNode = DelegationNode.newRoot({
       account: fullDid.uri,
       permissions: [Permission.DELEGATE],
@@ -1131,7 +1122,7 @@
     ).resolves.not.toThrow()
 
     // The ctype has been created, even though the delegation operations failed.
-    await expect(ctype.verifyStored()).resolves.toBeTruthy()
+    await expect(CType.verifyStored(ctype)).resolves.toBeTruthy()
   })
 
   it('atomic batch fails if any extrinsics fail', async () => {
@@ -1141,19 +1132,7 @@
       type: 'object',
       $schema: 'http://kilt-protocol.org/draft-01/ctype#',
     })
-<<<<<<< HEAD
-    const calls = await Promise.all([ctype1, ctype2].map((c) => CType.store(c)))
-    const batch = await BlockchainApiConnection.getConnectionOrConnect().then(
-      ({ api }) => api.tx.utility.batch(calls)
-    )
-    const tx = await didDetails.authorizeBatch(
-      batch,
-      keystore,
-      paymentAccount.address,
-      KeyRelationship.assertionMethod
-    )
-=======
-    const ctypeCreationTx = await ctype.getStoreTx()
+    const ctypeCreationTx = await CType.getStoreTx(ctype)
     const rootNode = DelegationNode.newRoot({
       account: fullDid.uri,
       permissions: [Permission.DELEGATE],
@@ -1171,7 +1150,6 @@
       .build(keystore, paymentAccount.address, { atomic: true })
 
     // The entire submission promise is rejected and throws.
->>>>>>> bb6f0306
     await expect(
       submitExtrinsicWithResign(tx, paymentAccount)
     ).rejects.toMatchObject({
@@ -1179,15 +1157,9 @@
       name: 'DelegationNotFound',
     })
 
-<<<<<<< HEAD
-    await expect(CType.verifyStored(ctype1)).resolves.toEqual(true)
-    await expect(CType.verifyStored(ctype2)).resolves.toEqual(true)
-  }, 60_000)
-=======
     // The ctype has not been created, since atomicity ensures the whole batch is reverted in case of failure.
-    await expect(ctype.verifyStored()).resolves.toBeFalsy()
+    await expect(CType.verifyStored(ctype)).resolves.toBeFalsy()
   })
->>>>>>> bb6f0306
 
   it('can batch extrinsics for the same required key type', async () => {
     const web3NameClaimTx = await Web3Names.getClaimTx('test-1')
@@ -1227,12 +1199,7 @@
       type: 'object',
       $schema: 'http://kilt-protocol.org/draft-01/ctype#',
     })
-<<<<<<< HEAD
-    const call = await CType.store(ctype)
-    const tx2 = await didDetails.authorizeExtrinsic(
-      call,
-=======
-    const ctype1Creation = await ctype1.getStoreTx()
+    const ctype1Creation = await CType.getStoreTx(ctype1)
     // Delegation key
     const rootNode = DelegationNode.newRoot({
       account: fullDid.uri,
@@ -1250,7 +1217,7 @@
       type: 'object',
       $schema: 'http://kilt-protocol.org/draft-01/ctype#',
     })
-    const ctype2Creation = await ctype2.getStoreTx()
+    const ctype2Creation = await CType.getStoreTx(ctype2)
     // Delegation key
     const delegationHierarchyRemoval = await rootNode.getRevokeTx(fullDid.uri)
 
@@ -1263,7 +1230,6 @@
       .addSingleExtrinsic(delegationHierarchyRemoval)
 
     const batchedExtrinsics = await builder.build(
->>>>>>> bb6f0306
       keystore,
       paymentAccount.address
     )
@@ -1272,10 +1238,6 @@
       submitExtrinsicWithResign(batchedExtrinsics, paymentAccount)
     ).resolves.not.toThrow()
 
-<<<<<<< HEAD
-    await expect(CType.verifyStored(ctype)).resolves.toEqual(false)
-  }, 60_000)
-=======
     // Test correct use of authentication keys
     await expect(Web3Names.queryDidForWeb3Name('test')).resolves.toBeNull()
     await expect(
@@ -1283,8 +1245,8 @@
     ).resolves.toStrictEqual(fullDid.identifier)
 
     // Test correct use of attestation keys
-    await expect(ctype1.verifyStored()).resolves.toBeTruthy()
-    await expect(ctype2.verifyStored()).resolves.toBeTruthy()
+    await expect(CType.verifyStored(ctype1)).resolves.toBeTruthy()
+    await expect(CType.verifyStored(ctype2)).resolves.toBeTruthy()
 
     // Test correct use of delegation keys
     await expect(
@@ -1694,7 +1656,6 @@
       )
     }, 30_000)
   })
->>>>>>> bb6f0306
 })
 
 afterAll(async () => disconnect())