/**
 * Copyright 2018-2021 BOTLabs GmbH.
 *
 * This source code is licensed under the BSD 4-Clause "Original" license
 * found in the LICENSE file in the root directory of this source tree.
 */

/**
 * @group integration/did
 */

import { UUID } from '@kiltprotocol/utils'
import { encodeAddress } from '@polkadot/keyring'
import {
  DemoKeystore,
  DidChain,
  DidTypes,
  DidUtils,
  SigningAlgorithms,
  EncryptionAlgorithms,
  LightDidDetails,
  resolveDoc,
} from '@kiltprotocol/did'
import {
  BlockchainUtils,
  BlockchainApiConnection,
} from '@kiltprotocol/chain-helpers'
import {
  KeyRelationship,
  IDidServiceEndpoint,
  KeyringPair,
  KeystoreSigner,
  IDidKeyDetails,
} from '@kiltprotocol/types'
import { BN, u8aToHex } from '@polkadot/util'
import { disconnect, init } from '../kilt'

import { CType } from '../ctype'
import { devAlice, devBob } from './utils'

let paymentAccount: KeyringPair
const keystore = new DemoKeystore()

beforeAll(async () => {
  await init({ address: 'ws://localhost:9944' })
  paymentAccount = devAlice
})

describe('write and didDeleteTx', () => {
  let didIdentifier: string
  let key: DidTypes.INewPublicKey
  beforeAll(async () => {
    const { publicKey, alg } = await keystore.generateKeypair({
      alg: SigningAlgorithms.Ed25519,
    })
    didIdentifier = encodeAddress(publicKey, 38)
    key = { publicKey, type: alg }
  })

  it('fails to create a new DID on chain with a different submitter than the one in the creation operation', async () => {
    const otherAccount = devBob
    const tx = await DidChain.generateCreateTx({
      didIdentifier,
      signer: keystore as KeystoreSigner<string>,
      // A different address than the one submitting the tx (paymentAccount) is specified
      submitter: otherAccount.address,
      signingPublicKey: key.publicKey,
      alg: key.type,
    })

    await expect(
      BlockchainUtils.signAndSubmitTx(tx, paymentAccount, {
        resolveOn: BlockchainUtils.IS_IN_BLOCK,
        reSign: true,
      })
    ).rejects.toThrow()
  }, 60_000)

  it('writes a new DID record to chain', async () => {
    const tx = await DidChain.generateCreateTx({
      didIdentifier,
      signer: keystore as KeystoreSigner<string>,
      submitter: paymentAccount.address,
      signingPublicKey: key.publicKey,
      alg: key.type,
      endpoints: [
        {
          id: 'test-id-1',
          types: ['test-type-1'],
          urls: ['test-url-1'],
        },
        {
          id: 'test-id-2',
          types: ['test-type-2'],
          urls: ['test-url-2'],
        },
      ],
    })

    const did = DidUtils.getKiltDidFromIdentifier(didIdentifier, 'full')

    await expect(
      BlockchainUtils.signAndSubmitTx(tx, paymentAccount, {
        resolveOn: BlockchainUtils.IS_IN_BLOCK,
        reSign: true,
      })
    ).resolves.not.toThrow()

    await expect(DidChain.queryDidDetails(did)).resolves.toMatchObject<
      Partial<DidTypes.IDidChainRecordJSON>
    >({
      did,
    })
    await expect(DidChain.queryServiceEndpoints(did)).resolves.toMatchObject<
      IDidServiceEndpoint[]
    >([
      {
<<<<<<< HEAD
        id: `${did}#test-id-1`,
=======
        id: DidUtils.assembleDidFragment(did, 'test-id-1'),
>>>>>>> 2b1b67e8
        types: ['test-type-1'],
        urls: ['test-url-1'],
      },
      {
<<<<<<< HEAD
        id: `${did}#test-id-2`,
=======
        id: DidUtils.assembleDidFragment(did, 'test-id-2'),
>>>>>>> 2b1b67e8
        types: ['test-type-2'],
        urls: ['test-url-2'],
      },
    ])
    await expect(
      DidChain.queryServiceEndpoint(`${did}#test-id-1`)
    ).resolves.toMatchObject<IDidServiceEndpoint>({
<<<<<<< HEAD
      id: `${did}#test-id-1`,
=======
      id: DidUtils.assembleDidFragment(did, 'test-id-1'),
>>>>>>> 2b1b67e8
      types: ['test-type-1'],
      urls: ['test-url-1'],
    })
    // Test that the negative results are also properly returned
    const emptyDid = DidUtils.getKiltDidFromIdentifier(
      paymentAccount.address,
      'full'
    )
    // Should be defined and have 0 elements
    await expect(
      DidChain.queryServiceEndpoints(emptyDid)
    ).resolves.toBeDefined()
    await expect(
      DidChain.queryServiceEndpoints(emptyDid)
    ).resolves.toHaveLength(0)
    // Should return null
    await expect(
      DidChain.queryServiceEndpoint(`${emptyDid}#non-existing-service-id`)
    ).resolves.toBeNull
    // Should return 0
    await expect(DidChain.queryEndpointsCounts(emptyDid)).resolves.toBe(0)
  }, 60_000)

  it('fails to delete the DID using a different submitter than the one specified in the DID operation or using a services count that is too low', async () => {
    const otherAccount = devBob

    // 10 is an example value. It is not used here since we are testing another error
    let call = await DidChain.getDeleteDidExtrinsic(10)

    let submittable = await DidChain.generateDidAuthenticatedTx({
      didIdentifier,
      txCounter: 1,
      call,
      signer: keystore as KeystoreSigner<string>,
      signingPublicKey: key.publicKey,
      alg: key.type,
      // Use a different account than the submitter one
      submitter: otherAccount.address,
    })

    await expect(
      BlockchainUtils.signAndSubmitTx(submittable, paymentAccount, {
        resolveOn: BlockchainUtils.IS_IN_BLOCK,
        reSign: true,
      })
    ).rejects.toThrow()

    // We use 1 here and this should fail as there are two service endpoints stored.
    call = await DidChain.getDeleteDidExtrinsic(1)

    submittable = await DidChain.generateDidAuthenticatedTx({
      didIdentifier,
<<<<<<< HEAD
      txCounter: 2,
=======
      txCounter: 1,
>>>>>>> 2b1b67e8
      call,
      signer: keystore as KeystoreSigner<string>,
      signingPublicKey: key.publicKey,
      alg: key.type,
      // We use the expected submitter's account
      submitter: paymentAccount.address,
    })

    // Will fail because count provided is too low
    await expect(
      BlockchainUtils.signAndSubmitTx(submittable, paymentAccount, {
        resolveOn: BlockchainUtils.IS_IN_BLOCK,
        reSign: true,
      })
    ).rejects.toThrow()
  }, 60_000)

  it('deletes DID from previous step', async () => {
    const did = DidUtils.getKiltDidFromIdentifier(didIdentifier, 'full')
    await expect(DidChain.queryById(didIdentifier)).resolves.toMatchObject<
      Partial<DidTypes.IDidChainRecordJSON>
    >({
      did: DidUtils.getKiltDidFromIdentifier(didIdentifier, 'full'),
    })

    const storedEndpointsCount = await DidChain.queryEndpointsCounts(did)
    const call = await DidChain.getDeleteDidExtrinsic(storedEndpointsCount)

    const submittable = await DidChain.generateDidAuthenticatedTx({
      didIdentifier,
<<<<<<< HEAD
      txCounter: 3,
=======
      txCounter: 2,
>>>>>>> 2b1b67e8
      call,
      signer: keystore as KeystoreSigner<string>,
      signingPublicKey: key.publicKey,
      alg: key.type,
      submitter: paymentAccount.address,
    })

    await expect(
      BlockchainUtils.signAndSubmitTx(submittable, paymentAccount, {
        resolveOn: BlockchainUtils.IS_IN_BLOCK,
        reSign: true,
      })
    ).resolves.not.toThrow()

    await expect(DidChain.queryById(didIdentifier)).resolves.toBe(null)
  }, 60_000)
})

it('creates and updates DID, and then reclaims the deposit back', async () => {
  const { publicKey, alg } = await keystore.generateKeypair({
    alg: SigningAlgorithms.Ed25519,
  })
  const didIdentifier = encodeAddress(publicKey, 38)
  const did = DidUtils.getKiltDidFromIdentifier(didIdentifier, 'full')
  const key: DidTypes.INewPublicKey = { publicKey, type: alg }

  const tx = await DidChain.generateCreateTx({
    didIdentifier,
    signer: keystore as KeystoreSigner<string>,
    submitter: paymentAccount.address,
    signingPublicKey: key.publicKey,
    alg: key.type,
  })

  await expect(
    BlockchainUtils.signAndSubmitTx(tx, paymentAccount, {
      resolveOn: BlockchainUtils.IS_IN_BLOCK,
      reSign: true,
    })
  ).resolves.not.toThrow()

  await expect(DidChain.queryById(didIdentifier)).resolves.toMatchObject<
    Partial<DidTypes.IDidChainRecordJSON>
  >({
    did: DidUtils.getKiltDidFromIdentifier(didIdentifier, 'full'),
  })

  const newKeypair = await keystore.generateKeypair({
    alg: SigningAlgorithms.Ed25519,
  })
  const newKeyDetails: DidTypes.INewPublicKey = {
    publicKey: newKeypair.publicKey,
    type: newKeypair.alg,
  }

  const updateAuthenticationKeyCall = await DidChain.getSetKeyExtrinsic(
    KeyRelationship.authentication,
    newKeyDetails
  )

  const tx2 = await DidChain.generateDidAuthenticatedTx({
    didIdentifier,
    txCounter: 1,
    call: updateAuthenticationKeyCall,
    signer: keystore as KeystoreSigner<string>,
    signingPublicKey: key.publicKey,
    alg: key.type,
    submitter: paymentAccount.address,
  })

  await expect(
    BlockchainUtils.signAndSubmitTx(tx2, paymentAccount, {
      resolveOn: BlockchainUtils.IS_IN_BLOCK,
      reSign: true,
    })
  ).resolves.not.toThrow()

  await expect(DidChain.queryById(didIdentifier)).resolves.toMatchObject<
    Partial<DidTypes.IDidChainRecordJSON>
  >({
    did: DidUtils.getKiltDidFromIdentifier(didIdentifier, 'full'),
  })

  // Add a new service endpoint
  const newEndpoint: IDidServiceEndpoint = {
    id: 'new-endpoint',
    types: ['new-type'],
    urls: ['new-url'],
  }
  const updateEndpointCall = await DidChain.getAddEndpointExtrinsic(newEndpoint)

  const tx3 = await DidChain.generateDidAuthenticatedTx({
    didIdentifier,
    txCounter: 2,
    call: updateEndpointCall,
    signer: keystore as KeystoreSigner<string>,
    signingPublicKey: newKeyDetails.publicKey,
    alg: newKeyDetails.type,
    submitter: paymentAccount.address,
  })
  await expect(
    BlockchainUtils.signAndSubmitTx(tx3, paymentAccount, {
      resolveOn: BlockchainUtils.IS_IN_BLOCK,
      reSign: true,
    })
  ).resolves.not.toThrow()
  await expect(
    DidChain.queryServiceEndpoint(`${did}#${newEndpoint.id}`)
  ).resolves.toMatchObject<IDidServiceEndpoint>({
    ...newEndpoint,
<<<<<<< HEAD
    id: `${did}#${newEndpoint.id}`,
=======
    id: DidUtils.assembleDidFragment(did, newEndpoint.id),
>>>>>>> 2b1b67e8
  })

  // Delete the added service endpoint
  const removeEndpointCall = await DidChain.getRemoveEndpointExtrinsic(
    newEndpoint.id
  )

  const tx4 = await DidChain.generateDidAuthenticatedTx({
    didIdentifier,
    txCounter: 3,
    call: removeEndpointCall,
    signer: keystore as KeystoreSigner<string>,
    signingPublicKey: newKeyDetails.publicKey,
    alg: newKeyDetails.type,
    submitter: paymentAccount.address,
  })

  await expect(
    BlockchainUtils.signAndSubmitTx(tx4, paymentAccount, {
      resolveOn: BlockchainUtils.IS_IN_BLOCK,
      reSign: true,
    })
  ).resolves.not.toThrow()

  // There should not be any endpoint with the given ID now.
  await expect(
    DidChain.queryServiceEndpoint(`${did}#${newEndpoint.id}`)
  ).resolves.toBeNull()

  // Claim the deposit back
  const storedEndpointsCount = await DidChain.queryEndpointsCounts(did)
  const reclaimDepositTx = await DidChain.getReclaimDepositExtrinsic(
    didIdentifier,
    storedEndpointsCount
  )
  await expect(
    BlockchainUtils.signAndSubmitTx(reclaimDepositTx, paymentAccount, {
      resolveOn: BlockchainUtils.IS_IN_BLOCK,
      reSign: true,
    })
  ).resolves.not.toThrow()
  // Verify that the DID has been deleted
  await expect(DidChain.queryById(didIdentifier)).resolves.toBeNull()
  await expect(DidChain.queryServiceEndpoints(did)).resolves.toHaveLength(0)
  await expect(DidChain.queryEndpointsCounts(did)).resolves.toBe(0)
}, 80_000)

describe('DID migration', () => {
  it('migrates light DID with ed25519 auth key and encryption key', async () => {
    const didEd25519AuthenticationKeyDetails = await keystore.generateKeypair({
      alg: SigningAlgorithms.Ed25519,
    })
    const didEncryptionKeyDetails = await keystore.generateKeypair({
      seed:
        '0xbbbbbbbbbbbbbbbbbbbbbbbbbbbbbbbbbbbbbbbbbbbbbbbbbbbbbbbbbbbbbbbbbbbbbbbb',
      alg: EncryptionAlgorithms.NaclBox,
    })
    const lightDidDetails = new LightDidDetails({
      authenticationKey: {
        publicKey: didEd25519AuthenticationKeyDetails.publicKey,
        type: DemoKeystore.getKeypairTypeForAlg(
          didEd25519AuthenticationKeyDetails.alg
        ),
      },
      encryptionKey: {
        publicKey: didEncryptionKeyDetails.publicKey,
        type: DemoKeystore.getKeypairTypeForAlg(didEncryptionKeyDetails.alg),
      },
    })
    const { extrinsic, did } = await DidUtils.upgradeDid(
      lightDidDetails,
      paymentAccount.address,
      keystore
    )

    await expect(
      BlockchainUtils.signAndSubmitTx(extrinsic, paymentAccount, {
        resolveOn: BlockchainUtils.IS_IN_BLOCK,
        reSign: true,
      })
    ).resolves.not.toThrow()

    await expect(
      DidChain.queryById(DidUtils.getIdentifierFromKiltDid(did))
    ).resolves.not.toBeNull()

    const resolutionResult = await resolveDoc(lightDidDetails.did)

    expect(resolutionResult).not.toBeNull()

    expect(resolutionResult?.metadata).toBeDefined()
    expect(resolutionResult?.metadata?.canonicalId).toStrictEqual(did)

    expect(resolutionResult?.details.did).toStrictEqual(lightDidDetails.did)
  })

  it('migrates light DID with sr25519 auth key', async () => {
    const didSr25519AuthenticationKeyDetails = await keystore.generateKeypair({
      alg: SigningAlgorithms.Sr25519,
    })
    const lightDidDetails = new LightDidDetails({
      authenticationKey: {
        publicKey: didSr25519AuthenticationKeyDetails.publicKey,
        type: DemoKeystore.getKeypairTypeForAlg(
          didSr25519AuthenticationKeyDetails.alg
        ),
      },
    })
    const { extrinsic, did } = await DidUtils.upgradeDid(
      lightDidDetails,
      paymentAccount.address,
      keystore
    )

    await expect(
      BlockchainUtils.signAndSubmitTx(extrinsic, paymentAccount, {
        resolveOn: BlockchainUtils.IS_IN_BLOCK,
        reSign: true,
      })
    ).resolves.not.toThrow()

    await expect(
      DidChain.queryById(DidUtils.getIdentifierFromKiltDid(did))
    ).resolves.not.toBeNull()

    const resolutionResult = await resolveDoc(lightDidDetails.did)

    expect(resolutionResult).not.toBeNull()

    expect(resolutionResult?.metadata).toBeDefined()
    expect(resolutionResult?.metadata?.canonicalId).toStrictEqual(did)

    expect(resolutionResult?.details.did).toStrictEqual(lightDidDetails.did)
  })

  it('migrates light DID with ed25519 auth key, encryption key, and service endpoints', async () => {
    const didEd25519AuthenticationKeyDetails = await keystore.generateKeypair({
      alg: SigningAlgorithms.Ed25519,
    })
    const didEncryptionKeyDetails = await keystore.generateKeypair({
      seed:
        '0xcccccccccccccccccccccccccccccccccccccccccccccccccccccccccccccccccccccccc',
      alg: EncryptionAlgorithms.NaclBox,
    })
    const serviceEndpoints: IDidServiceEndpoint[] = [
      {
        id: 'id-1',
        types: ['type-1'],
        urls: ['url-1'],
      },
    ]
    const lightDidDetails = new LightDidDetails({
      authenticationKey: {
        publicKey: didEd25519AuthenticationKeyDetails.publicKey,
        type: DemoKeystore.getKeypairTypeForAlg(
          didEd25519AuthenticationKeyDetails.alg
        ),
      },
      encryptionKey: {
        publicKey: didEncryptionKeyDetails.publicKey,
        type: DemoKeystore.getKeypairTypeForAlg(didEncryptionKeyDetails.alg),
      },
      serviceEndpoints,
    })
    const { extrinsic, did } = await DidUtils.upgradeDid(
      lightDidDetails,
      paymentAccount.address,
      keystore
    )

    await expect(
      BlockchainUtils.signAndSubmitTx(extrinsic, paymentAccount, {
        resolveOn: BlockchainUtils.IS_IN_BLOCK,
        reSign: true,
      })
    ).resolves.not.toThrow()

    const details = await DidChain.queryDidDetails(did)

    expect(details).not.toBeNull()
<<<<<<< HEAD
    expect(details?.keyAgreementKeys).toHaveLength(1)
    expect(details?.keyAgreementKeys[0]).toMatchObject<Partial<IDidKeyDetails>>(
      {
        controller: did,
        publicKeyHex: u8aToHex(didEncryptionKeyDetails.publicKey),
        type: 'x25519',
      }
    )
=======
    expect(details?.authenticationKey).toBeDefined()
    expect(details?.keyAgreementKeys).toHaveLength(1)
>>>>>>> 2b1b67e8
    // The returned service endpoints will have the initial ID, prepended with the full DID identifier.
    await expect(DidChain.queryServiceEndpoints(did)).resolves.toMatchObject<
      IDidServiceEndpoint[]
    >([
      {
        ...serviceEndpoints[0],
<<<<<<< HEAD
        id: `${DidUtils.getIdentifierFromKiltDid(did)}#${
          serviceEndpoints[0].id
        }`,
=======
        id: DidUtils.assembleDidFragment(did, serviceEndpoints[0].id),
>>>>>>> 2b1b67e8
      },
    ])

    const resolutionResult = await resolveDoc(lightDidDetails.did)

    expect(resolutionResult).not.toBeNull()

    expect(resolutionResult?.metadata).toBeDefined()
    expect(resolutionResult?.metadata?.canonicalId).toStrictEqual(did)

    expect(resolutionResult?.details.did).toStrictEqual(lightDidDetails.did)
<<<<<<< HEAD
=======
    // Verify service endpoints for light DID resolution
    expect(resolutionResult?.details.getEndpoints()).toMatchObject(
      serviceEndpoints.map((service) => {
        return { ...service, id: `${lightDidDetails.did}#${service.id}` }
      })
    )
    // Verify service endpints for full DID resolution
    const fullDid = await resolveDoc(resolutionResult!.metadata!.canonicalId)

    expect(fullDid?.details).toBeDefined()

    expect(fullDid!.details.getEndpoints()).toMatchObject(
      serviceEndpoints.map((service) => {
        return { ...service, id: DidUtils.assembleDidFragment(did, service.id) }
      })
    )
>>>>>>> 2b1b67e8
  })
})

describe('DID authorization', () => {
  let didIdentifier: string
  let key: DidTypes.INewPublicKey
  let lastTxIndex = new BN(0)
  beforeAll(async () => {
    const { publicKey, alg } = await keystore.generateKeypair({
      alg: SigningAlgorithms.Ed25519,
    })
    didIdentifier = encodeAddress(publicKey, 38)
    key = { publicKey, type: alg }
    const tx = await DidChain.generateCreateTx({
      didIdentifier,
      submitter: paymentAccount.address,
      keys: {
        [KeyRelationship.assertionMethod]: key,
        [KeyRelationship.capabilityDelegation]: key,
      },
      signer: keystore as KeystoreSigner<string>,
      signingPublicKey: key.publicKey,
      alg: key.type,
    })
    await expect(
      BlockchainUtils.signAndSubmitTx(tx, paymentAccount, {
        resolveOn: BlockchainUtils.IS_IN_BLOCK,
        reSign: true,
      })
    ).resolves.not.toThrow()

    await expect(DidChain.queryById(didIdentifier)).resolves.toMatchObject<
      Partial<DidTypes.IDidChainRecordJSON>
    >({
      did: DidUtils.getKiltDidFromIdentifier(didIdentifier, 'full'),
    })
  }, 60_000)

  beforeEach(async () => {
    lastTxIndex = await DidChain.queryLastTxCounter(
      DidUtils.getKiltDidFromIdentifier(didIdentifier, 'full')
    )
  })

  it('authorizes ctype creation with DID signature', async () => {
    const ctype = CType.fromSchema({
      title: UUID.generate(),
      properties: {},
      type: 'object',
      $schema: 'http://kilt-protocol.org/draft-01/ctype#',
    })
    const call = await ctype.store()
    const tx = await DidChain.generateDidAuthenticatedTx({
      didIdentifier,
      txCounter: lastTxIndex.addn(1),
      call,
      signer: keystore as KeystoreSigner<string>,
      signingPublicKey: key.publicKey,
      alg: key.type,
      submitter: paymentAccount.address,
    })
    await expect(
      BlockchainUtils.signAndSubmitTx(tx, paymentAccount, {
        resolveOn: BlockchainUtils.IS_IN_BLOCK,
        reSign: true,
      })
    ).resolves.not.toThrow()

    await expect(ctype.verifyStored()).resolves.toEqual(true)
  }, 60_000)

  it.skip('authorizes batch with DID signature', async () => {
    const ctype1 = CType.fromSchema({
      title: UUID.generate(),
      properties: {},
      type: 'object',
      $schema: 'http://kilt-protocol.org/draft-01/ctype#',
    })
    const ctype2 = CType.fromSchema({
      title: UUID.generate(),
      properties: {},
      type: 'object',
      $schema: 'http://kilt-protocol.org/draft-01/ctype#',
    })
    const calls = await Promise.all([ctype1, ctype2].map((c) => c.store()))
    const batch = await BlockchainApiConnection.getConnectionOrConnect().then(
      ({ api }) => api.tx.utility.batch(calls)
    )
    const tx = await DidChain.generateDidAuthenticatedTx({
      didIdentifier,
      txCounter: lastTxIndex.addn(1),
      call: batch,
      signer: keystore as KeystoreSigner<string>,
      signingPublicKey: key.publicKey,
      alg: key.type,
      submitter: paymentAccount.address,
    })
    await expect(
      BlockchainUtils.signAndSubmitTx(tx, paymentAccount, {
        resolveOn: BlockchainUtils.IS_IN_BLOCK,
        reSign: true,
      })
    ).resolves.not.toThrow()

    await expect(ctype1.verifyStored()).resolves.toEqual(true)
    await expect(ctype2.verifyStored()).resolves.toEqual(true)
  }, 60_000)

  it('no longer authorizes ctype creation after DID deletion', async () => {
    const did = DidUtils.getKiltDidFromIdentifier(didIdentifier, 'full')
    const storedEndpointsCount = await DidChain.queryEndpointsCounts(did)
    const deleteCall = await DidChain.getDeleteDidExtrinsic(
      storedEndpointsCount
    )
    const tx = await DidChain.generateDidAuthenticatedTx({
      didIdentifier,
      txCounter: lastTxIndex.addn(1),
      call: deleteCall,
      signer: keystore as KeystoreSigner<string>,
      signingPublicKey: key.publicKey,
      alg: key.type,
      submitter: paymentAccount.address,
    })

    await expect(
      BlockchainUtils.signAndSubmitTx(tx, paymentAccount, {
        resolveOn: BlockchainUtils.IS_IN_BLOCK,
        reSign: true,
      })
    ).resolves.not.toThrow()

    const ctype = CType.fromSchema({
      title: UUID.generate(),
      properties: {},
      type: 'object',
      $schema: 'http://kilt-protocol.org/draft-01/ctype#',
    })
    const call = await ctype.store()
    const tx2 = await DidChain.generateDidAuthenticatedTx({
      didIdentifier,
      txCounter: lastTxIndex.addn(2),
      call,
      signer: keystore as KeystoreSigner<string>,
      signingPublicKey: key.publicKey,
      alg: key.type,
      submitter: paymentAccount.address,
    })
    await expect(
      BlockchainUtils.signAndSubmitTx(tx2, paymentAccount, {
        resolveOn: BlockchainUtils.IS_IN_BLOCK,
        reSign: true,
      })
    ).rejects.toThrow()

    await expect(ctype.verifyStored()).resolves.toEqual(false)
  }, 60_000)
})

afterAll(async () => disconnect())<|MERGE_RESOLUTION|>--- conflicted
+++ resolved
@@ -30,9 +30,8 @@
   IDidServiceEndpoint,
   KeyringPair,
   KeystoreSigner,
-  IDidKeyDetails,
 } from '@kiltprotocol/types'
-import { BN, u8aToHex } from '@polkadot/util'
+import { BN } from '@polkadot/util'
 import { disconnect, init } from '../kilt'
 
 import { CType } from '../ctype'
@@ -115,20 +114,12 @@
       IDidServiceEndpoint[]
     >([
       {
-<<<<<<< HEAD
-        id: `${did}#test-id-1`,
-=======
         id: DidUtils.assembleDidFragment(did, 'test-id-1'),
->>>>>>> 2b1b67e8
         types: ['test-type-1'],
         urls: ['test-url-1'],
       },
       {
-<<<<<<< HEAD
-        id: `${did}#test-id-2`,
-=======
         id: DidUtils.assembleDidFragment(did, 'test-id-2'),
->>>>>>> 2b1b67e8
         types: ['test-type-2'],
         urls: ['test-url-2'],
       },
@@ -136,11 +127,7 @@
     await expect(
       DidChain.queryServiceEndpoint(`${did}#test-id-1`)
     ).resolves.toMatchObject<IDidServiceEndpoint>({
-<<<<<<< HEAD
-      id: `${did}#test-id-1`,
-=======
       id: DidUtils.assembleDidFragment(did, 'test-id-1'),
->>>>>>> 2b1b67e8
       types: ['test-type-1'],
       urls: ['test-url-1'],
     })
@@ -193,11 +180,7 @@
 
     submittable = await DidChain.generateDidAuthenticatedTx({
       didIdentifier,
-<<<<<<< HEAD
-      txCounter: 2,
-=======
       txCounter: 1,
->>>>>>> 2b1b67e8
       call,
       signer: keystore as KeystoreSigner<string>,
       signingPublicKey: key.publicKey,
@@ -228,11 +211,7 @@
 
     const submittable = await DidChain.generateDidAuthenticatedTx({
       didIdentifier,
-<<<<<<< HEAD
-      txCounter: 3,
-=======
       txCounter: 2,
->>>>>>> 2b1b67e8
       call,
       signer: keystore as KeystoreSigner<string>,
       signingPublicKey: key.publicKey,
@@ -343,11 +322,7 @@
     DidChain.queryServiceEndpoint(`${did}#${newEndpoint.id}`)
   ).resolves.toMatchObject<IDidServiceEndpoint>({
     ...newEndpoint,
-<<<<<<< HEAD
-    id: `${did}#${newEndpoint.id}`,
-=======
     id: DidUtils.assembleDidFragment(did, newEndpoint.id),
->>>>>>> 2b1b67e8
   })
 
   // Delete the added service endpoint
@@ -528,32 +503,15 @@
     const details = await DidChain.queryDidDetails(did)
 
     expect(details).not.toBeNull()
-<<<<<<< HEAD
-    expect(details?.keyAgreementKeys).toHaveLength(1)
-    expect(details?.keyAgreementKeys[0]).toMatchObject<Partial<IDidKeyDetails>>(
-      {
-        controller: did,
-        publicKeyHex: u8aToHex(didEncryptionKeyDetails.publicKey),
-        type: 'x25519',
-      }
-    )
-=======
     expect(details?.authenticationKey).toBeDefined()
     expect(details?.keyAgreementKeys).toHaveLength(1)
->>>>>>> 2b1b67e8
     // The returned service endpoints will have the initial ID, prepended with the full DID identifier.
     await expect(DidChain.queryServiceEndpoints(did)).resolves.toMatchObject<
       IDidServiceEndpoint[]
     >([
       {
         ...serviceEndpoints[0],
-<<<<<<< HEAD
-        id: `${DidUtils.getIdentifierFromKiltDid(did)}#${
-          serviceEndpoints[0].id
-        }`,
-=======
         id: DidUtils.assembleDidFragment(did, serviceEndpoints[0].id),
->>>>>>> 2b1b67e8
       },
     ])
 
@@ -565,8 +523,6 @@
     expect(resolutionResult?.metadata?.canonicalId).toStrictEqual(did)
 
     expect(resolutionResult?.details.did).toStrictEqual(lightDidDetails.did)
-<<<<<<< HEAD
-=======
     // Verify service endpoints for light DID resolution
     expect(resolutionResult?.details.getEndpoints()).toMatchObject(
       serviceEndpoints.map((service) => {
@@ -583,7 +539,6 @@
         return { ...service, id: DidUtils.assembleDidFragment(did, service.id) }
       })
     )
->>>>>>> 2b1b67e8
   })
 })
 
