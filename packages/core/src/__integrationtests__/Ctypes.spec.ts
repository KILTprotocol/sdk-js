--- conflicted
+++ resolved
@@ -55,12 +55,7 @@
     const ctype = makeCType()
     const bobbyBroke = keypairFromRandom()
     await expect(
-<<<<<<< HEAD
-      CType.store(ctype)
-=======
-      ctype
-        .getStoreTx()
->>>>>>> bb6f0306
+      CType.getStoreTx(ctype)
         .then((tx) =>
           ctypeCreator.authorizeExtrinsic(tx, keystore, bobbyBroke.address)
         )
@@ -71,51 +66,28 @@
 
   it('should be possible to create a claim type', async () => {
     const ctype = makeCType()
-<<<<<<< HEAD
-    await CType.store(ctype)
-=======
-    await ctype
-      .getStoreTx()
->>>>>>> bb6f0306
+    await CType.getStoreTx(ctype)
       .then((tx) =>
         ctypeCreator.authorizeExtrinsic(tx, keystore, paymentAccount.address)
       )
       .then((tx) => submitExtrinsicWithResign(tx, paymentAccount))
     await Promise.all([
-<<<<<<< HEAD
-      expect(getOwner(ctype.hash)).resolves.toBe(ctypeCreator.did),
+      expect(getOwner(ctype.hash)).resolves.toBe(ctypeCreator.uri),
       expect(CType.verifyStored(ctype)).resolves.toBeTruthy(),
     ])
-    ctype.owner = ctypeCreator.did
+    ctype.owner = ctypeCreator.uri
     await expect(CType.verifyStored(ctype)).resolves.toBeTruthy()
-=======
-      expect(getOwner(ctype.hash)).resolves.toBe(ctypeCreator.uri),
-      expect(ctype.verifyStored()).resolves.toBeTruthy(),
-    ])
-    ctype.owner = ctypeCreator.uri
-    await expect(ctype.verifyStored()).resolves.toBeTruthy()
->>>>>>> bb6f0306
   }, 40_000)
 
   it('should not be possible to create a claim type that exists', async () => {
     const ctype = makeCType()
-<<<<<<< HEAD
-    await CType.store(ctype)
-=======
-    await ctype
-      .getStoreTx()
->>>>>>> bb6f0306
+    await CType.getStoreTx(ctype)
       .then((tx) =>
         ctypeCreator.authorizeExtrinsic(tx, keystore, paymentAccount.address)
       )
       .then((tx) => submitExtrinsicWithResign(tx, paymentAccount))
     await expect(
-<<<<<<< HEAD
-      CType.store(ctype)
-=======
-      ctype
-        .getStoreTx()
->>>>>>> bb6f0306
+      CType.getStoreTx(ctype)
         .then((tx) =>
           ctypeCreator.authorizeExtrinsic(tx, keystore, paymentAccount.address)
         )
