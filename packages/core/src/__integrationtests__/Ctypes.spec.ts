/**
 * Copyright (c) 2018-2022, BOTLabs GmbH.
 *
 * This source code is licensed under the BSD 4-Clause "Original" license
 * found in the LICENSE file in the root directory of this source tree.
 */

/**
 * @group integration/ctype
 */

<<<<<<< HEAD
import type { DidDetails, ICType, KiltKeyringPair } from '@kiltprotocol/types'
=======
import { DidDocument, ICType, KiltKeyringPair } from '@kiltprotocol/types'
>>>>>>> ccb8475c
import * as Did from '@kiltprotocol/did'
import {
  createFullDidFromSeed,
  KeyTool,
  makeSigningKeyTool,
} from '@kiltprotocol/testing'
import { Crypto } from '@kiltprotocol/utils'
import { BlockchainApiConnection } from '@kiltprotocol/chain-helpers'
import { ApiPromise } from '@polkadot/api'
import * as CType from '../ctype'
import { disconnect } from '../kilt'
import {
  createEndowedTestAccount,
  initializeApi,
  submitExtrinsic,
} from './utils'

let api: ApiPromise
beforeAll(async () => {
  await initializeApi()
  api = await BlockchainApiConnection.getConnectionOrConnect()
}, 30_000)

describe('When there is an CtypeCreator and a verifier', () => {
  let ctypeCreator: DidDocument
  let paymentAccount: KiltKeyringPair
  let ctypeCounter = 0
  let key: KeyTool

  function makeCType(): ICType {
    ctypeCounter += 1
    return CType.fromSchema({
      $id: `kilt:ctype:0x${ctypeCounter}`,
      $schema: 'http://kilt-protocol.org/draft-01/ctype#',
      title: `ctype${ctypeCounter}`,
      properties: {
        name: { type: 'string' },
      },
      type: 'object',
    } as ICType['schema'])
  }

  beforeAll(async () => {
    paymentAccount = await createEndowedTestAccount()
    key = makeSigningKeyTool()
    ctypeCreator = await createFullDidFromSeed(paymentAccount, key.keypair)
  }, 60_000)

  it('should not be possible to create a claim type w/o tokens', async () => {
    const ctype = makeCType()
    const { keypair, sign } = makeSigningKeyTool()
    const storeTx = api.tx.ctype.add(CType.encode(ctype))
    const authorizedStoreTx = await Did.authorizeExtrinsic(
      ctypeCreator,
      storeTx,
      sign,
      keypair.address
    )
    await expect(
      submitExtrinsic(authorizedStoreTx, keypair)
    ).rejects.toThrowError()
    expect(await CType.verifyStored(ctype)).toBe(false)
  }, 20_000)

  it('should be possible to create a claim type', async () => {
    const ctype = makeCType()
    const storeTx = api.tx.ctype.add(CType.encode(ctype))
    const authorizedStoreTx = await Did.authorizeExtrinsic(
      ctypeCreator,
      storeTx,
      key.sign,
      paymentAccount.address
    )
    await submitExtrinsic(authorizedStoreTx, paymentAccount)

    expect(CType.decode(await api.query.ctype.ctypes(ctype.hash))).toBe(
      ctypeCreator.uri
    )
    expect(await CType.verifyStored(ctype)).toBe(true)

    ctype.owner = ctypeCreator.uri
    expect(await CType.verifyStored(ctype)).toBe(true)
  }, 40_000)

  it('should not be possible to create a claim type that exists', async () => {
    const ctype = makeCType()
    const storeTx = api.tx.ctype.add(CType.encode(ctype))
    const authorizedStoreTx = await Did.authorizeExtrinsic(
      ctypeCreator,
      storeTx,
      key.sign,
      paymentAccount.address
    )
    await submitExtrinsic(authorizedStoreTx, paymentAccount)

    const storeTx2 = api.tx.ctype.add(CType.encode(ctype))
    const authorizedStoreTx2 = await Did.authorizeExtrinsic(
      ctypeCreator,
      storeTx2,
      key.sign,
      paymentAccount.address
    )
    await expect(
      submitExtrinsic(authorizedStoreTx2, paymentAccount)
    ).rejects.toMatchObject({ section: 'ctype', name: 'CTypeAlreadyExists' })

    expect(CType.decode(await api.query.ctype.ctypes(ctype.hash))).toBe(
      ctypeCreator.uri
    )
  }, 45_000)

  it('should tell when a ctype is not on chain', async () => {
    const iAmNotThere = CType.fromSchema({
      $id: 'kilt:ctype:0x2',
      $schema: 'http://kilt-protocol.org/draft-01/ctype#',
      title: 'ctype2',
      properties: {
        game: { type: 'string' },
      },
      type: 'object',
    } as ICType['schema'])

    const iAmNotThereWithOwner = CType.fromSchema(
      {
        $id: 'kilt:ctype:0x3',
        $schema: 'http://kilt-protocol.org/draft-01/ctype#',
        title: 'ctype2',
        properties: {
          game: { type: 'string' },
        },
        type: 'object',
      },
      ctypeCreator.uri
    )

    expect(await CType.verifyStored(iAmNotThere)).toBe(false)
    expect((await api.query.ctype.ctypes(iAmNotThere.hash)).isNone).toBe(true)

    const fakeHash = Crypto.hashStr('abcdefg')
    expect((await api.query.ctype.ctypes(fakeHash)).isNone).toBe(true)

    expect(await CType.verifyStored(iAmNotThereWithOwner)).toBe(false)
  })
})

afterAll(async () => {
  await disconnect()
})<|MERGE_RESOLUTION|>--- conflicted
+++ resolved
@@ -9,11 +9,7 @@
  * @group integration/ctype
  */
 
-<<<<<<< HEAD
-import type { DidDetails, ICType, KiltKeyringPair } from '@kiltprotocol/types'
-=======
-import { DidDocument, ICType, KiltKeyringPair } from '@kiltprotocol/types'
->>>>>>> ccb8475c
+import type { DidDocument, ICType, KiltKeyringPair } from '@kiltprotocol/types'
 import * as Did from '@kiltprotocol/did'
 import {
   createFullDidFromSeed,
