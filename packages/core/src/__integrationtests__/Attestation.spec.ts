/**
 * @packageDocumentation
 * @group integration/attestation
 * @ignore
 */

import { IAttestedClaim, IClaim } from '@kiltprotocol/types'
import { BlockchainUtils, ExtrinsicErrors } from '@kiltprotocol/chain-helpers'
import Attestation from '../attestation/Attestation'
import { revoke } from '../attestation/Attestation.chain'
import AttestedClaim from '../attestedclaim/AttestedClaim'
<<<<<<< HEAD
import { IS_IN_BLOCK, submitTxWithReSign } from '../blockchain/Blockchain.utils'
=======

>>>>>>> 997b83a7
import { config, disconnect } from '../kilt'
import Claim from '../claim/Claim'
import CType from '../ctype/CType'
import Identity from '../identity/Identity'
import RequestForAttestation from '../requestforattestation/RequestForAttestation'
import {
  CtypeOnChain,
  DriversLicense,
  IsOfficialLicenseAuthority,
  wannabeAlice,
  wannabeBob,
  wannabeFaucet,
  WS_ADDRESS,
} from './utils'

import '../../../../testingTools/jestErrorCodeMatcher'

let alice: Identity
beforeAll(async () => {
  config({ address: WS_ADDRESS })
  alice = wannabeAlice
})

describe('handling attestations that do not exist', () => {
  it('Attestation.query', async () => {
    return expect(Attestation.query('0x012012012')).resolves.toBeNull()
  }, 30_000)

  it('Attestation.revoke', async () => {
    return expect(
      Attestation.revoke('0x012012012', alice, 0).then((tx) =>
        BlockchainUtils.submitTxWithReSign(tx, alice, {
          resolveOn: BlockchainUtils.IS_IN_BLOCK,
        })
      )
    ).rejects.toThrow()
  }, 30_000)
})

describe('When there is an attester, claimer and ctype drivers license', () => {
  let faucet: Identity
  let attester: Identity
  let claimer: Identity

  beforeAll(async () => {
    faucet = wannabeFaucet
    attester = wannabeAlice
    claimer = wannabeBob

    const ctypeExists = await CtypeOnChain(DriversLicense)
    // console.log(`ctype exists: ${ctypeExists}`)
    // console.log(`verify stored: ${await DriversLicense.verifyStored()}`)
    if (!ctypeExists) {
      await DriversLicense.store(attester).then((tx) =>
        BlockchainUtils.submitTxWithReSign(tx, attester, {
          resolveOn: BlockchainUtils.IS_IN_BLOCK,
        })
      )
    }
  }, 60_000)

  it('should be possible to make a claim', async () => {
    const content: IClaim['contents'] = { name: 'Ralph', age: 12 }
    const claim = Claim.fromCTypeAndClaimContents(
      DriversLicense,
      content,
      claimer.address
    )
    const request = RequestForAttestation.fromClaimAndIdentity(claim, claimer)
    expect(request.verifyData()).toBeTruthy()
    expect(request.claim.contents).toMatchObject(content)
  })

  it('should be possible to attest a claim', async () => {
    const content: IClaim['contents'] = { name: 'Ralph', age: 12 }

    const claim = Claim.fromCTypeAndClaimContents(
      DriversLicense,
      content,
      claimer.address
    )
    const request = RequestForAttestation.fromClaimAndIdentity(claim, claimer)
    expect(request.verifyData()).toBeTruthy()
    expect(request.verifySignature()).toBeTruthy()
    const attestation = Attestation.fromRequestAndPublicIdentity(
      request,
      attester.getPublicIdentity()
    )
    await attestation.store(attester).then((tx) =>
      BlockchainUtils.submitTxWithReSign(tx, attester, {
        resolveOn: BlockchainUtils.IS_IN_BLOCK,
      })
    )
    const aClaim = AttestedClaim.fromRequestAndAttestation(request, attestation)
    expect(aClaim.verifyData()).toBeTruthy()
    await expect(aClaim.verify()).resolves.toBeTruthy()
  }, 60_000)

  it('should not be possible to attest a claim w/o tokens', async () => {
    const content: IClaim['contents'] = { name: 'Ralph', age: 12 }

    const claim = Claim.fromCTypeAndClaimContents(
      DriversLicense,
      content,
      claimer.address
    )
    const request = RequestForAttestation.fromClaimAndIdentity(claim, claimer)
    expect(request.verifyData()).toBeTruthy()
    expect(request.verifySignature()).toBeTruthy()
    const attestation = Attestation.fromRequestAndPublicIdentity(
      request,
      attester.getPublicIdentity()
    )

    const bobbyBroke = Identity.buildFromMnemonic(Identity.generateMnemonic())

    await expect(
      attestation.store(bobbyBroke).then((tx) =>
        BlockchainUtils.submitTxWithReSign(tx, bobbyBroke, {
          resolveOn: BlockchainUtils.IS_IN_BLOCK,
        })
      )
    ).rejects.toThrow()
    const aClaim = AttestedClaim.fromRequestAndAttestation(request, attestation)

    await expect(aClaim.verify()).resolves.toBeFalsy()
  }, 60_000)

  it('should not be possible to attest a claim on a Ctype that is not on chain', async () => {
    const badCtype = CType.fromSchema({
      $id: 'kilt:ctype:0x1',
      $schema: 'http://kilt-protocol.org/draft-01/ctype#',
      title: 'badDriversLicense',
      properties: {
        name: {
          type: 'string',
        },
        weight: {
          type: 'integer',
        },
      },
      type: 'object',
    })

    const content: IClaim['contents'] = { name: 'Ralph', weight: 120 }
    const claim = Claim.fromCTypeAndClaimContents(
      badCtype,
      content,
      claimer.address
    )
    const request = RequestForAttestation.fromClaimAndIdentity(claim, claimer)
    const attestation = Attestation.fromRequestAndPublicIdentity(
      request,
      attester.getPublicIdentity()
    )
    await expect(
      attestation.store(attester).then((tx) =>
        BlockchainUtils.submitTxWithReSign(tx, attester, {
          resolveOn: BlockchainUtils.IS_IN_BLOCK,
        })
      )
    ).rejects.toThrowErrorWithCode(
      ExtrinsicErrors.CType.ERROR_CTYPE_NOT_FOUND.code
    )
  }, 60_000)

  describe('when there is an attested claim on-chain', () => {
    let attClaim: AttestedClaim

    beforeAll(async () => {
      const content: IClaim['contents'] = { name: 'Rolfi', age: 18 }
      const claim = Claim.fromCTypeAndClaimContents(
        DriversLicense,
        content,
        claimer.address
      )
      const request = RequestForAttestation.fromClaimAndIdentity(claim, claimer)
      const attestation = Attestation.fromRequestAndPublicIdentity(
        request,
        attester.getPublicIdentity()
      )
      await attestation.store(attester).then((tx) =>
        BlockchainUtils.submitTxWithReSign(tx, attester, {
          resolveOn: BlockchainUtils.IS_IN_BLOCK,
        })
      )
      attClaim = AttestedClaim.fromRequestAndAttestation(request, attestation)
      await expect(attClaim.verify()).resolves.toBeTruthy()
    }, 60_000)

    it('should not be possible to attest the same claim twice', async () => {
      await expect(
        attClaim.attestation.store(attester).then((tx) =>
          BlockchainUtils.submitTxWithReSign(tx, attester, {
            resolveOn: BlockchainUtils.IS_IN_BLOCK,
          })
        )
      ).rejects.toThrowErrorWithCode(
        ExtrinsicErrors.Attestation.ERROR_ALREADY_ATTESTED.code
      )
    }, 15_000)

    it('should not be possible to use attestation for different claim', async () => {
      const content = { name: 'Rolfi', age: 19 }
      const claim = Claim.fromCTypeAndClaimContents(
        DriversLicense,
        content,
        claimer.address
      )
      const request = RequestForAttestation.fromClaimAndIdentity(claim, claimer)
      const fakeAttClaim: IAttestedClaim = {
        request,
        attestation: attClaim.attestation,
      }

      await expect(AttestedClaim.verify(fakeAttClaim)).resolves.toBeFalsy()
    }, 15_000)

    it('should not be possible for the claimer to revoke an attestation', async () => {
      await expect(
        revoke(attClaim.getHash(), claimer, 0).then((tx) =>
          BlockchainUtils.submitTxWithReSign(tx, claimer, {
            resolveOn: BlockchainUtils.IS_IN_BLOCK,
          })
        )
      ).rejects.toThrowError('not permitted')
      await expect(attClaim.verify()).resolves.toBeTruthy()
    }, 45_000)

    it('should be possible for the attester to revoke an attestation', async () => {
      await expect(attClaim.verify()).resolves.toBeTruthy()
      await revoke(attClaim.getHash(), attester, 0).then((tx) =>
        BlockchainUtils.submitTxWithReSign(tx, attester, {
          resolveOn: BlockchainUtils.IS_IN_BLOCK,
        })
      )
      await expect(attClaim.verify()).resolves.toBeFalsy()
    }, 40_000)
  })

  describe('when there is another Ctype that works as a legitimation', () => {
    beforeAll(async () => {
      if (!(await CtypeOnChain(IsOfficialLicenseAuthority))) {
        await IsOfficialLicenseAuthority.store(faucet).then((tx) =>
          BlockchainUtils.submitTxWithReSign(tx, faucet, {
            resolveOn: BlockchainUtils.IS_IN_BLOCK,
          })
        )
      }
      await expect(
        CtypeOnChain(IsOfficialLicenseAuthority)
      ).resolves.toBeTruthy()
    }, 45_000)

    it('can be included in a claim as a legitimation', async () => {
      // make credential to be used as legitimation
      const licenseAuthorization = Claim.fromCTypeAndClaimContents(
        IsOfficialLicenseAuthority,
        {
          LicenseType: "Driver's License",
          LicenseSubtypes: 'sportscars, tanks',
        },
        attester.address
      )
      const request1 = RequestForAttestation.fromClaimAndIdentity(
        licenseAuthorization,
        attester
      )
      const licenseAuthorizationGranted = Attestation.fromRequestAndPublicIdentity(
        request1,
        faucet.getPublicIdentity()
      )
      await licenseAuthorizationGranted.store(faucet).then((tx) =>
        BlockchainUtils.submitTxWithReSign(tx, faucet, {
          resolveOn: BlockchainUtils.IS_IN_BLOCK,
        })
      )
      // make request including legitimation
      const iBelieveICanDrive = Claim.fromCTypeAndClaimContents(
        DriversLicense,
        { name: 'Dominic Toretto', age: 52 },
        claimer.address
      )
      const request2 = RequestForAttestation.fromClaimAndIdentity(
        iBelieveICanDrive,
        claimer,
        {
          legitimations: [
            AttestedClaim.fromRequestAndAttestation(
              request1,
              licenseAuthorizationGranted
            ),
          ],
        }
      )
      const LicenseGranted = Attestation.fromRequestAndPublicIdentity(
        request2,
        attester.getPublicIdentity()
      )
      await LicenseGranted.store(attester).then((tx) =>
        BlockchainUtils.submitTxWithReSign(tx, attester, {
          resolveOn: BlockchainUtils.IS_IN_BLOCK,
        })
      )
      const license = AttestedClaim.fromRequestAndAttestation(
        request2,
        LicenseGranted
      )
      await Promise.all([
        expect(license.verify()).resolves.toBeTruthy(),
        expect(
          licenseAuthorizationGranted.checkValidity()
        ).resolves.toBeTruthy(),
      ])
    }, 70_000)
  })
})

afterAll(() => {
  disconnect()
})<|MERGE_RESOLUTION|>--- conflicted
+++ resolved
@@ -9,11 +9,6 @@
 import Attestation from '../attestation/Attestation'
 import { revoke } from '../attestation/Attestation.chain'
 import AttestedClaim from '../attestedclaim/AttestedClaim'
-<<<<<<< HEAD
-import { IS_IN_BLOCK, submitTxWithReSign } from '../blockchain/Blockchain.utils'
-=======
-
->>>>>>> 997b83a7
 import { config, disconnect } from '../kilt'
 import Claim from '../claim/Claim'
 import CType from '../ctype/CType'
