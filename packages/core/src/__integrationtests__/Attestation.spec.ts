/**
 * Copyright (c) 2018-2022, BOTLabs GmbH.
 *
 * This source code is licensed under the BSD 4-Clause "Original" license
 * found in the LICENSE file in the root directory of this source tree.
 */

/**
 * @group integration/attestation
 */

import type {
  DidDocument,
  IAttestation,
  ICredential,
  KiltKeyringPair,
} from '@kiltprotocol/types'
import {
  createFullDidFromSeed,
  KeyTool,
  makeSigningKeyTool,
} from '@kiltprotocol/testing'
import * as Did from '@kiltprotocol/did'
import { Crypto } from '@kiltprotocol/utils'
import { ApiPromise } from '@polkadot/api'
import * as Attestation from '../attestation'
import * as Credential from '../credential'
import { disconnect } from '../kilt'
import * as Claim from '../claim'
import * as CType from '../ctype'
import {
  createEndowedTestAccount,
  driversLicenseCType,
  initializeApi,
  isCtypeOnChain,
  submitExtrinsic,
} from './utils'

let tokenHolder: KiltKeyringPair
let attester: DidDocument
let attesterKey: KeyTool

let anotherAttester: DidDocument
let anotherAttesterKey: KeyTool

let claimer: DidDocument
let claimerKey: KeyTool

let api: ApiPromise
beforeAll(async () => {
  api = await initializeApi()
}, 30_000)

beforeAll(async () => {
  tokenHolder = await createEndowedTestAccount()
  attesterKey = makeSigningKeyTool()
  anotherAttesterKey = makeSigningKeyTool()
  claimerKey = makeSigningKeyTool()
  attester = await createFullDidFromSeed(tokenHolder, attesterKey.keypair)
  anotherAttester = await createFullDidFromSeed(
    tokenHolder,
    anotherAttesterKey.keypair
  )
  claimer = await createFullDidFromSeed(tokenHolder, claimerKey.keypair)
}, 60_000)

it('fetches the correct deposit amount', async () => {
  const depositAmount = api.consts.attestation.deposit.toBn()
  expect(['120950000000000', '120900000000000']).toContain(
    depositAmount.toString()
  )
})

describe('handling attestations that do not exist', () => {
  const claimHash = Crypto.hashStr('abcde')
  it('Attestation.query', async () => {
    expect((await api.query.attestation.attestations(claimHash)).isNone).toBe(
      true
    )
  }, 30_000)

  it('Attestation.getRevokeTx', async () => {
    const draft = api.tx.attestation.revoke(claimHash, null)
    const authorized = await Did.authorizeExtrinsic(
      attester,
      draft,
      attesterKey.sign,
      tokenHolder.address
    )
    await expect(
      submitExtrinsic(authorized, tokenHolder)
    ).rejects.toMatchObject({
      section: 'attestation',
      name: 'AttestationNotFound',
    })
  }, 30_000)

  it('Attestation.getRemoveTx', async () => {
    const draft = api.tx.attestation.remove(claimHash, null)
    const authorized = await Did.authorizeExtrinsic(
      attester,
      draft,
      attesterKey.sign,
      tokenHolder.address
    )
    await expect(
      submitExtrinsic(authorized, tokenHolder)
    ).rejects.toMatchObject({
      section: 'attestation',
      name: 'AttestationNotFound',
    })
  }, 30_000)
})

describe('When there is an attester, claimer and ctype drivers license', () => {
  beforeAll(async () => {
    const ctypeExists = await isCtypeOnChain(driversLicenseCType)
    if (ctypeExists) return
    const tx = await Did.authorizeExtrinsic(
      attester,
      api.tx.ctype.add(CType.toChain(driversLicenseCType)),
      attesterKey.sign,
      tokenHolder.address
    )
    await submitExtrinsic(tx, tokenHolder)
  }, 60_000)

  it('should be possible to make a claim', async () => {
    const content = { name: 'Ralph', age: 12 }
    const claim = Claim.fromCTypeAndClaimContents(
      driversLicenseCType,
      content,
      claimer.uri
    )
    const credential = Credential.fromClaim(claim)
    await Credential.sign(
      credential,
      claimerKey.sign,
      claimer,
      claimer.authentication[0].id
    )
    expect(Credential.verifyDataIntegrity(credential)).toBe(true)
    expect(await Credential.verifySignature(credential)).toBe(true)
    expect(credential.claim.contents).toMatchObject(content)
  })

  it('should be possible to attest a claim and then claim the attestation deposit back', async () => {
    const content = { name: 'Ralph', age: 12 }

    const claim = Claim.fromCTypeAndClaimContents(
      driversLicenseCType,
      content,
      claimer.uri
    )
    const credential = Credential.fromClaim(claim)
    expect(Credential.verifyDataIntegrity(credential)).toBe(true)

    await Credential.sign(
      credential,
      claimerKey.sign,
      claimer,
      claimer.authentication[0].id
    )
    expect(await Credential.verifySignature(credential)).toBe(true)
    await Credential.verify(credential)

    const attestation = Attestation.fromCredentialAndDid(
      credential,
      attester.uri
    )
    const storeTx = api.tx.attestation.add(
      attestation.claimHash,
      attestation.cTypeHash,
      null
    )
    const authorizedStoreTx = await Did.authorizeExtrinsic(
      attester,
      storeTx,
      attesterKey.sign,
      tokenHolder.address
    )
    await submitExtrinsic(authorizedStoreTx, tokenHolder)
    const storedAttestation = await Attestation.query(attestation.claimHash)
    expect(storedAttestation).not.toBeNull()
    expect(storedAttestation?.revoked).toBe(false)

    // Claim the deposit back by submitting the reclaimDeposit extrinsic with the deposit payer's account.
    const reclaimTx = api.tx.attestation.reclaimDeposit(attestation.claimHash)
    await submitExtrinsic(reclaimTx, tokenHolder)

    // Test that the attestation has been deleted.
<<<<<<< HEAD
    expect(
      (await api.query.attestation.attestations(attestation.claimHash)).isNone
    ).toBe(true)
    expect(await Attestation.checkValidity(attestation.claimHash)).toBe(false)
=======
    expect(await Attestation.query(attestation.claimHash)).toBeNull()
>>>>>>> dc1d4b55
  }, 60_000)

  it('should not be possible to attest a claim without enough tokens', async () => {
    const content = { name: 'Ralph', age: 12 }

    const claim = Claim.fromCTypeAndClaimContents(
      driversLicenseCType,
      content,
      claimer.uri
    )
    const credential = Credential.fromClaim(claim)
    expect(Credential.verifyDataIntegrity(credential)).toBe(true)

    await Credential.sign(
      credential,
      claimerKey.sign,
      claimer,
      claimer.authentication[0].id
    )
    expect(await Credential.verifySignature(credential)).toBe(true)

    const attestation = Attestation.fromCredentialAndDid(
      credential,
      attester.uri
    )
    const { keypair, sign } = makeSigningKeyTool()

    const storeTx = api.tx.attestation.add(
      attestation.claimHash,
      attestation.cTypeHash,
      null
    )
    const authorizedStoreTx = await Did.authorizeExtrinsic(
      attester,
      storeTx,
      sign,
      keypair.address
    )
    await expect(
      submitExtrinsic(authorizedStoreTx, keypair)
    ).rejects.toThrowErrorMatchingInlineSnapshot(
      `"1010: Invalid Transaction: Inability to pay some fees , e.g. account balance too low"`
    )

    expect(await Attestation.query(attestation.claimHash)).toBeNull()
  }, 60_000)

  it('should not be possible to attest a claim on a Ctype that is not on chain', async () => {
    const badCtype = CType.fromSchema({
      $id: 'kilt:ctype:0x1',
      $schema: 'http://kilt-protocol.org/draft-01/ctype#',
      title: 'badDriversLicense',
      properties: {
        name: {
          type: 'string',
        },
        weight: {
          type: 'integer',
        },
      },
      type: 'object',
    })

    const content = { name: 'Ralph', weight: 120 }
    const claim = Claim.fromCTypeAndClaimContents(
      badCtype,
      content,
      claimer.uri
    )
    const credential = Credential.fromClaim(claim)
    const attestation = Attestation.fromCredentialAndDid(
      credential,
      attester.uri
    )
    const storeTx = api.tx.attestation.add(
      attestation.claimHash,
      attestation.cTypeHash,
      null
    )
    const authorizedStoreTx = await Did.authorizeExtrinsic(
      attester,
      storeTx,
      attesterKey.sign,
      tokenHolder.address
    )

    await expect(
      submitExtrinsic(authorizedStoreTx, tokenHolder)
    ).rejects.toMatchObject({ section: 'ctype', name: 'CTypeNotFound' })
  }, 60_000)

  describe('when there is a credential on-chain', () => {
    let credential: ICredential
    let attestation: IAttestation

    beforeAll(async () => {
      const content = { name: 'Rolfi', age: 18 }
      const claim = Claim.fromCTypeAndClaimContents(
        driversLicenseCType,
        content,
        claimer.uri
      )
      credential = Credential.fromClaim(claim)
      await Credential.sign(
        credential,
        claimerKey.sign,
        claimer,
        claimer.authentication[0].id
      )
      attestation = Attestation.fromCredentialAndDid(credential, attester.uri)
      const storeTx = api.tx.attestation.add(
        attestation.claimHash,
        attestation.cTypeHash,
        null
      )
      const authorizedStoreTx = await Did.authorizeExtrinsic(
        attester,
        storeTx,
        attesterKey.sign,
        tokenHolder.address
      )
      await submitExtrinsic(authorizedStoreTx, tokenHolder)

      await Credential.verify(credential)
      const storedAttestation = await Attestation.query(attestation.claimHash)
      expect(storedAttestation).not.toBeNull()
      expect(storedAttestation?.revoked).toBe(false)
    }, 60_000)

    it('should not be possible to attest the same claim twice', async () => {
      const storeTx = api.tx.attestation.add(
        attestation.claimHash,
        attestation.cTypeHash,
        null
      )
      const authorizedStoreTx = await Did.authorizeExtrinsic(
        attester,
        storeTx,
        attesterKey.sign,
        tokenHolder.address
      )

      await expect(
        submitExtrinsic(authorizedStoreTx, tokenHolder)
      ).rejects.toMatchObject({
        section: 'attestation',
        name: 'AlreadyAttested',
      })
    }, 15_000)

    it('should not be possible to use attestation for different claim', async () => {
      const content = { name: 'Rolfi', age: 19 }
      const claim = Claim.fromCTypeAndClaimContents(
        driversLicenseCType,
        content,
        claimer.uri
      )
      const fakeCredential = Credential.fromClaim(claim)
      await Credential.sign(
        credential,
        claimerKey.sign,
        claimer,
        claimer.authentication[0].id
      )

      expect(
        Attestation.verifyAgainstCredential(attestation, fakeCredential)
      ).toBe(false)
    }, 15_000)

    it('should not be possible for the claimer to revoke an attestation', async () => {
      const revokeTx = api.tx.attestation.revoke(attestation.claimHash, null)
      const authorizedRevokeTx = await Did.authorizeExtrinsic(
        claimer,
        revokeTx,
        claimerKey.sign,
        tokenHolder.address
      )

      await expect(
        submitExtrinsic(authorizedRevokeTx, tokenHolder)
      ).rejects.toMatchObject({ section: 'attestation', name: 'Unauthorized' })
      const storedAttestation = await Attestation.query(attestation.claimHash)
      expect(storedAttestation).not.toBeNull()
      expect(storedAttestation?.revoked).toBe(false)
    }, 45_000)

    it('should be possible for the attester to revoke an attestation', async () => {
      const storedAttestation = await Attestation.query(attestation.claimHash)
      expect(storedAttestation).not.toBeNull()
      expect(storedAttestation?.revoked).toBe(false)

      const revokeTx = api.tx.attestation.revoke(attestation.claimHash, null)
      const authorizedRevokeTx = await Did.authorizeExtrinsic(
        attester,
        revokeTx,
        attesterKey.sign,
        tokenHolder.address
      )
      await submitExtrinsic(authorizedRevokeTx, tokenHolder)

      const storedAttestationAfter = await Attestation.query(
        attestation.claimHash
      )
      expect(storedAttestationAfter).not.toBeNull()
      expect(storedAttestationAfter?.revoked).toBe(true)
    }, 40_000)

    it('should be possible for the deposit payer to remove an attestation', async () => {
      const removeTx = api.tx.attestation.remove(attestation.claimHash, null)
      const authorizedRemoveTx = await Did.authorizeExtrinsic(
        attester,
        removeTx,
        attesterKey.sign,
        tokenHolder.address
      )
      await submitExtrinsic(authorizedRemoveTx, tokenHolder)
    }, 40_000)
  })

  describe('when there is another Ctype that works as a legitimation', () => {
    const officialLicenseAuthorityCType = CType.fromSchema({
      $schema: 'http://kilt-protocol.org/draft-01/ctype#',
      title: 'License Authority',
      properties: {
        LicenseType: {
          type: 'string',
        },
        LicenseSubtypes: {
          type: 'string',
        },
      },
      type: 'object',
    })

    beforeAll(async () => {
      if (await isCtypeOnChain(officialLicenseAuthorityCType)) return

      const storeTx = api.tx.ctype.add(
        CType.toChain(officialLicenseAuthorityCType)
      )
      const authorizedStoreTx = await Did.authorizeExtrinsic(
        attester,
        storeTx,
        attesterKey.sign,
        tokenHolder.address
      )
      await submitExtrinsic(authorizedStoreTx, tokenHolder)

      expect(await isCtypeOnChain(officialLicenseAuthorityCType)).toBe(true)
    }, 45_000)

    it('can be included in a claim as a legitimation', async () => {
      // make credential to be used as legitimation
      const licenseAuthorization = Claim.fromCTypeAndClaimContents(
        officialLicenseAuthorityCType,
        {
          LicenseType: "Driver's License",
          LicenseSubtypes: 'sports cars, tanks',
        },
        attester.uri
      )
      const credential1 = Credential.fromClaim(licenseAuthorization)
      await Credential.sign(
        credential1,
        claimerKey.sign,
        claimer,
        claimer.authentication[0].id
      )
      const licenseAuthorizationGranted = Attestation.fromCredentialAndDid(
        credential1,
        anotherAttester.uri
      )
      const storeTx = api.tx.attestation.add(
        licenseAuthorizationGranted.claimHash,
        licenseAuthorizationGranted.cTypeHash,
        null
      )
      const authorizedStoreTx = await Did.authorizeExtrinsic(
        anotherAttester,
        storeTx,
        anotherAttesterKey.sign,
        tokenHolder.address
      )
      await submitExtrinsic(authorizedStoreTx, tokenHolder)

      // make credential including legitimation
      const iBelieveICanDrive = Claim.fromCTypeAndClaimContents(
        driversLicenseCType,
        { name: 'Dominic Toretto', age: 52 },
        claimer.uri
      )
      const credential2 = Credential.fromClaim(iBelieveICanDrive, {
        legitimations: [credential1],
      })
      await Credential.sign(
        credential2,
        claimerKey.sign,
        claimer,
        claimer.authentication[0].id
      )
      const licenseGranted = Attestation.fromCredentialAndDid(
        credential2,
        attester.uri
      )
      const storeTx2 = api.tx.attestation.add(
        licenseGranted.claimHash,
        licenseGranted.cTypeHash,
        null
      )
      const authorizedStoreTx2 = await Did.authorizeExtrinsic(
        attester,
        storeTx2,
        attesterKey.sign,
        tokenHolder.address
      )
      await submitExtrinsic(authorizedStoreTx2, tokenHolder)

      const storedAttLicense = await Attestation.query(licenseGranted.claimHash)
      expect(storedAttLicense).not.toBeNull()
      expect(storedAttLicense?.revoked).toBe(false)

      const storedAttAuthorized = await Attestation.query(
        licenseAuthorizationGranted.claimHash
      )
      expect(storedAttAuthorized).not.toBeNull()
      expect(storedAttAuthorized?.revoked).toBe(false)

      expect(
        Attestation.verifyAgainstCredential(licenseGranted, credential2)
      ).toBe(true)
      expect(
        Attestation.verifyAgainstCredential(
          licenseAuthorizationGranted,
          credential1
        )
      ).toBe(true)
    }, 70_000)
  })
})

afterAll(async () => {
  await disconnect()
})<|MERGE_RESOLUTION|>--- conflicted
+++ resolved
@@ -180,7 +180,10 @@
       tokenHolder.address
     )
     await submitExtrinsic(authorizedStoreTx, tokenHolder)
-    const storedAttestation = await Attestation.query(attestation.claimHash)
+    const storedAttestation = Attestation.fromChain(
+      await api.query.attestation.attestations(attestation.claimHash),
+      attestation.claimHash
+    )
     expect(storedAttestation).not.toBeNull()
     expect(storedAttestation?.revoked).toBe(false)
 
@@ -189,14 +192,9 @@
     await submitExtrinsic(reclaimTx, tokenHolder)
 
     // Test that the attestation has been deleted.
-<<<<<<< HEAD
     expect(
       (await api.query.attestation.attestations(attestation.claimHash)).isNone
     ).toBe(true)
-    expect(await Attestation.checkValidity(attestation.claimHash)).toBe(false)
-=======
-    expect(await Attestation.query(attestation.claimHash)).toBeNull()
->>>>>>> dc1d4b55
   }, 60_000)
 
   it('should not be possible to attest a claim without enough tokens', async () => {
@@ -241,7 +239,9 @@
       `"1010: Invalid Transaction: Inability to pay some fees , e.g. account balance too low"`
     )
 
-    expect(await Attestation.query(attestation.claimHash)).toBeNull()
+    expect(
+      (await api.query.attestation.attestations(attestation.claimHash)).isNone
+    ).toBe(true)
   }, 60_000)
 
   it('should not be possible to attest a claim on a Ctype that is not on chain', async () => {
@@ -321,7 +321,10 @@
       await submitExtrinsic(authorizedStoreTx, tokenHolder)
 
       await Credential.verify(credential)
-      const storedAttestation = await Attestation.query(attestation.claimHash)
+      const storedAttestation = Attestation.fromChain(
+        await api.query.attestation.attestations(attestation.claimHash),
+        attestation.claimHash
+      )
       expect(storedAttestation).not.toBeNull()
       expect(storedAttestation?.revoked).toBe(false)
     }, 60_000)
@@ -379,13 +382,19 @@
       await expect(
         submitExtrinsic(authorizedRevokeTx, tokenHolder)
       ).rejects.toMatchObject({ section: 'attestation', name: 'Unauthorized' })
-      const storedAttestation = await Attestation.query(attestation.claimHash)
+      const storedAttestation = Attestation.fromChain(
+        await api.query.attestation.attestations(attestation.claimHash),
+        attestation.claimHash
+      )
       expect(storedAttestation).not.toBeNull()
       expect(storedAttestation?.revoked).toBe(false)
     }, 45_000)
 
     it('should be possible for the attester to revoke an attestation', async () => {
-      const storedAttestation = await Attestation.query(attestation.claimHash)
+      const storedAttestation = Attestation.fromChain(
+        await api.query.attestation.attestations(attestation.claimHash),
+        attestation.claimHash
+      )
       expect(storedAttestation).not.toBeNull()
       expect(storedAttestation?.revoked).toBe(false)
 
@@ -398,7 +407,8 @@
       )
       await submitExtrinsic(authorizedRevokeTx, tokenHolder)
 
-      const storedAttestationAfter = await Attestation.query(
+      const storedAttestationAfter = Attestation.fromChain(
+        await api.query.attestation.attestations(attestation.claimHash),
         attestation.claimHash
       )
       expect(storedAttestationAfter).not.toBeNull()
@@ -515,11 +525,17 @@
       )
       await submitExtrinsic(authorizedStoreTx2, tokenHolder)
 
-      const storedAttLicense = await Attestation.query(licenseGranted.claimHash)
+      const storedAttLicense = Attestation.fromChain(
+        await api.query.attestation.attestations(licenseGranted.claimHash),
+        licenseGranted.claimHash
+      )
       expect(storedAttLicense).not.toBeNull()
       expect(storedAttLicense?.revoked).toBe(false)
 
-      const storedAttAuthorized = await Attestation.query(
+      const storedAttAuthorized = Attestation.fromChain(
+        await api.query.attestation.attestations(
+          licenseAuthorizationGranted.claimHash
+        ),
         licenseAuthorizationGranted.claimHash
       )
       expect(storedAttAuthorized).not.toBeNull()
