--- conflicted
+++ resolved
@@ -12,15 +12,9 @@
 import type { ICredential, IClaim, KeyringPair } from '@kiltprotocol/types'
 import { DemoKeystore, FullDidDetails } from '@kiltprotocol/did'
 import { Crypto } from '@kiltprotocol/utils'
-<<<<<<< HEAD
 import { Attestation } from '../attestation'
-import { revoke, remove } from '../attestation/Attestation.chain'
+import { getRevokeTx, getRemoveTx } from '../attestation/Attestation.chain'
 import { Credential } from '../credential'
-=======
-import { Attestation } from '../attestation/Attestation'
-import { getRevokeTx, getRemoveTx } from '../attestation/Attestation.chain'
-import { Credential } from '../credential/Credential'
->>>>>>> bb6f0306
 import { disconnect } from '../kilt'
 import * as Claim from '../claim'
 import * as CType from '../ctype'
@@ -96,11 +90,7 @@
     if (!ctypeExists) {
       await attester
         .authorizeExtrinsic(
-<<<<<<< HEAD
-          await CType.store(driversLicenseCType),
-=======
-          await driversLicenseCType.getStoreTx(),
->>>>>>> bb6f0306
+          await CType.getStoreTx(driversLicenseCType),
           signer,
           tokenHolder.address
         )
@@ -138,7 +128,6 @@
       claimer.uri
     )
     const request = RequestForAttestation.fromClaim(claim)
-<<<<<<< HEAD
     expect(RequestForAttestation.verifyDataIntegrity(request)).toBe(true)
     await RequestForAttestation.signWithDidKey(
       request,
@@ -149,16 +138,8 @@
     await expect(RequestForAttestation.verifySignature(request)).resolves.toBe(
       true
     )
-    const attestation = Attestation.fromRequestAndDid(request, attester.did)
-    await Attestation.store(attestation)
-=======
-    expect(request.verifyData()).toBe(true)
-    await request.signWithDidKey(signer, claimer, claimer.authenticationKey.id)
-    await expect(request.verifySignature()).resolves.toBe(true)
     const attestation = Attestation.fromRequestAndDid(request, attester.uri)
-    await attestation
-      .getStoreTx()
->>>>>>> bb6f0306
+    await Attestation.getStoreTx(attestation)
       .then((call) =>
         attester.authorizeExtrinsic(call, signer, tokenHolder.address)
       )
@@ -171,15 +152,9 @@
     await expect(Credential.verify(credential)).resolves.toBe(true)
 
     // Claim the deposit back by submitting the reclaimDeposit extrinsic with the deposit payer's account.
-<<<<<<< HEAD
-    await Attestation.reclaimDeposit(attestation).then((tx) =>
+    await Attestation.getReclaimDepositTx(attestation).then((tx) =>
       submitExtrinsicWithResign(tx, tokenHolder)
     )
-=======
-    await attestation
-      .getReclaimDepositTx()
-      .then((tx) => submitExtrinsicWithResign(tx, tokenHolder))
->>>>>>> bb6f0306
 
     // Test that the attestation has been deleted.
     await expect(Attestation.query(attestation)).resolves.toBeNull()
@@ -195,7 +170,6 @@
       claimer.uri
     )
     const request = RequestForAttestation.fromClaim(claim)
-<<<<<<< HEAD
     expect(RequestForAttestation.verifyDataIntegrity(request)).toBe(true)
     await RequestForAttestation.signWithDidKey(
       request,
@@ -206,23 +180,12 @@
     await expect(RequestForAttestation.verifySignature(request)).resolves.toBe(
       true
     )
-    const attestation = Attestation.fromRequestAndDid(request, attester.did)
-=======
-    expect(request.verifyData()).toBe(true)
-    await request.signWithDidKey(signer, claimer, claimer.authenticationKey.id)
-    await expect(request.verifySignature()).resolves.toBe(true)
     const attestation = Attestation.fromRequestAndDid(request, attester.uri)
->>>>>>> bb6f0306
 
     const bobbyBroke = keypairFromRandom()
 
     await expect(
-<<<<<<< HEAD
-      Attestation.store(attestation)
-=======
-      attestation
-        .getStoreTx()
->>>>>>> bb6f0306
+      Attestation.getStoreTx(attestation)
         .then((call) =>
           attester.authorizeExtrinsic(call, signer, bobbyBroke.address)
         )
@@ -263,12 +226,7 @@
     const request = RequestForAttestation.fromClaim(claim)
     const attestation = Attestation.fromRequestAndDid(request, attester.uri)
     await expect(
-<<<<<<< HEAD
-      Attestation.store(attestation)
-=======
-      attestation
-        .getStoreTx()
->>>>>>> bb6f0306
+      Attestation.getStoreTx(attestation)
         .then((call) =>
           attester.authorizeExtrinsic(call, signer, tokenHolder.address)
         )
@@ -293,14 +251,8 @@
         claimer,
         claimer.authenticationKey.id
       )
-<<<<<<< HEAD
-      const attestation = Attestation.fromRequestAndDid(request, attester.did)
-      await Attestation.store(attestation)
-=======
       const attestation = Attestation.fromRequestAndDid(request, attester.uri)
-      await attestation
-        .getStoreTx()
->>>>>>> bb6f0306
+      await Attestation.getStoreTx(attestation)
         .then((call) =>
           attester.authorizeExtrinsic(call, signer, tokenHolder.address)
         )
@@ -311,12 +263,7 @@
 
     it('should not be possible to attest the same claim twice', async () => {
       await expect(
-<<<<<<< HEAD
-        Attestation.store(credential.attestation)
-=======
-        credential.attestation
-          .getStoreTx()
->>>>>>> bb6f0306
+        Attestation.getStoreTx(credential.attestation)
           .then((call) =>
             attester.authorizeExtrinsic(call, signer, tokenHolder.address)
           )
@@ -351,11 +298,7 @@
 
     it('should not be possible for the claimer to revoke an attestation', async () => {
       await expect(
-<<<<<<< HEAD
-        revoke(Credential.getHash(credential), 0)
-=======
-        getRevokeTx(credential.getHash(), 0)
->>>>>>> bb6f0306
+        getRevokeTx(Credential.getHash(credential), 0)
           .then((call) =>
             claimer.authorizeExtrinsic(call, signer, tokenHolder.address)
           )
@@ -365,13 +308,8 @@
     }, 45_000)
 
     it('should be possible for the attester to revoke an attestation', async () => {
-<<<<<<< HEAD
       await expect(Credential.verify(credential)).resolves.toBe(true)
-      await revoke(Credential.getHash(credential), 0)
-=======
-      await expect(credential.verify()).resolves.toBe(true)
-      await getRevokeTx(credential.getHash(), 0)
->>>>>>> bb6f0306
+      await getRevokeTx(Credential.getHash(credential), 0)
         .then((call) =>
           attester.authorizeExtrinsic(call, signer, tokenHolder.address)
         )
@@ -380,11 +318,7 @@
     }, 40_000)
 
     it('should be possible for the deposit payer to remove an attestation', async () => {
-<<<<<<< HEAD
-      await remove(Credential.getHash(credential), 0)
-=======
-      await getRemoveTx(credential.getHash(), 0)
->>>>>>> bb6f0306
+      await getRemoveTx(Credential.getHash(credential), 0)
         .then((call) =>
           attester.authorizeExtrinsic(call, signer, tokenHolder.address)
         )
@@ -409,12 +343,7 @@
 
     beforeAll(async () => {
       if (!(await isCtypeOnChain(officialLicenseAuthorityCType))) {
-<<<<<<< HEAD
-        await CType.store(officialLicenseAuthorityCType)
-=======
-        await officialLicenseAuthorityCType
-          .getStoreTx()
->>>>>>> bb6f0306
+        await CType.getStoreTx(officialLicenseAuthorityCType)
           .then((call) =>
             attester.authorizeExtrinsic(call, signer, tokenHolder.address)
           )
@@ -446,12 +375,7 @@
         request1,
         anotherAttester.uri
       )
-<<<<<<< HEAD
-      await Attestation.store(licenseAuthorizationGranted)
-=======
-      await licenseAuthorizationGranted
-        .getStoreTx()
->>>>>>> bb6f0306
+      await Attestation.getStoreTx(licenseAuthorizationGranted)
         .then((call) =>
           anotherAttester.authorizeExtrinsic(call, signer, tokenHolder.address)
         )
@@ -480,11 +404,7 @@
         request2,
         attester.uri
       )
-<<<<<<< HEAD
-      await Attestation.store(LicenseGranted)
-=======
-      await LicenseGranted.getStoreTx()
->>>>>>> bb6f0306
+      await Attestation.getStoreTx(LicenseGranted)
         .then((call) =>
           attester.authorizeExtrinsic(call, signer, tokenHolder.address)
         )
