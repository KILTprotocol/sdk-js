--- conflicted
+++ resolved
@@ -9,16 +9,11 @@
  * @group integration/attestation
  */
 
-<<<<<<< HEAD
 import type {
   IAttestation,
-  IClaim,
   ICredential,
   KeyringPair,
 } from '@kiltprotocol/types'
-=======
-import type { ICredential, KeyringPair } from '@kiltprotocol/types'
->>>>>>> 864b96f7
 import {
   createFullDidFromSeed,
   KeyTool,
@@ -137,15 +132,9 @@
       claimer,
       claimer.authenticationKey.id
     )
-<<<<<<< HEAD
     expect(Credential.verifyDataIntegrity(credential)).toBe(true)
-    await expect(Credential.verifySignature(credential)).resolves.toBe(true)
+    expect(await Credential.verifySignature(credential)).toBe(true)
     expect(credential.claim.contents).toMatchObject(content)
-=======
-    expect(RequestForAttestation.verifyDataIntegrity(request)).toBe(true)
-    expect(await RequestForAttestation.verifySignature(request)).toBe(true)
-    expect(request.claim.contents).toMatchObject(content)
->>>>>>> 864b96f7
   })
 
   it('should be possible to attest a claim and then claim the attestation deposit back', async () => {
@@ -334,19 +323,10 @@
         claimer,
         claimer.authenticationKey.id
       )
-<<<<<<< HEAD
 
       expect(
         Attestation.verifyAgainstCredential(attestation, fakecredential)
       ).toBeFalsy()
-=======
-      const fakeCredential: ICredential = {
-        request,
-        attestation: credential.attestation,
-      }
-
-      expect(await Credential.verify(fakeCredential)).toBeFalsy()
->>>>>>> 864b96f7
     }, 15_000)
 
     it('should not be possible for the claimer to revoke an attestation', async () => {
