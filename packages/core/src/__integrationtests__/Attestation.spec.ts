--- conflicted
+++ resolved
@@ -117,15 +117,9 @@
     const ctypeExists = await isCtypeOnChain(driversLicenseCType)
     if (ctypeExists) return
     const tx = await Did.authorizeExtrinsic(
-<<<<<<< HEAD
       attester.uri,
-      await CType.getStoreTx(driversLicenseCType),
+      api.tx.ctype.add(CType.toChain(driversLicenseCType)),
       attesterKey.sign(attester),
-=======
-      attester,
-      api.tx.ctype.add(CType.toChain(driversLicenseCType)),
-      attesterKey.sign,
->>>>>>> 8b3c75dc
       tokenHolder.address
     )
     await submitExtrinsic(tx, tokenHolder)
@@ -139,19 +133,12 @@
       claimer.uri
     )
     const credential = Credential.fromClaim(claim)
-<<<<<<< HEAD
-    await Credential.sign(credential, claimerKey.sign(claimer))
-    expect(Credential.verifyDataIntegrity(credential)).toBe(true)
-    expect(await Credential.verifySignature(credential)).toBe(true)
-=======
     const presentation = await Credential.createPresentation({
       credential,
-      signCallback: claimerKey.sign,
-      claimerDid: claimer,
+      signCallback: claimerKey.sign(claimer),
     })
     expect(Credential.verifyDataIntegrity(presentation)).toBe(true)
     expect(await Credential.verifySignature(presentation)).toBe(true)
->>>>>>> 8b3c75dc
     expect(credential.claim.contents).toMatchObject(content)
   })
 
@@ -166,19 +153,12 @@
     const credential = Credential.fromClaim(claim)
     expect(Credential.verifyDataIntegrity(credential)).toBe(true)
 
-<<<<<<< HEAD
-    await Credential.sign(credential, claimerKey.sign(claimer))
-    expect(await Credential.verifySignature(credential)).toBe(true)
-    await Credential.verify(credential)
-=======
     const presentation = await Credential.createPresentation({
       credential,
-      signCallback: claimerKey.sign,
-      claimerDid: claimer,
+      signCallback: claimerKey.sign(claimer),
     })
     expect(await Credential.verifySignature(presentation)).toBe(true)
     await Credential.verifyPresentation(presentation)
->>>>>>> 8b3c75dc
 
     const attestation = Attestation.fromCredentialAndDid(
       presentation,
@@ -224,17 +204,11 @@
     const credential = Credential.fromClaim(claim)
     expect(Credential.verifyDataIntegrity(credential)).toBe(true)
 
-<<<<<<< HEAD
-    await Credential.sign(credential, claimerKey.sign(claimer))
-    expect(await Credential.verifySignature(credential)).toBe(true)
-=======
     const presentation = await Credential.createPresentation({
       credential,
-      signCallback: claimerKey.sign,
-      claimerDid: claimer,
+      signCallback: claimerKey.sign(claimer),
     })
     expect(await Credential.verifySignature(presentation)).toBe(true)
->>>>>>> 8b3c75dc
 
     const attestation = Attestation.fromCredentialAndDid(
       presentation,
@@ -320,15 +294,10 @@
         claimer.uri
       )
       credential = Credential.fromClaim(claim)
-<<<<<<< HEAD
-      await Credential.sign(credential, claimerKey.sign(claimer))
-=======
       const presentation = await Credential.createPresentation({
         credential,
-        signCallback: claimerKey.sign,
-        claimerDid: claimer,
+        signCallback: claimerKey.sign(claimer),
       })
->>>>>>> 8b3c75dc
       attestation = Attestation.fromCredentialAndDid(credential, attester.uri)
       const storeTx = api.tx.attestation.add(
         attestation.claimHash,
@@ -381,15 +350,10 @@
         claimer.uri
       )
       const fakeCredential = Credential.fromClaim(claim)
-<<<<<<< HEAD
-      await Credential.sign(credential, claimerKey.sign(claimer))
-=======
       await Credential.createPresentation({
         credential,
-        signCallback: claimerKey.sign,
-        claimerDid: claimer,
+        signCallback: claimerKey.sign(claimer),
       })
->>>>>>> 8b3c75dc
 
       expect(
         Attestation.verifyAgainstCredential(attestation, fakeCredential)
@@ -496,15 +460,10 @@
         attester.uri
       )
       const credential1 = Credential.fromClaim(licenseAuthorization)
-<<<<<<< HEAD
-      await Credential.sign(credential1, claimerKey.sign(claimer))
-=======
       await Credential.createPresentation({
         credential: credential1,
-        signCallback: claimerKey.sign,
-        claimerDid: claimer,
+        signCallback: claimerKey.sign(claimer),
       })
->>>>>>> 8b3c75dc
       const licenseAuthorizationGranted = Attestation.fromCredentialAndDid(
         credential1,
         anotherAttester.uri
@@ -531,15 +490,10 @@
       const credential2 = Credential.fromClaim(iBelieveICanDrive, {
         legitimations: [credential1],
       })
-<<<<<<< HEAD
-      await Credential.sign(credential2, claimerKey.sign(claimer))
-=======
       await Credential.createPresentation({
         credential: credential2,
-        signCallback: claimerKey.sign,
-        claimerDid: claimer,
+        signCallback: claimerKey.sign(claimer),
       })
->>>>>>> 8b3c75dc
       const licenseGranted = Attestation.fromCredentialAndDid(
         credential2,
         attester.uri
