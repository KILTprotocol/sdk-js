/**
 * Copyright (c) 2018-2022, BOTLabs GmbH.
 *
 * This source code is licensed under the BSD 4-Clause "Original" license
 * found in the LICENSE file in the root directory of this source tree.
 */

/**
 * @group integration/accountLinking
 */

import { AccountLinks, FullDidDetails, Web3Names } from '@kiltprotocol/did'
import {
  createFullDidFromSeed,
  KeyTool,
  makeSigningKeyTool,
} from '@kiltprotocol/testing'
import { ss58Format } from '@kiltprotocol/utils'
import type { KeyringPair } from '@kiltprotocol/types'
import { Keyring } from '@polkadot/keyring'
import { BN, u8aToHex } from '@polkadot/util'
import { mnemonicGenerate } from '@polkadot/util-crypto'
import type { KeypairType } from '@polkadot/util-crypto/types'
import { Balance } from '../balance'
import { convertToTxUnit } from '../balance/Balance.utils'
import {
  createEndowedTestAccount,
  fundAccount,
  initializeApi,
  submitExtrinsic,
} from './utils'
import { disconnect } from '../kilt'

let paymentAccount: KeyringPair
let linkDeposit: BN
let keyring: Keyring
let signingCallback: AccountLinks.LinkingSignerCallback

beforeAll(async () => {
  await initializeApi()
  paymentAccount = await createEndowedTestAccount()
  linkDeposit = await AccountLinks.queryDepositAmount()
  keyring = new Keyring({ ss58Format })
  signingCallback = AccountLinks.defaultSignerCallback(keyring)
}, 40_000)

describe('When there is an on-chain DID', () => {
  let did: FullDidDetails
  let didKey: KeyTool
  let newDid: FullDidDetails
  let newDidKey: KeyTool

  describe('and a tx sender willing to link its account', () => {
    beforeAll(async () => {
      didKey = makeSigningKeyTool()
      newDidKey = makeSigningKeyTool()
      did = await createFullDidFromSeed(paymentAccount, didKey.keypair)
      newDid = await createFullDidFromSeed(paymentAccount, newDidKey.keypair)
    }, 40_000)
    it('should be possible to associate the tx sender', async () => {
      // Check that no links exist
      expect(
        await AccountLinks.queryConnectedDidForAccount(paymentAccount.address)
      ).toBeNull()
      expect(
        await AccountLinks.queryConnectedAccountsForDid(did.identifier)
      ).toStrictEqual([])
      expect(
        await AccountLinks.queryIsConnected(
          did.identifier,
          paymentAccount.address
        )
      ).toBeFalsy()

      const associateSenderTx = await AccountLinks.getAssociateSenderExtrinsic()
      const signedTx = await did.authorizeExtrinsic(
        associateSenderTx,
        didKey.sign,
        paymentAccount.address
      )
      const balanceBefore = await Balance.getBalances(paymentAccount.address)
      await submitExtrinsic(signedTx, paymentAccount)

      // Check that the deposit has been taken from the sender's balance.
      const balanceAfter = await Balance.getBalances(paymentAccount.address)
      // Lookup reserve - deposit == 0
      expect(
        balanceAfter.reserved
          .sub(balanceBefore.reserved)
          .sub(linkDeposit)
          .toString()
      ).toMatchInlineSnapshot('"0"')
      // Check that the link has been created correctly
      expect(
        await AccountLinks.queryConnectedDidForAccount(paymentAccount.address)
      ).toStrictEqual(did.identifier)
      expect(
        await AccountLinks.queryConnectedAccountsForDid(
          did.identifier,
          ss58Format
        )
      ).toStrictEqual([paymentAccount.address])
      expect(
        await AccountLinks.queryIsConnected(
          did.identifier,
          paymentAccount.address
        )
      ).toBeTruthy()
    }, 30_000)
    it('should be possible to associate the tx sender to a new DID', async () => {
      const associateSenderTx = await AccountLinks.getAssociateSenderExtrinsic()
      const signedTx = await newDid.authorizeExtrinsic(
        associateSenderTx,
        newDidKey.sign,
        paymentAccount.address
      )
      const balanceBefore = await Balance.getBalances(paymentAccount.address)
      await submitExtrinsic(signedTx, paymentAccount)

      // Reserve should not change when replacing the link
      const balanceAfter = await Balance.getBalances(paymentAccount.address)
      expect(
        balanceAfter.reserved.sub(balanceBefore.reserved).toString()
      ).toMatchInlineSnapshot('"0"')
      // Check that account is linked to new DID
      expect(
        await AccountLinks.queryConnectedDidForAccount(paymentAccount.address)
      ).toStrictEqual(newDid.identifier)
      // Check that old DID has no accounts linked
      expect(
        await AccountLinks.queryConnectedAccountsForDid(did.identifier)
      ).toStrictEqual([])
      expect(
        await AccountLinks.queryIsConnected(
          did.identifier,
          paymentAccount.address
        )
      ).toBeFalsy()
      // Check that new DID has the account linked
      expect(
        await AccountLinks.queryConnectedAccountsForDid(
          newDid.identifier,
          ss58Format
        )
      ).toStrictEqual([paymentAccount.address])
      expect(
        await AccountLinks.queryIsConnected(
          newDid.identifier,
          paymentAccount.address
        )
      ).toBeTruthy()
    }, 30_000)
    it('should be possible for the sender to remove the link', async () => {
      const removeSenderTx = await AccountLinks.getLinkRemovalByAccountTx()
      const balanceBefore = await Balance.getBalances(paymentAccount.address)
      await submitExtrinsic(removeSenderTx, paymentAccount)

      // Check that the deposit has been returned to the sender's balance.
      const balanceAfter = await Balance.getBalances(paymentAccount.address)
      expect(
        balanceBefore.reserved.sub(balanceAfter.reserved).toString()
      ).toStrictEqual(linkDeposit.toString())
      expect(
        await AccountLinks.queryConnectedDidForAccount(paymentAccount.address)
      ).toBeNull()
      expect(
        await AccountLinks.queryConnectedAccountsForDid(did.identifier)
      ).toStrictEqual([])
      expect(
        await AccountLinks.queryIsConnected(
          did.identifier,
          paymentAccount.address
        )
      ).toBeFalsy()
    })
  })

  describe.each(['ed25519', 'sr25519', 'ecdsa', 'ethereum'])(
    'and an %s account different than the sender to link',
<<<<<<< HEAD
    (keytype) => {
      // TODO: remove this line to test against ethereum linking enabled chains
      const it = keytype === 'ethereum' ? test.skip : test

=======
    (keyType) => {
>>>>>>> 38838e38
      let keypair: KeyringPair
      beforeAll(async () => {
        keypair = keyring.addFromMnemonic(
          mnemonicGenerate(),
          undefined,
          keyType as KeypairType
        )
        didKey = makeSigningKeyTool()
        newDidKey = makeSigningKeyTool()
        did = await createFullDidFromSeed(paymentAccount, didKey.keypair)
        newDid = await createFullDidFromSeed(paymentAccount, newDidKey.keypair)
      }, 40_000)

      it('should be possible to associate the account while the sender pays the deposit', async () => {
        const linkAuthorisation =
          await AccountLinks.getAuthorizeLinkWithAccountExtrinsic(
            keypair.address,
            did.identifier,
            signingCallback
          )
        const signedTx = await did.authorizeExtrinsic(
          linkAuthorisation,
          didKey.sign,
          paymentAccount.address
        )
        const balanceBefore = await Balance.getBalances(paymentAccount.address)
        await submitExtrinsic(signedTx, paymentAccount)

        // Check that the deposit has been taken from the sender's balance.
        const balanceAfter = await Balance.getBalances(paymentAccount.address)
        // Lookup reserve - deposit == 0
        expect(
          balanceAfter.reserved
            .sub(balanceBefore.reserved)
            .sub(linkDeposit)
            .toString()
        ).toMatchInlineSnapshot('"0"')
        expect(
          await AccountLinks.queryConnectedDidForAccount(keypair.address)
        ).toStrictEqual(did.identifier)
        expect(
          await AccountLinks.queryConnectedDidForAccount(paymentAccount.address)
        ).toBeNull()
        expect(
          await AccountLinks.queryConnectedAccountsForDid(
            did.identifier,
            ss58Format
          )
        ).toStrictEqual([keypair.address])
        expect(
          await AccountLinks.queryIsConnected(
            did.identifier,
            paymentAccount.address
          )
        ).toBeFalsy()
        expect(
          await AccountLinks.queryIsConnected(did.identifier, keypair.address)
        ).toBeTruthy()
      })
      it('should be possible to associate the account to a new DID while the sender pays the deposit', async () => {
        const linkAuthorisation =
          await AccountLinks.getAuthorizeLinkWithAccountExtrinsic(
            keypair.address,
            newDid.identifier,
            signingCallback
          )
        const signedTx = await newDid.authorizeExtrinsic(
          linkAuthorisation,
          newDidKey.sign,
          paymentAccount.address
        )
        const balanceBefore = await Balance.getBalances(paymentAccount.address)
        await submitExtrinsic(signedTx, paymentAccount)

        // Reserve should not change when replacing the link
        const balanceAfter = await Balance.getBalances(paymentAccount.address)
        expect(
          balanceAfter.reserved.sub(balanceBefore.reserved).toString()
        ).toMatchInlineSnapshot('"0"')
        expect(
          await AccountLinks.queryConnectedDidForAccount(paymentAccount.address)
        ).toBeNull()
        expect(
          await AccountLinks.queryConnectedDidForAccount(keypair.address)
        ).toStrictEqual(newDid.identifier)
        expect(
          await AccountLinks.queryConnectedAccountsForDid(did.identifier)
        ).toStrictEqual([])
        expect(
          await AccountLinks.queryIsConnected(
            did.identifier,
            paymentAccount.address
          )
        ).toBeFalsy()
        expect(
          await AccountLinks.queryIsConnected(did.identifier, keypair.address)
        ).toBeFalsy()
        // Check that new DID has the account linked
        expect(
          await AccountLinks.queryConnectedAccountsForDid(
            newDid.identifier,
            ss58Format
          )
        ).toStrictEqual([keypair.address])
        expect(
          await AccountLinks.queryIsConnected(
            newDid.identifier,
            paymentAccount.address
          )
        ).toBeFalsy()
        expect(
          await AccountLinks.queryIsConnected(
            newDid.identifier,
            keypair.address
          )
        ).toBeTruthy()
      })
      it('should be possible for the DID to remove the link', async () => {
        const removeLinkTx = await AccountLinks.getLinkRemovalByDidExtrinsic(
          keypair.address
        )
        const signedTx = await newDid.authorizeExtrinsic(
          removeLinkTx,
          newDidKey.sign,
          paymentAccount.address
        )
        const balanceBefore = await Balance.getBalances(paymentAccount.address)
        await submitExtrinsic(signedTx, paymentAccount)

        // Check that the deposit has been returned to the sender's balance.
        const balanceAfter = await Balance.getBalances(paymentAccount.address)
        expect(
          balanceBefore.reserved.sub(balanceAfter.reserved).toString()
        ).toStrictEqual(linkDeposit.toString())
        // Check that the link has been removed completely
        expect(
          await AccountLinks.queryConnectedDidForAccount(paymentAccount.address)
        ).toBeNull()
        expect(
          await AccountLinks.queryConnectedDidForAccount(keypair.address)
        ).toBeNull()
        expect(
          await AccountLinks.queryConnectedAccountsForDid(newDid.identifier)
        ).toStrictEqual([])
        expect(
          await AccountLinks.queryIsConnected(
            did.identifier,
            paymentAccount.address
          )
        ).toBeFalsy()
        expect(
          await AccountLinks.queryIsConnected(did.identifier, keypair.address)
        ).toBeFalsy()
      })
    }
  )

  describe('and a generic Ecdsa Substrate account different than the sender to link', () => {
    let genericAccount: KeyringPair
    beforeAll(async () => {
      const genericKeyring = new Keyring()
      // also testing that signing with type bitflag works, like the polkadot extension does it
      signingCallback = async (payload, address) =>
        u8aToHex(
          genericKeyring.getPair(address).sign(payload, { withType: true })
        )
      genericAccount = genericKeyring.addFromMnemonic(
        mnemonicGenerate(),
        undefined,
        'ecdsa'
      )
      await fundAccount(genericAccount.address, convertToTxUnit(new BN(10), 1))
      didKey = makeSigningKeyTool()
      newDidKey = makeSigningKeyTool()
      did = await createFullDidFromSeed(paymentAccount, didKey.keypair)
      newDid = await createFullDidFromSeed(paymentAccount, newDidKey.keypair)
    }, 40_000)

    it('should be possible to associate the account while the sender pays the deposit', async () => {
      const linkAuthorisation =
        await AccountLinks.getAuthorizeLinkWithAccountExtrinsic(
          genericAccount.address,
          did.identifier,
          signingCallback
        )
      const signedTx = await did.authorizeExtrinsic(
        linkAuthorisation,
        didKey.sign,
        paymentAccount.address
      )
      const balanceBefore = await Balance.getBalances(paymentAccount.address)
      await submitExtrinsic(signedTx, paymentAccount)

      // Check that the deposit has been taken from the sender's balance.
      const balanceAfter = await Balance.getBalances(paymentAccount.address)
      // Lookup reserve - deposit == 0
      expect(
        balanceAfter.reserved
          .sub(balanceBefore.reserved)
          .sub(linkDeposit)
          .toString()
      ).toMatchInlineSnapshot('"0"')
      expect(
        await AccountLinks.queryConnectedDidForAccount(genericAccount.address)
      ).toStrictEqual(did.identifier)
      expect(
        await AccountLinks.queryConnectedDidForAccount(paymentAccount.address)
      ).toBeNull()
      expect(
        // Wildcard substrate encoding. Account should match the generated one.
        await AccountLinks.queryConnectedAccountsForDid(did.identifier, 42)
      ).toStrictEqual([genericAccount.address])
      expect(
        await AccountLinks.queryIsConnected(
          did.identifier,
          paymentAccount.address
        )
      ).toBeFalsy()
      expect(
        await AccountLinks.queryIsConnected(
          did.identifier,
          genericAccount.address
        )
      ).toBeTruthy()
    })

    it('should be possible to add a Web3 name for the linked DID and retrieve it starting from the linked account', async () => {
      const web3NameClaimTx = await Web3Names.getClaimTx('test-name')
      const signedTx = await did.authorizeExtrinsic(
        web3NameClaimTx,
        didKey.sign,
        paymentAccount.address
      )
      await submitExtrinsic(signedTx, paymentAccount)

      // Check that the Web3 name has been linked to the DID
      expect(
        await Web3Names.queryDidIdentifierForWeb3Name('test-name')
      ).toStrictEqual(did.identifier)
      // Check that it is possible to retrieve the web3 name from the account linked to the DID
      expect(
        await AccountLinks.queryWeb3Name(genericAccount.address)
      ).toStrictEqual('test-name')
    })

    it('should be possible for the sender to remove the link', async () => {
      // No need for DID-authorizing this.
      const reclaimDepositTx = await AccountLinks.getLinkRemovalByAccountTx()
      const balanceBefore = await Balance.getBalances(paymentAccount.address)
      await submitExtrinsic(reclaimDepositTx, genericAccount)

      // Check that the deposit has been returned to the sender's balance.
      const balanceAfter = await Balance.getBalances(paymentAccount.address)
      expect(
        balanceBefore.reserved.sub(balanceAfter.reserved).toString()
      ).toStrictEqual(linkDeposit.toString())
      // Check that the link has been removed completely
      expect(
        await AccountLinks.queryConnectedDidForAccount(paymentAccount.address)
      ).toBeNull()
      expect(
        await AccountLinks.queryConnectedDidForAccount(genericAccount.address)
      ).toBeNull()
      expect(
        await AccountLinks.queryConnectedAccountsForDid(newDid.identifier)
      ).toStrictEqual([])
      expect(
        await AccountLinks.queryIsConnected(
          did.identifier,
          paymentAccount.address
        )
      ).toBeFalsy()
      expect(
        await AccountLinks.queryIsConnected(
          did.identifier,
          genericAccount.address
        )
      ).toBeFalsy()
    })
  })
})

afterAll(disconnect)<|MERGE_RESOLUTION|>--- conflicted
+++ resolved
@@ -177,14 +177,10 @@
 
   describe.each(['ed25519', 'sr25519', 'ecdsa', 'ethereum'])(
     'and an %s account different than the sender to link',
-<<<<<<< HEAD
-    (keytype) => {
+    (keyType) => {
       // TODO: remove this line to test against ethereum linking enabled chains
-      const it = keytype === 'ethereum' ? test.skip : test
-
-=======
-    (keyType) => {
->>>>>>> 38838e38
+      const it = keyType === 'ethereum' ? test.skip : test
+
       let keypair: KeyringPair
       beforeAll(async () => {
         keypair = keyring.addFromMnemonic(
