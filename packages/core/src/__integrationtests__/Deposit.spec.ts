--- conflicted
+++ resolved
@@ -245,18 +245,13 @@
 
   attestation = Attestation.fromCredentialAndDid(credential, fullDid.uri)
 
-<<<<<<< HEAD
-  const deleteDid = await Did.Chain.getDeleteDidExtrinsic(storedEndpointsCount)
+  const deleteDid = api.tx.did.delete(storedEndpointsCount)
   tx = await Did.authorizeExtrinsic(
     fullDid.uri,
     deleteDid,
     sign,
     identity.address
   )
-=======
-  const deleteDid = api.tx.did.delete(storedEndpointsCount)
-  tx = await Did.authorizeExtrinsic(fullDid, deleteDid, sign, identity.address)
->>>>>>> 8b3c75dc
 
   await submitExtrinsic(tx, identity)
 
@@ -339,15 +334,9 @@
   const ctypeExists = await isCtypeOnChain(driversLicenseCType)
   if (!ctypeExists) {
     const extrinsic = await Did.authorizeExtrinsic(
-<<<<<<< HEAD
       attester.uri,
-      await CType.getStoreTx(driversLicenseCType),
+      api.tx.ctype.add(CType.toChain(driversLicenseCType)),
       attesterKey.sign(attester),
-=======
-      attester,
-      api.tx.ctype.add(CType.toChain(driversLicenseCType)),
-      attesterKey.sign,
->>>>>>> 8b3c75dc
       devFaucet.address
     )
     await submitExtrinsic(extrinsic, devFaucet)
@@ -365,15 +354,10 @@
   )
 
   credential = Credential.fromClaim(claim)
-<<<<<<< HEAD
-  await Credential.sign(credential, claimer.sign(claimerLightDid))
-=======
   await Credential.createPresentation({
     credential,
-    signCallback: claimer.sign,
-    claimerDid: claimerLightDid,
+    signCallback: claimer.sign(claimerLightDid),
   })
->>>>>>> 8b3c75dc
 }, 120_000)
 
 describe('Different deposits scenarios', () => {
