/**
 * Copyright 2018-2021 BOTLabs GmbH.
 *
 * This source code is licensed under the BSD 4-Clause "Original" license
 * found in the LICENSE file in the root directory of this source tree.
 */

/**
 * @group integration/deposit
 */

import {
  DemoKeystore,
  DemoKeystoreUtils,
  Chain as DidChain,
  FullDidDetails,
  Web3Names,
} from '@kiltprotocol/did'
import {
  IAttestation,
  IRequestForAttestation,
  KeyringPair,
  SubmittableExtrinsic,
} from '@kiltprotocol/types'
import { DecoderUtils, Keyring } from '@kiltprotocol/utils'
import { BlockchainUtils } from '@kiltprotocol/chain-helpers'
import { mnemonicGenerate } from '@polkadot/util-crypto'
import { BN } from '@polkadot/util'
import {
  createFullDidFromLightDid,
  createFullDidFromSeed,
  devFaucet,
  driversLicenseCTypeForDeposit as driversLicenseCType,
  endowAccounts,
  initializeApi,
  isCtypeOnChain,
  submitExtrinsicWithResign,
} from './utils'
import { Balance } from '../balance'
import { Attestation } from '../attestation'
import * as Claim from '../claim'
import * as RequestForAttestation from '../requestforattestation'
import { disconnect } from '../kilt'
import { queryRaw } from '../attestation/Attestation.chain'
import * as CType from '../ctype'

let tx: SubmittableExtrinsic
let authorizedTx: SubmittableExtrinsic
let attestation: IAttestation
let storedEndpointsCount: BN

async function checkDeleteFullDid(
  identity: KeyringPair,
  fullDid: FullDidDetails,
  keystore: DemoKeystore
): Promise<boolean> {
  storedEndpointsCount = await DidChain.queryEndpointsCounts(fullDid.identifier)
  const deleteDid = await DidChain.getDeleteDidExtrinsic(storedEndpointsCount)

  tx = await fullDid.authorizeExtrinsic(deleteDid, keystore, identity.address)

  const balanceBeforeDeleting = await Balance.getBalances(identity.address)

  const didResult = await DidChain.queryDetails(fullDid.identifier)
  const didDeposit = didResult!.deposit

  await submitExtrinsicWithResign(tx, identity, BlockchainUtils.IS_FINALIZED)

  const balanceAfterDeleting = await Balance.getBalances(identity.address)

  return balanceBeforeDeleting.reserved
    .sub(didDeposit.amount)
    .eq(balanceAfterDeleting.reserved)
}

async function checkReclaimFullDid(
  identity: KeyringPair,
  fullDid: FullDidDetails
): Promise<boolean> {
  storedEndpointsCount = await DidChain.queryEndpointsCounts(fullDid.identifier)
  tx = await DidChain.getReclaimDepositExtrinsic(
    fullDid.identifier,
    storedEndpointsCount
  )

  const balanceBeforeRevoking = await Balance.getBalances(identity.address)

  const didResult = await DidChain.queryDetails(fullDid.identifier)
  const didDeposit = didResult!.deposit

  await submitExtrinsicWithResign(tx, identity, BlockchainUtils.IS_FINALIZED)

  const balanceAfterRevoking = await Balance.getBalances(identity.address)

  return balanceBeforeRevoking.reserved
    .sub(didDeposit.amount)
    .eq(balanceAfterRevoking.reserved)
}

async function checkRemoveFullDidAttestation(
  identity: KeyringPair,
  fullDid: FullDidDetails,
  keystore: DemoKeystore,
  requestForAttestation: IRequestForAttestation
): Promise<boolean> {
  attestation = Attestation.fromRequestAndDid(
    requestForAttestation,
    fullDid.uri
  )

<<<<<<< HEAD
  tx = await Attestation.store(attestation)
=======
  tx = await attestation.getStoreTx()
>>>>>>> bb6f0306
  authorizedTx = await fullDid.authorizeExtrinsic(
    tx,
    keystore,
    identity.address
  )

  await submitExtrinsicWithResign(
    authorizedTx,
    identity,
    BlockchainUtils.IS_FINALIZED
  )

  const attestationResult = await queryRaw(attestation.claimHash)
  DecoderUtils.assertCodecIsType(attestationResult, [
    'Option<AttestationAttestationsAttestationDetails>',
  ])

  const attestationDeposit = attestationResult.isSome
    ? attestationResult.unwrap().deposit.amount.toBn()
    : new BN(0)

  const balanceBeforeRemoving = await Balance.getBalances(identity.address)
  attestation = Attestation.fromRequestAndDid(
    requestForAttestation,
    fullDid.uri
  )

<<<<<<< HEAD
  tx = await Attestation.remove(attestation, 0)
=======
  tx = await attestation.getRemoveTx(0)
>>>>>>> bb6f0306
  authorizedTx = await fullDid.authorizeExtrinsic(
    tx,
    keystore,
    identity.address
  )

  await submitExtrinsicWithResign(
    authorizedTx,
    identity,
    BlockchainUtils.IS_FINALIZED
  )

  const balanceAfterRemoving = await Balance.getBalances(identity.address)

  return balanceBeforeRemoving.reserved
    .sub(attestationDeposit)
    .eq(balanceAfterRemoving.reserved)
}

async function checkReclaimFullDidAttestation(
  identity: KeyringPair,
  fullDid: FullDidDetails,
  keystore: DemoKeystore,
  requestForAttestation: IRequestForAttestation
): Promise<boolean> {
  attestation = Attestation.fromRequestAndDid(
    requestForAttestation,
    fullDid.uri
  )

<<<<<<< HEAD
  tx = await Attestation.store(attestation)
=======
  tx = await attestation.getStoreTx()
>>>>>>> bb6f0306
  authorizedTx = await fullDid.authorizeExtrinsic(
    tx,
    keystore,
    identity.address
  )

  await submitExtrinsicWithResign(
    authorizedTx,
    identity,
    BlockchainUtils.IS_FINALIZED
  )

  const balanceBeforeReclaiming = await Balance.getBalances(identity.address)
  attestation = Attestation.fromRequestAndDid(
    requestForAttestation,
    fullDid.uri
  )

<<<<<<< HEAD
  tx = await Attestation.reclaimDeposit(attestation)
=======
  tx = await attestation.getReclaimDepositTx()
>>>>>>> bb6f0306

  const attestationResult = await queryRaw(attestation.claimHash)
  DecoderUtils.assertCodecIsType(attestationResult, [
    'Option<AttestationAttestationsAttestationDetails>',
  ])

  const attestationDeposit = attestationResult.isSome
    ? attestationResult.unwrap().deposit.amount.toBn()
    : new BN(0)

  await submitExtrinsicWithResign(tx, identity, BlockchainUtils.IS_FINALIZED)

  const balanceAfterDeleting = await Balance.getBalances(identity.address)

  return balanceBeforeReclaiming.reserved
    .sub(attestationDeposit)
    .eq(balanceAfterDeleting.reserved)
}

async function checkDeletedDidReclaimAttestation(
  identity: KeyringPair,
  fullDid: FullDidDetails,
  keystore: DemoKeystore,
  requestForAttestation: IRequestForAttestation
): Promise<void> {
  attestation = Attestation.fromRequestAndDid(
    requestForAttestation,
    fullDid.uri
  )

<<<<<<< HEAD
  tx = await Attestation.store(attestation)
=======
  tx = await attestation.getStoreTx()
>>>>>>> bb6f0306
  authorizedTx = await fullDid.authorizeExtrinsic(
    tx,
    keystore,
    identity.address
  )

  await submitExtrinsicWithResign(
    authorizedTx,
    identity,
    BlockchainUtils.IS_FINALIZED
  )

  storedEndpointsCount = await DidChain.queryEndpointsCounts(fullDid.identifier)

  attestation = Attestation.fromRequestAndDid(
    requestForAttestation,
    fullDid.uri
  )

  const deleteDid = await DidChain.getDeleteDidExtrinsic(storedEndpointsCount)
  tx = await fullDid.authorizeExtrinsic(deleteDid, keystore, identity.address)

  await submitExtrinsicWithResign(tx, identity, BlockchainUtils.IS_FINALIZED)

<<<<<<< HEAD
  tx = await Attestation.reclaimDeposit(attestation)
=======
  tx = await attestation.getReclaimDepositTx()
>>>>>>> bb6f0306

  await submitExtrinsicWithResign(tx, identity, BlockchainUtils.IS_FINALIZED)
}

async function checkWeb3Deposit(
  identity: KeyringPair,
  fullDid: FullDidDetails,
  keystore: DemoKeystore
): Promise<boolean> {
  const web3Name = 'test-web3name'
  const balanceBeforeClaiming = await Balance.getBalances(identity.address)
  const depositAmount = await Web3Names.queryDepositAmount()

  const claimTx = await Web3Names.getClaimTx(web3Name)
  let didAuthorisedTx = await fullDid.authorizeExtrinsic(
    claimTx,
    keystore,
    identity.address
  )
  await submitExtrinsicWithResign(
    didAuthorisedTx,
    identity,
    BlockchainUtils.IS_FINALIZED
  )
  const balanceAfterClaiming = await Balance.getBalances(identity.address)
  if (
    !balanceAfterClaiming.reserved
      .sub(balanceBeforeClaiming.reserved)
      .eq(depositAmount)
  ) {
    return false
  }

  const releaseTx = await Web3Names.getReleaseByOwnerTx()
  didAuthorisedTx = await fullDid.authorizeExtrinsic(
    releaseTx,
    keystore,
    identity.address
  )
  await submitExtrinsicWithResign(
    didAuthorisedTx,
    identity,
    BlockchainUtils.IS_FINALIZED
  )
  const balanceAfterReleasing = await Balance.getBalances(identity.address)

  if (!balanceAfterReleasing.reserved.eq(balanceBeforeClaiming.reserved)) {
    return false
  }

  return true
}

const testIdentities: KeyringPair[] = []
const testMnemonics: string[] = []
const keystore = new DemoKeystore()
let requestForAttestation: IRequestForAttestation

beforeAll(async () => {
  /* Initialize KILT SDK and set up node endpoint */
  await initializeApi()
  const keyring: Keyring = new Keyring({ ss58Format: 38, type: 'sr25519' })

  for (let i = 0; i < 10; i += 1) {
    testMnemonics.push(mnemonicGenerate())
  }
  /* Generating all the identities from the keyring  */
  testMnemonics.forEach((val) =>
    testIdentities.push(keyring.addFromMnemonic(val, undefined, 'sr25519'))
  ) // Sending tokens to all accounts
  const testAddresses = testIdentities.map((val) => val.address)

  await endowAccounts(devFaucet, testAddresses)
  // Create the group of mnemonics for the script
  const claimerMnemonic = mnemonicGenerate()

  /* Generating the claimerLightDid and testOneLightDid from the demo keystore with the generated seed both with sr25519 */
  const claimerLightDid = await DemoKeystoreUtils.createMinimalLightDidFromSeed(
    keystore,
    claimerMnemonic
  )

  const attester = await createFullDidFromSeed(devFaucet, keystore)

  const ctypeExists = await isCtypeOnChain(driversLicenseCType)
  if (!ctypeExists) {
    await attester
      .authorizeExtrinsic(
<<<<<<< HEAD
        await CType.store(driversLicenseCType),
=======
        await driversLicenseCType.getStoreTx(),
>>>>>>> bb6f0306
        keystore,
        devFaucet.address
      )
      .then((val) =>
        submitExtrinsicWithResign(val, devFaucet, BlockchainUtils.IS_IN_BLOCK)
      )
  }

  const rawClaim = {
    name: 'claimer',
    age: 69,
  }

  const claim = Claim.fromCTypeAndClaimContents(
    driversLicenseCType,
    rawClaim,
    claimerLightDid.uri
  )

  requestForAttestation = RequestForAttestation.fromClaim(claim)
  await RequestForAttestation.signWithDidKey(
    requestForAttestation,
    keystore,
    claimerLightDid,
    claimerLightDid.authenticationKey.id
  )
}, 120_000)

describe('Different deposits scenarios', () => {
  let testFullDidOne: FullDidDetails
  let testFullDidTwo: FullDidDetails
  let testFullDidThree: FullDidDetails
  let testFullDidFour: FullDidDetails
  let testFullDidFive: FullDidDetails
  let testFullDidSix: FullDidDetails
  let testFullDidSeven: FullDidDetails
  let testFullDidEight: FullDidDetails
  let testFullDidNine: FullDidDetails
  let testFullDidTen: FullDidDetails
  beforeAll(async () => {
    const [testDidFive, testDidSix, testDidSeven, testDidEight, testDidNine] =
      await Promise.all([
        DemoKeystoreUtils.createMinimalLightDidFromSeed(
          keystore,
          testMnemonics[4]
        ),
        DemoKeystoreUtils.createMinimalLightDidFromSeed(
          keystore,
          testMnemonics[5]
        ),
        DemoKeystoreUtils.createMinimalLightDidFromSeed(
          keystore,
          testMnemonics[6]
        ),
        DemoKeystoreUtils.createMinimalLightDidFromSeed(
          keystore,
          testMnemonics[7]
        ),
        DemoKeystoreUtils.createMinimalLightDidFromSeed(
          keystore,
          testMnemonics[8]
        ),
      ])

    ;[
      testFullDidOne,
      testFullDidTwo,
      testFullDidThree,
      testFullDidFour,
      testFullDidFive,
      testFullDidSix,
      testFullDidSeven,
      testFullDidEight,
      testFullDidNine,
      testFullDidTen,
    ] = await Promise.all([
      createFullDidFromSeed(testIdentities[0], keystore, testMnemonics[0]),
      createFullDidFromSeed(testIdentities[1], keystore, testMnemonics[1]),
      createFullDidFromSeed(testIdentities[2], keystore, testMnemonics[2]),
      createFullDidFromSeed(testIdentities[3], keystore, testMnemonics[3]),
      createFullDidFromLightDid(testIdentities[4], testDidFive, keystore),
      createFullDidFromLightDid(testIdentities[5], testDidSix, keystore),
      createFullDidFromLightDid(testIdentities[6], testDidSeven, keystore),
      createFullDidFromLightDid(testIdentities[7], testDidEight, keystore),
      createFullDidFromLightDid(testIdentities[8], testDidNine, keystore),
      createFullDidFromSeed(testIdentities[9], keystore, testMnemonics[9]),
    ])
  }, 240_000)

  it('Check if deleting full DID returns deposit', async () => {
    await expect(
      checkDeleteFullDid(testIdentities[0], testFullDidOne, keystore)
    ).resolves.toBe(true)
  }, 45_000)
  it('Check if reclaiming full DID returns deposit', async () => {
    await expect(
      checkReclaimFullDid(testIdentities[1], testFullDidTwo)
    ).resolves.toBe(true)
  }, 45_000)
  it('Check if removing an attestation from a full DID returns deposit', async () => {
    await expect(
      checkRemoveFullDidAttestation(
        testIdentities[2],
        testFullDidThree,
        keystore,
        requestForAttestation
      )
    ).resolves.toBe(true)
  }, 90_000)
  it('Check if reclaiming an attestation from a full DID returns the deposit', async () => {
    await expect(
      checkReclaimFullDidAttestation(
        testIdentities[3],
        testFullDidFour,
        keystore,
        requestForAttestation
      )
    ).resolves.toBe(true)
  }, 90_000)
  it('Check if deleting from a migrated light DID to a full DID returns deposit', async () => {
    await expect(
      checkDeleteFullDid(testIdentities[4], testFullDidFive, keystore)
    ).resolves.toBe(true)
  }, 90_000)
  it('Check if reclaiming from a migrated light DID to a full DID returns deposit', async () => {
    await expect(
      checkReclaimFullDid(testIdentities[5], testFullDidSix)
    ).resolves.toBe(true)
  }, 90_000)
  it('Check if removing an attestation from a migrated light DID to a full DID returns the deposit', async () => {
    await expect(
      checkRemoveFullDidAttestation(
        testIdentities[6],
        testFullDidSeven,
        keystore,
        requestForAttestation
      )
    ).resolves.toBe(true)
  }, 90_000)
  it('Check if reclaiming an attestation from a migrated light DID to a full DID returns the deposit', async () => {
    await expect(
      checkReclaimFullDidAttestation(
        testIdentities[7],
        testFullDidEight,
        keystore,
        requestForAttestation
      )
    ).resolves.toBe(true)
  }, 90_000)
  it('Check if deleting a full DID and reclaiming an attestation returns the deposit', async () => {
    await expect(
      checkDeletedDidReclaimAttestation(
        testIdentities[8],
        testFullDidNine,
        keystore,
        requestForAttestation
      )
    ).resolves.not.toThrow()
  }, 120_000)
  it('Check if claiming and releasing a web3 name correctly handles deposits', async () => {
    await expect(
      checkWeb3Deposit(testIdentities[9], testFullDidTen, keystore)
    ).resolves.toBeTruthy()
  }, 120_000)
})

afterAll(() => {
  disconnect()
})<|MERGE_RESOLUTION|>--- conflicted
+++ resolved
@@ -108,11 +108,7 @@
     fullDid.uri
   )
 
-<<<<<<< HEAD
-  tx = await Attestation.store(attestation)
-=======
-  tx = await attestation.getStoreTx()
->>>>>>> bb6f0306
+  tx = await Attestation.getStoreTx(attestation)
   authorizedTx = await fullDid.authorizeExtrinsic(
     tx,
     keystore,
@@ -140,11 +136,7 @@
     fullDid.uri
   )
 
-<<<<<<< HEAD
-  tx = await Attestation.remove(attestation, 0)
-=======
-  tx = await attestation.getRemoveTx(0)
->>>>>>> bb6f0306
+  tx = await Attestation.getRemoveTx(attestation, 0)
   authorizedTx = await fullDid.authorizeExtrinsic(
     tx,
     keystore,
@@ -175,11 +167,7 @@
     fullDid.uri
   )
 
-<<<<<<< HEAD
-  tx = await Attestation.store(attestation)
-=======
-  tx = await attestation.getStoreTx()
->>>>>>> bb6f0306
+  tx = await Attestation.getStoreTx(attestation)
   authorizedTx = await fullDid.authorizeExtrinsic(
     tx,
     keystore,
@@ -198,11 +186,7 @@
     fullDid.uri
   )
 
-<<<<<<< HEAD
-  tx = await Attestation.reclaimDeposit(attestation)
-=======
-  tx = await attestation.getReclaimDepositTx()
->>>>>>> bb6f0306
+  tx = await Attestation.getReclaimDepositTx(attestation)
 
   const attestationResult = await queryRaw(attestation.claimHash)
   DecoderUtils.assertCodecIsType(attestationResult, [
@@ -233,11 +217,7 @@
     fullDid.uri
   )
 
-<<<<<<< HEAD
-  tx = await Attestation.store(attestation)
-=======
-  tx = await attestation.getStoreTx()
->>>>>>> bb6f0306
+  tx = await Attestation.getStoreTx(attestation)
   authorizedTx = await fullDid.authorizeExtrinsic(
     tx,
     keystore,
@@ -262,11 +242,7 @@
 
   await submitExtrinsicWithResign(tx, identity, BlockchainUtils.IS_FINALIZED)
 
-<<<<<<< HEAD
-  tx = await Attestation.reclaimDeposit(attestation)
-=======
-  tx = await attestation.getReclaimDepositTx()
->>>>>>> bb6f0306
+  tx = await Attestation.getReclaimDepositTx(attestation)
 
   await submitExtrinsicWithResign(tx, identity, BlockchainUtils.IS_FINALIZED)
 }
@@ -355,11 +331,7 @@
   if (!ctypeExists) {
     await attester
       .authorizeExtrinsic(
-<<<<<<< HEAD
-        await CType.store(driversLicenseCType),
-=======
-        await driversLicenseCType.getStoreTx(),
->>>>>>> bb6f0306
+        await CType.getStoreTx(driversLicenseCType),
         keystore,
         devFaucet.address
       )
