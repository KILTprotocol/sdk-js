--- conflicted
+++ resolved
@@ -26,12 +26,8 @@
   SignCallback,
   SubmittableExtrinsic,
 } from '@kiltprotocol/types'
-<<<<<<< HEAD
 import { BlockchainApiConnection } from '@kiltprotocol/chain-helpers'
-import { DecoderUtils } from '@kiltprotocol/utils'
 import type { ApiPromise } from '@polkadot/api'
-=======
->>>>>>> ad78cc1c
 import { BN } from '@polkadot/util'
 import {
   devFaucet,
