/**
 * Copyright 2018-2021 BOTLabs GmbH.
 *
 * This source code is licensed under the BSD 4-Clause "Original" license
 * found in the LICENSE file in the root directory of this source tree.
 */

/**
 * @group integration/deposit
 */

import {
  DemoKeystore,
  DemoKeystoreUtils,
  DidChain,
  FullDidDetails,
} from '@kiltprotocol/did'
import {
  IRequestForAttestation,
  KeyringPair,
  SubmittableExtrinsic,
} from '@kiltprotocol/types'
import { DecoderUtils, Keyring } from '@kiltprotocol/utils'
import { BlockchainUtils } from '@kiltprotocol/chain-helpers'
import { mnemonicGenerate } from '@polkadot/util-crypto'
import { BN } from '@polkadot/util'
import {
  createFullDidFromLightDid,
  createFullDidFromSeed,
  devFaucet,
  driversLicenseCTypeForDeposit as driversLicenseCType,
  endowAccounts,
  initializeApi,
  isCtypeOnChain,
  submitExtrinsicWithResign,
} from './utils'
import { Balance } from '../balance'
import { Attestation } from '../attestation/Attestation'
import { Claim } from '../claim/Claim'
import { RequestForAttestation } from '../requestforattestation/RequestForAttestation'
import { disconnect } from '../kilt'
import { queryRaw } from '../attestation/Attestation.chain'

let tx: SubmittableExtrinsic
let authorizedTx: SubmittableExtrinsic
let attestation: Attestation
let storedEndpointsCount: BN

async function checkDeleteFullDid(
  identity: KeyringPair,
  fullDid: FullDidDetails,
  keystore: DemoKeystore
): Promise<boolean> {
  storedEndpointsCount = await DidChain.queryEndpointsCounts(fullDid.identifier)
  const deleteDid = await DidChain.getDeleteDidExtrinsic(storedEndpointsCount)

  tx = await fullDid.authorizeExtrinsic(deleteDid, keystore, identity.address)

  const balanceBeforeDeleting = await Balance.getBalances(identity.address)

  const didResult = await DidChain.queryDetails(fullDid.identifier)
  const didDeposit = didResult!.deposit

  await submitExtrinsicWithResign(tx, identity, BlockchainUtils.IS_FINALIZED)

  const balanceAfterDeleting = await Balance.getBalances(identity.address)

  return balanceBeforeDeleting.reserved
    .sub(didDeposit.amount)
    .eq(balanceAfterDeleting.reserved)
}

async function checkReclaimFullDid(
  identity: KeyringPair,
  fullDid: FullDidDetails
): Promise<boolean> {
  storedEndpointsCount = await DidChain.queryEndpointsCounts(fullDid.identifier)
  tx = await DidChain.getReclaimDepositExtrinsic(
    fullDid.identifier,
    storedEndpointsCount
  )

  const balanceBeforeRevoking = await Balance.getBalances(identity.address)

  const didResult = await DidChain.queryDetails(fullDid.identifier)
  const didDeposit = didResult!.deposit

  await submitExtrinsicWithResign(tx, identity, BlockchainUtils.IS_FINALIZED)

  const balanceAfterRevoking = await Balance.getBalances(identity.address)

  return balanceBeforeRevoking.reserved
    .sub(didDeposit.amount)
    .eq(balanceAfterRevoking.reserved)
}

async function checkRemoveFullDidAttestation(
  identity: KeyringPair,
  fullDid: FullDidDetails,
  keystore: DemoKeystore,
  requestForAttestation: IRequestForAttestation
): Promise<boolean> {
  attestation = Attestation.fromRequestAndDid(
    requestForAttestation,
    fullDid.did
  )

  tx = await attestation.getStoreTx()
  authorizedTx = await fullDid.authorizeExtrinsic(
    tx,
    keystore,
    identity.address
  )

  await submitExtrinsicWithResign(
    authorizedTx,
    identity,
    BlockchainUtils.IS_FINALIZED
  )

  const attestationResult = await queryRaw(attestation.claimHash)
  DecoderUtils.assertCodecIsType(attestationResult, [
    'Option<AttestationAttestationsAttestationDetails>',
  ])

  const attestationDeposit = attestationResult.isSome
    ? attestationResult.unwrap().deposit.amount.toBn()
    : new BN(0)

  const balanceBeforeRemoving = await Balance.getBalances(identity.address)
  attestation = Attestation.fromRequestAndDid(
    requestForAttestation,
    fullDid.did
  )

  tx = await attestation.getRemoveTx(0)
  authorizedTx = await fullDid.authorizeExtrinsic(
    tx,
    keystore,
    identity.address
  )

  await submitExtrinsicWithResign(
    authorizedTx,
    identity,
    BlockchainUtils.IS_FINALIZED
  )

  const balanceAfterRemoving = await Balance.getBalances(identity.address)

  return balanceBeforeRemoving.reserved
    .sub(attestationDeposit)
    .eq(balanceAfterRemoving.reserved)
}

async function checkReclaimFullDidAttestation(
  identity: KeyringPair,
  fullDid: FullDidDetails,
  keystore: DemoKeystore,
  requestForAttestation: IRequestForAttestation
): Promise<boolean> {
  attestation = Attestation.fromRequestAndDid(
    requestForAttestation,
    fullDid.did
  )

  tx = await attestation.getStoreTx()
  authorizedTx = await fullDid.authorizeExtrinsic(
    tx,
    keystore,
    identity.address
  )

  await submitExtrinsicWithResign(
    authorizedTx,
    identity,
    BlockchainUtils.IS_FINALIZED
  )

  const balanceBeforeReclaiming = await Balance.getBalances(identity.address)
  attestation = Attestation.fromRequestAndDid(
    requestForAttestation,
    fullDid.did
  )

  tx = await attestation.getReclaimDepositTx()

  const attestationResult = await queryRaw(attestation.claimHash)
  DecoderUtils.assertCodecIsType(attestationResult, [
    'Option<AttestationAttestationsAttestationDetails>',
  ])

  const attestationDeposit = attestationResult.isSome
    ? attestationResult.unwrap().deposit.amount.toBn()
    : new BN(0)

  await submitExtrinsicWithResign(tx, identity, BlockchainUtils.IS_FINALIZED)

  const balanceAfterDeleting = await Balance.getBalances(identity.address)

  return balanceBeforeReclaiming.reserved
    .sub(attestationDeposit)
    .eq(balanceAfterDeleting.reserved)
}

async function checkDeletedDidReclaimAttestation(
  identity: KeyringPair,
  fullDid: FullDidDetails,
  keystore: DemoKeystore,
  requestForAttestation: IRequestForAttestation
): Promise<void> {
  attestation = Attestation.fromRequestAndDid(
    requestForAttestation,
    fullDid.did
  )

  tx = await attestation.getStoreTx()
  authorizedTx = await fullDid.authorizeExtrinsic(
    tx,
    keystore,
    identity.address
  )

  await submitExtrinsicWithResign(
    authorizedTx,
    identity,
    BlockchainUtils.IS_FINALIZED
  )

  storedEndpointsCount = await DidChain.queryEndpointsCounts(fullDid.identifier)

  attestation = Attestation.fromRequestAndDid(
    requestForAttestation,
    fullDid.did
  )

  const deleteDid = await DidChain.getDeleteDidExtrinsic(storedEndpointsCount)
  tx = await fullDid.authorizeExtrinsic(deleteDid, keystore, identity.address)

  await submitExtrinsicWithResign(tx, identity, BlockchainUtils.IS_FINALIZED)

  tx = await attestation.getReclaimDepositTx()

  await submitExtrinsicWithResign(tx, identity, BlockchainUtils.IS_FINALIZED)
}

const testIdentities: KeyringPair[] = []
const testMnemonics: string[] = []
const keystore = new DemoKeystore()
let requestForAttestation: RequestForAttestation

beforeAll(async () => {
  /* Initialize KILT SDK and set up node endpoint */
  await initializeApi()
  const keyring: Keyring = new Keyring({ ss58Format: 38, type: 'sr25519' })

  for (let i = 0; i < 9; i += 1) {
    testMnemonics.push(mnemonicGenerate())
  }
  /* Generating all the identities from the keyring  */
  testMnemonics.forEach((val) =>
    testIdentities.push(keyring.addFromMnemonic(val, undefined, 'sr25519'))
  ) // Sending tokens to all accounts
  const testAddresses = testIdentities.map((val) => val.address)

  await endowAccounts(devFaucet, testAddresses)
  // Create the group of mnemonics for the script
  const claimerMnemonic = mnemonicGenerate()

  /* Generating the claimerLightDid and testOneLightDid from the demo keystore with the generated seed both with sr25519 */
  const claimerLightDid = await DemoKeystoreUtils.createMinimalLightDidFromSeed(
    keystore,
    claimerMnemonic
  )

  const attester = await createFullDidFromSeed(devFaucet, keystore)

  const ctypeExists = await isCtypeOnChain(driversLicenseCType)
  if (!ctypeExists) {
    await attester
      .authorizeExtrinsic(
<<<<<<< HEAD
        await DriversLicense.getStoreTx(),
=======
        await driversLicenseCType.store(),
>>>>>>> 433aaf0b
        keystore,
        devFaucet.address
      )
      .then((val) =>
        submitExtrinsicWithResign(val, devFaucet, BlockchainUtils.IS_IN_BLOCK)
      )
  }

  const rawClaim = {
    name: 'claimer',
    age: 69,
  }

  const claim = Claim.fromCTypeAndClaimContents(
    driversLicenseCType,
    rawClaim,
    claimerLightDid.did
  )

  requestForAttestation = RequestForAttestation.fromClaim(claim)
  await requestForAttestation.signWithDidKey(
    keystore,
    claimerLightDid,
    claimerLightDid.authenticationKey.id
  )
}, 120_000)

describe('Different deposits scenarios', () => {
  let testFullDidOne: FullDidDetails
  let testFullDidTwo: FullDidDetails
  let testFullDidThree: FullDidDetails
  let testFullDidFour: FullDidDetails
  let testFullDidFive: FullDidDetails
  let testFullDidSix: FullDidDetails
  let testFullDidSeven: FullDidDetails
  let testFullDidEight: FullDidDetails
  let testFullDidNine: FullDidDetails
  beforeAll(async () => {
    const [testDidFive, testDidSix, testDidSeven, testDidEight, testDidNine] =
      await Promise.all([
        DemoKeystoreUtils.createMinimalLightDidFromSeed(
          keystore,
          testMnemonics[4]
        ),
        DemoKeystoreUtils.createMinimalLightDidFromSeed(
          keystore,
          testMnemonics[5]
        ),
        DemoKeystoreUtils.createMinimalLightDidFromSeed(
          keystore,
          testMnemonics[6]
        ),
        DemoKeystoreUtils.createMinimalLightDidFromSeed(
          keystore,
          testMnemonics[7]
        ),
        DemoKeystoreUtils.createMinimalLightDidFromSeed(
          keystore,
          testMnemonics[8]
        ),
      ])

    ;[
      testFullDidOne,
      testFullDidTwo,
      testFullDidThree,
      testFullDidFour,
      testFullDidFive,
      testFullDidSix,
      testFullDidSeven,
      testFullDidEight,
      testFullDidNine,
    ] = await Promise.all([
      createFullDidFromSeed(testIdentities[0], keystore, testMnemonics[0]),
      createFullDidFromSeed(testIdentities[1], keystore, testMnemonics[1]),
      createFullDidFromSeed(testIdentities[2], keystore, testMnemonics[2]),
      createFullDidFromSeed(testIdentities[3], keystore, testMnemonics[3]),
      createFullDidFromLightDid(testIdentities[4], testDidFive, keystore),
      createFullDidFromLightDid(testIdentities[5], testDidSix, keystore),
      createFullDidFromLightDid(testIdentities[6], testDidSeven, keystore),
      createFullDidFromLightDid(testIdentities[7], testDidEight, keystore),
      createFullDidFromLightDid(testIdentities[8], testDidNine, keystore),
    ])
  }, 240_000)

  it('Check if deleting full DID returns deposit', async () => {
    await expect(
      checkDeleteFullDid(testIdentities[0], testFullDidOne, keystore)
    ).resolves.toBe(true)
  }, 45_000)
  it('Check if reclaiming full DID returns deposit', async () => {
    await expect(
      checkReclaimFullDid(testIdentities[1], testFullDidTwo)
    ).resolves.toBe(true)
  }, 45_000)
  it('Check if removing an attestation from a full DID returns deposit', async () => {
    await expect(
      checkRemoveFullDidAttestation(
        testIdentities[2],
        testFullDidThree,
        keystore,
        requestForAttestation
      )
    ).resolves.toBe(true)
  }, 90_000)
  it('Check if reclaiming an attestation from a full DID returns the deposit', async () => {
    await expect(
      checkReclaimFullDidAttestation(
        testIdentities[3],
        testFullDidFour,
        keystore,
        requestForAttestation
      )
    ).resolves.toBe(true)
  }, 90_000)
  it('Check if deleting from a migrated light DID to a full DID returns deposit', async () => {
    await expect(
      checkDeleteFullDid(testIdentities[4], testFullDidFive, keystore)
    ).resolves.toBe(true)
  }, 90_000)
  it('Check if reclaiming from a migrated light DID to a full DID returns deposit', async () => {
    await expect(
      checkReclaimFullDid(testIdentities[5], testFullDidSix)
    ).resolves.toBe(true)
  }, 90_000)
  it('Check if removing an attestation from a migrated light DID to a full DID returns the deposit', async () => {
    await expect(
      checkRemoveFullDidAttestation(
        testIdentities[6],
        testFullDidSeven,
        keystore,
        requestForAttestation
      )
    ).resolves.toBe(true)
  }, 90_000)
  it('Check if reclaiming an attestation from a migrated light DID to a full DID returns the deposit', async () => {
    await expect(
      checkReclaimFullDidAttestation(
        testIdentities[7],
        testFullDidEight,
        keystore,
        requestForAttestation
      )
    ).resolves.toBe(true)
  }, 90_000)
  it('Check if deleting a full DID and reclaiming an attestation returns the deposit', async () => {
    await expect(
      checkDeletedDidReclaimAttestation(
        testIdentities[8],
        testFullDidNine,
        keystore,
        requestForAttestation
      )
    ).resolves.not.toThrow()
  }, 120_000)
})

afterAll(() => {
  disconnect()
})<|MERGE_RESOLUTION|>--- conflicted
+++ resolved
@@ -279,11 +279,7 @@
   if (!ctypeExists) {
     await attester
       .authorizeExtrinsic(
-<<<<<<< HEAD
-        await DriversLicense.getStoreTx(),
-=======
-        await driversLicenseCType.store(),
->>>>>>> 433aaf0b
+        await driversLicenseCType.getStoreTx(),
         keystore,
         devFaucet.address
       )
