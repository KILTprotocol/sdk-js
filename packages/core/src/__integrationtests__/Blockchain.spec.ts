--- conflicted
+++ resolved
@@ -10,21 +10,13 @@
  */
 
 import { BN } from '@polkadot/util'
-<<<<<<< HEAD
-import type { KeyringPair } from '@kiltprotocol/types'
 import type { ApiPromise } from '@polkadot/api'
-import { Blockchain } from '@kiltprotocol/chain-helpers'
-import { makeSigningKeyTool } from '@kiltprotocol/testing'
-import { toFemtoKilt } from '../balance/Balance.utils'
-=======
-import { ApiPromise } from '@polkadot/api'
 
 import type { KeyringPair } from '@kiltprotocol/types'
 import { Blockchain } from '@kiltprotocol/chain-helpers'
 import { makeSigningKeyTool } from '@kiltprotocol/testing'
 
-import { getTransferTx } from '../balance/Balance.chain'
->>>>>>> 48a1970c
+import { toFemtoKilt } from '../balance/Balance.utils'
 import { devCharlie, devFaucet, initializeApi, submitExtrinsic } from './utils'
 import { disconnect } from '../kilt'
 
