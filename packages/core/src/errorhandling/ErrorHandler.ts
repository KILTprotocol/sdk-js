--- conflicted
+++ resolved
@@ -7,13 +7,8 @@
 
 import { SubmittableResult } from '@polkadot/api'
 import { EventRecord } from '@polkadot/types/interfaces'
-<<<<<<< HEAD
 import { ConfigService } from '@kiltprotocol/config'
-import { errorForCode, ExtrinsicError } from './ExtrinsicError'
-=======
-import { factory as LoggerFactory } from '../config/ConfigService'
 import { errorForPallet, ExtrinsicError } from './ExtrinsicError'
->>>>>>> ab1e6981
 
 const log = ConfigService.LoggingFactory.getLogger('Blockchain')
 
