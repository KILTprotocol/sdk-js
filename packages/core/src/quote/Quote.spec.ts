--- conflicted
+++ resolved
@@ -94,13 +94,8 @@
     invalidCost = {
       gross: 233,
       tax: { vat: 3.3 },
-<<<<<<< HEAD
-    } as unknown) as ICostBreakdown
+    } as unknown as ICostBreakdown
     date = new Date(2019, 11, 10).toISOString()
-=======
-    } as unknown as ICostBreakdown
-    date = new Date(2019, 11, 10)
->>>>>>> cfdf44aa
 
     cTypeSchema = {
       $id: 'kilt:ctype:0x1',
