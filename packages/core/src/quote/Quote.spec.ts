--- conflicted
+++ resolved
@@ -23,11 +23,7 @@
   IQuoteAgreement,
   IQuoteAttesterSigned,
   IDidDetails,
-<<<<<<< HEAD
-  DidResolvedDetails,
-=======
   IDidResolvedDetails,
->>>>>>> 19703c46
 } from '@kiltprotocol/types'
 import { Crypto } from '@kiltprotocol/utils'
 import {
@@ -66,11 +62,7 @@
   const mockResolver: IDidResolver = (() => {
     const resolve = async (
       didUri: string
-<<<<<<< HEAD
-    ): Promise<DidResolvedDetails | null> => {
-=======
     ): Promise<IDidResolvedDetails | null> => {
->>>>>>> 19703c46
       // For the mock resolver, we need to match the base URI, so we delete the fragment, if present.
       const didWithoutFragment = didUri.split('#')[0]
       switch (didWithoutFragment) {
