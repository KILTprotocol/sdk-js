/**
 * Copyright 2018-2021 BOTLabs GmbH.
 *
 * This source code is licensed under the BSD 4-Clause "Original" license
 * found in the LICENSE file in the root directory of this source tree.
 */

import { Schema } from '@cfworker/json-schema'

/**
 * @packageDocumentation
 * @module QuoteSchema
 */

<<<<<<< HEAD
const QuoteSchema: Schema = {
=======
export const QuoteSchema = {
>>>>>>> cfdf44aa
  $schema: 'http://json-schema.org/draft-07/schema#',
  $id: 'kilt:quote:v1',
  type: 'object',
  title: 'Quote',
  properties: {
    attesterDid: {
      type: 'string',
    },
    cTypeHash: {
      type: 'string',
    },
    cost: {
      type: 'object',
      required: ['net', 'gross', 'tax'],
      properties: {
        net: {
          type: 'number',
        },
        gross: {
          type: 'number',
        },
        tax: {
          type: 'object',
        },
      },
    },
    currency: {
      type: 'string',
    },
    termsAndConditions: {
      type: 'string',
    },
    timeframe: {
      type: 'string',
      format: 'date-time',
    },
  },
  required: [
    'attesterDid',
    'cTypeHash',
    'cost',
    'currency',
    'termsAndConditions',
    'timeframe',
  ],
}<|MERGE_RESOLUTION|>--- conflicted
+++ resolved
@@ -12,11 +12,7 @@
  * @module QuoteSchema
  */
 
-<<<<<<< HEAD
-const QuoteSchema: Schema = {
-=======
-export const QuoteSchema = {
->>>>>>> cfdf44aa
+export const QuoteSchema: Schema = {
   $schema: 'http://json-schema.org/draft-07/schema#',
   $id: 'kilt:quote:v1',
   type: 'object',
