--- conflicted
+++ resolved
@@ -25,12 +25,7 @@
   DidUri,
 } from '@kiltprotocol/types'
 import { Crypto, JsonSchema, SDKErrors } from '@kiltprotocol/utils'
-<<<<<<< HEAD
-import { resolve, verifyDidSignature } from '@kiltprotocol/did'
-=======
 import { resolveKey, verifyDidSignature } from '@kiltprotocol/did'
-import * as Did from '@kiltprotocol/did'
->>>>>>> 598c249d
 import { QuoteSchema } from './QuoteSchema.js'
 
 /**
