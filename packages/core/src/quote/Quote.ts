--- conflicted
+++ resolved
@@ -182,214 +182,4 @@
   }
 }
 
-<<<<<<< HEAD
-// TODO: Should have a `verifyQuoteAgreement` function
-
-/**
- * Compresses the cost from a [[Quote]] object.
- *
- * @param cost A cost object that will be sorted and stripped into a [[Quote]].
- * @returns An ordered array of a cost.
- */
-export function compressCost(cost: ICostBreakdown): CompressedCostBreakdown {
-  if (!('gross' in cost && 'net' in cost && 'tax' in cost)) {
-    throw new SDKErrors.CompressObjectError(cost, 'Cost Breakdown')
-  }
-  return [cost.gross, cost.net, cost.tax]
-}
-
-/**
- * Decompresses the cost from storage and/or message.
- *
- * @param cost A compressed cost array that is reverted back into an object.
- * @returns An object that has the same properties as a cost.
- */
-export function decompressCost(cost: CompressedCostBreakdown): ICostBreakdown {
-  if (!Array.isArray(cost) || cost.length !== 3) {
-    throw new SDKErrors.DecompressionArrayError('Cost Breakdown')
-  }
-  return { gross: cost[0], net: cost[1], tax: cost[2] }
-}
-
-/**
- * Compresses a [[Quote]] for storage and/or messaging.
- *
- * @param quote An [[Quote]] object that will be sorted and stripped for messaging or storage.
- * @returns An ordered array of an [[Quote]].
- */
-export function compressQuote(quote: IQuote): CompressedQuote {
-  if (
-    !quote.attesterDid ||
-    !quote.cTypeHash ||
-    !('cost' in quote) ||
-    !quote.currency ||
-    !quote.termsAndConditions ||
-    !quote.timeframe
-  ) {
-    throw new SDKErrors.CompressObjectError(quote, 'Quote')
-  }
-  return [
-    quote.attesterDid,
-    quote.cTypeHash,
-    compressCost(quote.cost),
-    quote.currency,
-    quote.termsAndConditions,
-    quote.timeframe,
-  ]
-}
-
-/**
- * Decompresses an [[Quote]] from storage and/or message.
- *
- * @param quote A compressed [[Quote]] array that is reverted back into an object.
- * @returns An object that has the same properties as an [[Quote]].
- */
-export function decompressQuote(quote: CompressedQuote): IQuote {
-  if (!Array.isArray(quote) || quote.length !== 6) {
-    throw new SDKErrors.DecompressionArrayError()
-  }
-  return {
-    attesterDid: quote[0],
-    cTypeHash: quote[1],
-    cost: decompressCost(quote[2]),
-    currency: quote[3],
-    termsAndConditions: quote[4],
-    timeframe: quote[5],
-  }
-}
-
-function compressSignature(comp: DidSignature): [string, DidResourceUri] {
-  return [comp.signature, comp.keyUri]
-}
-
-function decompressSignature(comp: [string, DidResourceUri]): DidSignature {
-  return { signature: comp[0], keyUri: comp[1] }
-}
-
-/**
- * Compresses an attester signed [[Quote]] for storage and/or messaging.
- *
- * @param attesterSignedQuote An attester signed [[Quote]] object that will be sorted and stripped for messaging or storage.
- * @returns An ordered array of an attester signed [[Quote]].
- */
-export function compressAttesterSignedQuote(
-  attesterSignedQuote: IQuoteAttesterSigned
-): CompressedQuoteAttesterSigned {
-  const {
-    attesterDid,
-    cTypeHash,
-    cost,
-    currency,
-    termsAndConditions,
-    timeframe,
-    attesterSignature,
-  } = attesterSignedQuote
-  if (
-    !attesterDid ||
-    !cTypeHash ||
-    typeof cost !== 'object' ||
-    !currency ||
-    !termsAndConditions ||
-    !timeframe ||
-    !attesterSignature.signature ||
-    !attesterSignature.keyUri
-  ) {
-    throw new SDKErrors.CompressObjectError(
-      attesterSignedQuote,
-      'Attester Signed Quote'
-    )
-  }
-  return [
-    attesterDid,
-    cTypeHash,
-    compressCost(cost),
-    currency,
-    termsAndConditions,
-    timeframe,
-    compressSignature(attesterSignature),
-  ]
-}
-
-/**
- * Decompresses an attester signed [[Quote]] from storage and/or message.
- *
- * @param attesterSignedQuote A compressed attester signed [[Quote]] array that is reverted back into an object.
- * @returns An object that has the same properties as an attester signed [[Quote]].
- */
-export function decompressAttesterSignedQuote(
-  attesterSignedQuote: CompressedQuoteAttesterSigned
-): IQuoteAttesterSigned {
-  if (!Array.isArray(attesterSignedQuote) || attesterSignedQuote.length !== 7) {
-    throw new SDKErrors.DecompressionArrayError()
-  }
-  return {
-    attesterDid: attesterSignedQuote[0],
-    cTypeHash: attesterSignedQuote[1],
-    cost: decompressCost(attesterSignedQuote[2]),
-    currency: attesterSignedQuote[3],
-    termsAndConditions: attesterSignedQuote[4],
-    timeframe: attesterSignedQuote[5],
-    attesterSignature: decompressSignature(attesterSignedQuote[6]),
-  }
-}
-
-/**
- * Compresses a [[Quote]] Agreement for storage and/or messaging.
- *
- * @param quoteAgreement A [[Quote]] Agreement object that will be sorted and stripped for messaging or storage.
- * @returns An ordered array of a [[Quote]] Agreement.
- */
-export function compressQuoteAgreement(
-  quoteAgreement: IQuoteAgreement
-): CompressedQuoteAgreed {
-  if (
-    !quoteAgreement.attesterDid ||
-    !quoteAgreement.cTypeHash ||
-    !('cost' in quoteAgreement) ||
-    !quoteAgreement.currency ||
-    !quoteAgreement.termsAndConditions ||
-    !quoteAgreement.timeframe ||
-    !('attesterSignature' in quoteAgreement)
-  ) {
-    throw new SDKErrors.CompressObjectError(quoteAgreement, 'Quote Agreement')
-  }
-  return [
-    quoteAgreement.attesterDid,
-    quoteAgreement.cTypeHash,
-    compressCost(quoteAgreement.cost),
-    quoteAgreement.currency,
-    quoteAgreement.termsAndConditions,
-    quoteAgreement.timeframe,
-    compressSignature(quoteAgreement.attesterSignature),
-    compressSignature(quoteAgreement.claimerSignature),
-    quoteAgreement.rootHash,
-  ]
-}
-
-/**
- * Decompresses a [[Quote]] Agreement from storage and/or message.
- *
- * @param quoteAgreement A compressed [[Quote]] Agreement array that is reverted back into an object.
- * @returns An object that has the same properties as a [[Quote]] Agreement.
- */
-export function decompressQuoteAgreement(
-  quoteAgreement: CompressedQuoteAgreed
-): IQuoteAgreement {
-  if (!Array.isArray(quoteAgreement) || quoteAgreement.length !== 9) {
-    throw new SDKErrors.DecompressionArrayError()
-  }
-  return {
-    attesterDid: quoteAgreement[0],
-    cTypeHash: quoteAgreement[1],
-    cost: decompressCost(quoteAgreement[2]),
-    currency: quoteAgreement[3],
-    termsAndConditions: quoteAgreement[4],
-    timeframe: quoteAgreement[5],
-    attesterSignature: decompressSignature(quoteAgreement[6]),
-    claimerSignature: decompressSignature(quoteAgreement[7]),
-    rootHash: quoteAgreement[8],
-  }
-}
-=======
-// TODO: Should have a `verifyQuoteAgreement` function
->>>>>>> 8e04b18e
+// TODO: Should have a `verifyQuoteAgreement` function