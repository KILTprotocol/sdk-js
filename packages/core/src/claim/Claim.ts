--- conflicted
+++ resolved
@@ -12,18 +12,14 @@
  * @preferred
  */
 
-<<<<<<< HEAD
 import {
   IClaim,
   CompressedClaim,
   IPublicIdentity,
+  CompressedPartialClaim,
   PartialClaim,
-  CompressedPartialClaim,
 } from '@kiltprotocol/types'
-=======
-import { IClaim, CompressedClaim, IPublicIdentity } from '@kiltprotocol/types'
 import { SDKErrors } from '@kiltprotocol/utils'
->>>>>>> a1f4b402
 import ICType from '../ctype/CType'
 import CTypeUtils from '../ctype/CType.utils'
 import ClaimUtils from './Claim.utils'
