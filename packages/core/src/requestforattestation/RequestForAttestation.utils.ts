--- conflicted
+++ resolved
@@ -19,17 +19,12 @@
 } from '@kiltprotocol/types'
 import { DataUtils, SDKErrors } from '@kiltprotocol/utils'
 import { DidUtils } from '@kiltprotocol/did'
-<<<<<<< HEAD
-import * as CredentialUtils from '../credential/Credential.utils'
-import * as ClaimUtils from '../claim/Claim.utils'
-import { RequestForAttestation } from './RequestForAttestation'
-import { CTypeUtils } from '../ctype'
-=======
 import * as CredentialUtils from '../credential/Credential.utils.js'
 import * as ClaimUtils from '../claim/Claim.utils.js'
+import * as CTypeUtils from '../ctype/CType.utils.js'
+
 // TODO: circular dependency
 import { RequestForAttestation } from './RequestForAttestation.js'
->>>>>>> e0442f92
 
 /**
  *  Checks whether the input meets all the required criteria of an IRequestForAttestation object.
