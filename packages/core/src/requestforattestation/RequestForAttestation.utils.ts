/**
 * Copyright 2018-2021 BOTLabs GmbH.
 *
 * This source code is licensed under the BSD 4-Clause "Original" license
 * found in the LICENSE file in the root directory of this source tree.
 */

/**
 * @packageDocumentation
 * @module RequestForAttestationUtils
 */

import type {
  ICredential,
  CompressedCredential,
  CompressedRequestForAttestation,
  IRequestForAttestation,
} from '@kiltprotocol/types'
import { DataUtils, SDKErrors } from '@kiltprotocol/utils'
import { DidUtils } from '@kiltprotocol/did'
<<<<<<< HEAD
import * as AttestedClaimUtils from '../attestedclaim/AttestedClaim.utils'
import * as ClaimUtils from '../claim/Claim.utils'
import { RequestForAttestation } from './RequestForAttestation'
=======
import CredentialUtils from '../credential/Credential.utils'
import ClaimUtils from '../claim/Claim.utils'
import RequestForAttestation from './RequestForAttestation'
>>>>>>> 4c38b370

/**
 *  Checks whether the input meets all the required criteria of an IRequestForAttestation object.
 *  Throws on invalid input.
 *
 * @param input - A potentially only partial [[IRequestForAttestation]].
 * @throws [[ERROR_CLAIM_NOT_PROVIDED]], [[ERROR_LEGITIMATIONS_NOT_PROVIDED]], [[ERROR_CLAIM_NONCE_MAP_NOT_PROVIDED]] or [[ERROR_DELEGATION_ID_TYPE]] when either the input's claim, legitimations, claimHashTree or DelegationId are not provided or of the wrong type, respectively.
 * @throws [[ERROR_CLAIM_NONCE_MAP_MALFORMED]] when any of the input's claimHashTree's keys missing their hash.
 *
 */
export function errorCheck(input: IRequestForAttestation): void {
  if (!input.claim) {
    throw SDKErrors.ERROR_CLAIM_NOT_PROVIDED()
  } else {
    ClaimUtils.errorCheck(input.claim)
  }
  if (!input.claim.owner) {
    throw SDKErrors.ERROR_OWNER_NOT_PROVIDED()
  }
  if (!input.legitimations && !Array.isArray(input.legitimations)) {
    throw SDKErrors.ERROR_LEGITIMATIONS_NOT_PROVIDED()
  }

  if (!input.claimNonceMap) {
    throw SDKErrors.ERROR_CLAIM_NONCE_MAP_NOT_PROVIDED()
  }
  if (
    typeof input.claimNonceMap !== 'object' ||
    Object.entries(input.claimNonceMap).some(
      ([digest, nonce]) =>
        !digest ||
        !DataUtils.validateHash(digest, 'statement digest') ||
        typeof nonce !== 'string' ||
        !nonce
    )
  ) {
    throw SDKErrors.ERROR_CLAIM_NONCE_MAP_MALFORMED()
  }
  if (typeof input.delegationId !== 'string' && !input.delegationId === null) {
    throw SDKErrors.ERROR_DELEGATION_ID_TYPE
  }
  if (input.claimerSignature)
    DidUtils.validateDidSignature(input.claimerSignature)
  RequestForAttestation.verifyData(input as IRequestForAttestation)
}

/**
 *  Compresses [[Credential]]s which are made up from an [[Attestation]] and [[RequestForAttestation]] for storage and/or message.
 *
 * @param leg An array of [[Attestation]] and [[RequestForAttestation]] objects.
 *
 * @returns An ordered array of [[Credential]]s.
 */

export function compressLegitimation(
  leg: ICredential[]
): CompressedCredential[] {
  return leg.map(CredentialUtils.compress)
}

/**
 *  Decompresses [[Credential]]s which are an [[Attestation]] and [[RequestForAttestation]] from storage and/or message.
 *
 * @param leg A compressed [[Attestation]] and [[RequestForAttestation]] array that is reverted back into an object.
 *
 * @returns An object that has the same properties as a [[Credential]].
 */

function decompressLegitimation(leg: CompressedCredential[]): ICredential[] {
  return leg.map(CredentialUtils.decompress)
}

/**
 *  Compresses a [[RequestForAttestation]] for storage and/or messaging.
 *
 * @param reqForAtt A [[RequestForAttestation]] object that will be sorted and stripped for messaging or storage.
 *
 * @returns An ordered array of a [[RequestForAttestation]].
 */

export function compress(
  reqForAtt: IRequestForAttestation
): CompressedRequestForAttestation {
  errorCheck(reqForAtt)
  return [
    ClaimUtils.compress(reqForAtt.claim),
    reqForAtt.claimNonceMap,
    reqForAtt.claimerSignature,
    reqForAtt.claimHashes,
    reqForAtt.rootHash,
    compressLegitimation(reqForAtt.legitimations),
    reqForAtt.delegationId,
  ]
}

/**
 *  Decompresses a [[RequestForAttestation]] from storage and/or message.
 *
 * @param reqForAtt A compressed [[RequestForAttestation]] array that is reverted back into an object.
 * @throws [[ERROR_DECOMPRESSION_ARRAY]] when reqForAtt is not an Array and it's length is not equal to the defined length of 8.
 *
 * @returns An object that has the same properties as a [[RequestForAttestation]].
 */

export function decompress(
  reqForAtt: CompressedRequestForAttestation
): IRequestForAttestation {
  if (!Array.isArray(reqForAtt) || reqForAtt.length !== 7) {
    throw SDKErrors.ERROR_DECOMPRESSION_ARRAY('Request for Attestation')
  }
  return {
    claim: ClaimUtils.decompress(reqForAtt[0]),
    claimNonceMap: reqForAtt[1],
    claimerSignature: reqForAtt[2],
    claimHashes: reqForAtt[3],
    rootHash: reqForAtt[4],
    legitimations: decompressLegitimation(reqForAtt[5]),
    delegationId: reqForAtt[6],
  }
}<|MERGE_RESOLUTION|>--- conflicted
+++ resolved
@@ -18,15 +18,9 @@
 } from '@kiltprotocol/types'
 import { DataUtils, SDKErrors } from '@kiltprotocol/utils'
 import { DidUtils } from '@kiltprotocol/did'
-<<<<<<< HEAD
-import * as AttestedClaimUtils from '../attestedclaim/AttestedClaim.utils'
+import * as CredentialUtils from '../credential/Credential.utils'
 import * as ClaimUtils from '../claim/Claim.utils'
 import { RequestForAttestation } from './RequestForAttestation'
-=======
-import CredentialUtils from '../credential/Credential.utils'
-import ClaimUtils from '../claim/Claim.utils'
-import RequestForAttestation from './RequestForAttestation'
->>>>>>> 4c38b370
 
 /**
  *  Checks whether the input meets all the required criteria of an IRequestForAttestation object.
