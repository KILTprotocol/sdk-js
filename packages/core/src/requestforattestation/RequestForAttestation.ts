--- conflicted
+++ resolved
@@ -31,9 +31,13 @@
   CompressedRequestForAttestation,
 } from '@kiltprotocol/types'
 import { Crypto, DataUtils, SDKErrors } from '@kiltprotocol/utils'
-import { DidDetails, DidResolver, Utils as DidUtils } from '@kiltprotocol/did'
+import {
+  DidDetails,
+  DidResolver,
+  verifyDidSignature,
+  isDidSignature,
+} from '@kiltprotocol/did'
 import { KeyRelationship } from '@kiltprotocol/types'
-<<<<<<< HEAD
 import * as Claim from '../claim/index.js'
 import { verifyClaimAgainstSchema } from '../ctype/index.js'
 import * as Credential from '../credential/index.js'
@@ -77,13 +81,6 @@
   const root: Uint8Array = getHashRoot(hashes)
   return Crypto.u8aToHex(root)
 }
-=======
-import { Crypto, SDKErrors } from '@kiltprotocol/utils'
-import { DidResolver, DidDetails, verifyDidSignature } from '@kiltprotocol/did'
-import * as ClaimUtils from '../claim/Claim.utils.js'
-import { Credential } from '../credential/Credential.js'
-import * as RequestForAttestationUtils from './RequestForAttestation.utils.js'
->>>>>>> 3b1a89b1
 
 /**
  * Removes [[Claim]] properties from the [[RequestForAttestation]] object, provides anonymity and security when building the [[createPresentation]] method.
@@ -225,11 +222,9 @@
   if (typeof input.delegationId !== 'string' && !input.delegationId === null) {
     throw new SDKErrors.ERROR_DELEGATION_ID_TYPE()
   }
-  if (input.claimerSignature)
-    DidUtils.validateDidSignature(input.claimerSignature)
-}
-
-<<<<<<< HEAD
+  if (input.claimerSignature) isDidSignature(input.claimerSignature)
+}
+
 /**
  * Checks the [[RequestForAttestation]] with a given [[CType]] to check if the included claim meets the [[schema]] structure.
  *
@@ -246,42 +241,6 @@
     verifyDataStructure(requestForAttestation)
   } catch {
     return false
-=======
-  /**
-   * [STATIC] [ASYNC] Verifies the signature of the [[RequestForAttestation]] object.
-   * It supports migrated DIDs, meaning that if the original claim within the [[RequestForAttestation]] included a light DID that was afterwards upgraded,
-   * the signature over the presentation **must** be generated with the full DID in order for the verification to be successful.
-   * On the other hand, a light DID that has been migrated and then deleted from the chain will not be allowed to generate valid presentations anymore.
-   *
-   * @param input - The [[RequestForAttestation]].
-   * @param verificationOpts Additional options to retrieve the details from the identifiers inside the request for attestation.
-   * @param verificationOpts.resolver - The resolver used to resolve the claimer's identity. Defaults to [[DidResolver]].
-   * @param verificationOpts.challenge - The expected value of the challenge. Verification will fail in case of a mismatch.
-   * @throws [[ERROR_IDENTITY_MISMATCH]] if the DidDetails do not match the claim owner or if the light DID is used after it has been upgraded.
-   * @returns Whether the signature is correct.
-   */
-  public static async verifySignature(
-    input: IRequestForAttestation,
-    {
-      challenge,
-      resolver = DidResolver,
-    }: {
-      challenge?: string
-      resolver?: IDidResolver
-    } = {}
-  ): Promise<boolean> {
-    const { claimerSignature } = input
-    if (!claimerSignature) return false
-    if (challenge && challenge !== claimerSignature.challenge) return false
-    const verifyData = makeSigningData(input, claimerSignature.challenge)
-    const { verified } = await verifyDidSignature({
-      signature: claimerSignature,
-      message: verifyData,
-      expectedVerificationMethod: KeyRelationship.authentication,
-      resolver,
-    })
-    return verified
->>>>>>> 3b1a89b1
   }
   return verifyClaimAgainstSchema(
     requestForAttestation.claim.contents,
@@ -316,7 +275,7 @@
   if (!claimerSignature) return false
   if (challenge && challenge !== claimerSignature.challenge) return false
   const signingData = makeSigningData(input, claimerSignature.challenge)
-  const { verified } = await DidUtils.verifyDidSignature({
+  const { verified } = await verifyDidSignature({
     signature: claimerSignature,
     message: signingData,
     expectedVerificationMethod: KeyRelationship.authentication,
