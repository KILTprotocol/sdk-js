/**
 * Copyright (c) 2018-2022, BOTLabs GmbH.
 *
 * This source code is licensed under the BSD 4-Clause "Original" license
 * found in the LICENSE file in the root directory of this source tree.
 */

/**
 * CTypes are the way the KILT protocol enables a Claimer or Attester or Verifier to create a [[Claim]] schema for creating specific credentials.
 *
 * * A CTYPE is a description of the [[Claim]] data structure, based on [JSON Schema](http://json-schema.org/).
 * * CTYPEs are published and stored by the creator and/or in an open storage registry.
 * * Anyone can use a CTYPE to create a new [[Claim]].
 *
 * @packageDocumentation
 */

import type {
  ICType,
  CTypeSchemaWithoutId,
  IClaim,
  ICTypeMetadata,
} from '@kiltprotocol/types'
import { Crypto, SDKErrors, JsonSchema } from '@kiltprotocol/utils'
import { Utils as DidUtils } from '@kiltprotocol/did'
import { HexString } from '@polkadot/util/types'
import { getOwner, isStored } from './CType.chain.js'
import {
  CTypeModel,
  CTypeWrapperModel,
  MetadataModel,
} from './CType.schemas.js'

/**
 * Utility for (re)creating ctype hashes. For this, the $id property needs to be stripped from the CType schema.
 *
 * @param ctypeSchema The CType schema (with or without $id).
 * @returns CtypeSchema without the $id property.
 */
export function getSchemaPropertiesForHash(
  ctypeSchema: CTypeSchemaWithoutId | ICType['schema']
): Partial<ICType['schema']> {
  // We need to remove the CType ID from the CType before storing it on the blockchain
  // otherwise the resulting hash will be different, as the hash on chain would contain the CType ID,
  // which is itself a hash of the CType schema.
  const schemaWithoutId: Partial<ICType['schema']> =
    '$id' in ctypeSchema
      ? (ctypeSchema as ICType['schema'])
      : (ctypeSchema as CTypeSchemaWithoutId)
  const shallowCopy = { ...schemaWithoutId }
  delete shallowCopy.$id
  return shallowCopy
}

/**
 * Calculates the CType hash from a schema.
 *
 * @param schema The CType schema (with or without $id).
 * @returns Hash as hex string.
 */
export function getHashForSchema(
  schema: CTypeSchemaWithoutId | ICType['schema']
): HexString {
  const preparedSchema = getSchemaPropertiesForHash(schema)
  return Crypto.hashObjectAsStr(preparedSchema)
}

/**
 * Calculates the schema $id from a CType hash.
 *
 * @param hash CType hash as hex string.
 * @returns Schema id uri.
 */
export function getIdForCTypeHash(
  hash: ICType['hash']
): ICType['schema']['$id'] {
  return `kilt:ctype:${hash}`
}

/**
 * Calculates the schema $id for a CType schema by hashing it.
 *
 * @param schema CType schema for which to create schema id.
 * @returns Schema id uri.
 */
export function getIdForSchema(
  schema: CTypeSchemaWithoutId | ICType['schema']
): string {
  return getIdForCTypeHash(getHashForSchema(schema))
}

/**
 * Verifies data against CType schema or CType schema against meta-schema.
 *
 * @param object Data to be verified against schema.
 * @param schema Schema to verify against.
 * @param messages Optional empty array. If passed, this receives all verification errors.
 * @returns Whether or not verification was successful.
 */
export function verifyObjectAgainstSchema(
  object: Record<string, any>,
  schema: Record<string, any>,
  messages?: string[]
): boolean {
  const validator = new JsonSchema.Validator(schema, '7', false)
  if (schema.$id !== CTypeModel.$id) {
    validator.addSchema(CTypeModel)
  }
  const result = validator.validate(object)
  if (!result.valid && messages) {
    result.errors.forEach((error) => {
      messages.push(error.error)
    })
  }
  return result.valid
}

/**
 * Verifies the structure of the provided IClaim['contents'] with ICType['schema'].
 *
 * @param claimContents IClaim['contents'] to be verified against the schema.
 * @param schema ICType['schema'] to be verified against the [CTypeModel].
 * @param messages An array, which will be filled by schema errors.
 * @returns Boolean whether both claimContents and schema could be verified.
 */
export function verifyClaimAgainstSchema(
  claimContents: IClaim['contents'],
  schema: ICType['schema'],
  messages?: string[]
): boolean {
  if (!verifyObjectAgainstSchema(schema, CTypeModel)) {
    throw new SDKErrors.ObjectUnverifiableError()
  }
  return verifyObjectAgainstSchema(claimContents, schema, messages)
}

/**
 * Checks on the KILT blockchain whether a CType is registered.
 *
 * @param ctype CType data.
 * @returns Whether or not the CType is registered on-chain.
 */
export async function verifyStored(ctype: ICType): Promise<boolean> {
  return isStored(ctype.hash)
}

/**
 * Checks on the KILT blockchain whether a CType is registered to the owner listed in the CType record.
 *
 * @param ctype CType data.
 * @returns Whether or not the CType is registered on-chain to `ctype.owner`.
 */
export async function verifyOwner(ctype: ICType): Promise<boolean> {
  const owner = await getOwner(ctype.hash)
  return owner ? owner === ctype.owner : false
}

/**
 * Checks whether the input meets all the required criteria of an ICType object.
 * Throws on invalid input.
 *
 * @param input The potentially only partial ICType.
 */
export function verifyDataStructure(input: ICType): void {
  if (!verifyObjectAgainstSchema(input, CTypeWrapperModel)) {
    throw new SDKErrors.ObjectUnverifiableError()
  }
  if (!('schema' in input) || getHashForSchema(input.schema) !== input.hash) {
    throw new SDKErrors.HashMalformedError(input.hash, 'CType')
  }
  if (getIdForSchema(input.schema) !== input.schema.$id) {
    throw new SDKErrors.CTypeIdMismatchError(
      getIdForSchema(input.schema),
      input.schema.$id
    )
  }
  if (!(input.owner === null || DidUtils.validateKiltDidUri(input.owner))) {
    throw new SDKErrors.CTypeOwnerTypeError()
  }
}

/**
 * Validates an array of [[CType]]s against a [[Claim]].
 *
 * @param cType - A [[CType]] that has nested [[CType]]s inside.
 * @param nestedCTypes - An array of [[CType]] schemas.
 * @param claimContents - The contents of a [[Claim]] to be validated.
 * @param messages - Optional empty array. If passed, this receives all verification errors.
 *
 * @returns Whether the contents is valid.
 */
export function verifyClaimAgainstNestedSchemas(
  cType: ICType['schema'],
  nestedCTypes: Array<ICType['schema']>,
  claimContents: Record<string, any>,
  messages?: string[]
): boolean {
  const validator = new JsonSchema.Validator(cType, '7', false)
  nestedCTypes.forEach((ctype) => {
    validator.addSchema(ctype)
  })
  validator.addSchema(CTypeModel)
  const result = validator.validate(claimContents)
  if (!result.valid && messages) {
    result.errors.forEach((error) => {
      messages.push(error.error)
    })
  }
  return result.valid
}

/**
 * Checks a CTypeMetadata object.
 *
 * @param metadata [[ICTypeMetadata]] that is to be instantiated.
 */
export function verifyCTypeMetadata(metadata: ICTypeMetadata): void {
  if (!verifyObjectAgainstSchema(metadata, MetadataModel)) {
    throw new SDKErrors.ObjectUnverifiableError()
  }
}

/**
 * Creates a new [[CType]] from an [[ICTypeSchema]].
 * _Note_ that you can either supply the schema as [[ICTypeSchema]] with the id
 * or without the id as [[CTypeSchemaWithoutId]] which will automatically generate it.
 *
 * @param schema The JSON schema from which the [[CType]] should be generated.
 * @param owner The public SS58 address of the owner of the [[CType]].
 *
 * @returns A ctype object with cTypeHash, owner and the schema.
 */
export function fromSchema(
  schema: CTypeSchemaWithoutId | ICType['schema'],
  owner?: ICType['owner']
): ICType {
  const ctype = {
    hash: getHashForSchema(schema),
    owner: owner || null,
    schema: {
      ...schema,
      $id: getIdForSchema(schema),
    },
  }
  verifyDataStructure(ctype)
  return ctype
}

/**
 * Custom Type Guard to determine input being of type ICType.
 *
 * @param input The potentially only partial ICType.
 *
 * @returns Boolean whether input is of type ICType.
 */
export function isICType(input: unknown): input is ICType {
  try {
    verifyDataStructure(input as ICType)
  } catch (error) {
    return false
  }
  return true
<<<<<<< HEAD
}

/**
 * Compresses a [[CType]] schema for storage and/or messaging.
 *
 * @param cTypeSchema A [[CType]] schema object that will be sorted and stripped for messaging or storage.
 * @returns An ordered array of a [[CType]] schema.
 */
export function compressSchema(
  cTypeSchema: ICType['schema']
): CompressedCTypeSchema {
  if (
    !cTypeSchema.$id ||
    !cTypeSchema.$schema ||
    !cTypeSchema.title ||
    !('properties' in cTypeSchema) ||
    !cTypeSchema.type
  ) {
    throw new SDKErrors.CompressObjectError(cTypeSchema, 'cTypeSchema')
  }
  const sortedCTypeSchema = jsonabc.sortObj(cTypeSchema)
  return [
    sortedCTypeSchema.$id,
    sortedCTypeSchema.$schema,
    sortedCTypeSchema.title,
    sortedCTypeSchema.properties,
    sortedCTypeSchema.type,
  ]
}

/**
 * Decompresses a schema of a [[CType]] from storage and/or message.
 *
 * @param cTypeSchema A compressed [[CType]] schema array that is reverted back into an object.
 * @returns An object that has the same properties as a [[CType]] schema.
 */
export function decompressSchema(
  cTypeSchema: CompressedCTypeSchema
): ICType['schema'] {
  if (!Array.isArray(cTypeSchema) || cTypeSchema.length !== 5) {
    throw new SDKErrors.DecompressionArrayError('cTypeSchema')
  }
  return {
    $id: cTypeSchema[0],
    $schema: cTypeSchema[1],
    title: cTypeSchema[2],
    properties: cTypeSchema[3],
    type: cTypeSchema[4],
  }
}

/**
 * Compresses a [[CType]] for storage and/or messaging.
 *
 * @param cType A [[CType]] object that will be sorted and stripped for messaging or storage.
 *
 * @returns An ordered array of a [[CType]].
 */
export function compress(cType: ICType): CompressedCType {
  verifyDataStructure(cType)
  return [cType.hash, cType.owner, compressSchema(cType.schema)]
}

/**
 * Decompresses a [[CType]] from storage and/or message.
 *
 * @param cType A compressed [[CType]] array that is reverted back into an object.
 * @returns An object that has the same properties as a [[CType]].
 */
export function decompress(cType: CompressedCType): ICType {
  if (!Array.isArray(cType) || cType.length !== 3) {
    throw new SDKErrors.DecompressionArrayError('CType')
  }
  const decompressedCType = {
    hash: cType[0],
    owner: cType[1],
    schema: decompressSchema(cType[2]),
  }
  verifyDataStructure(decompressedCType)
  return decompressedCType
=======
>>>>>>> 8e04b18e
}<|MERGE_RESOLUTION|>--- conflicted
+++ resolved
@@ -260,87 +260,4 @@
     return false
   }
   return true
-<<<<<<< HEAD
-}
-
-/**
- * Compresses a [[CType]] schema for storage and/or messaging.
- *
- * @param cTypeSchema A [[CType]] schema object that will be sorted and stripped for messaging or storage.
- * @returns An ordered array of a [[CType]] schema.
- */
-export function compressSchema(
-  cTypeSchema: ICType['schema']
-): CompressedCTypeSchema {
-  if (
-    !cTypeSchema.$id ||
-    !cTypeSchema.$schema ||
-    !cTypeSchema.title ||
-    !('properties' in cTypeSchema) ||
-    !cTypeSchema.type
-  ) {
-    throw new SDKErrors.CompressObjectError(cTypeSchema, 'cTypeSchema')
-  }
-  const sortedCTypeSchema = jsonabc.sortObj(cTypeSchema)
-  return [
-    sortedCTypeSchema.$id,
-    sortedCTypeSchema.$schema,
-    sortedCTypeSchema.title,
-    sortedCTypeSchema.properties,
-    sortedCTypeSchema.type,
-  ]
-}
-
-/**
- * Decompresses a schema of a [[CType]] from storage and/or message.
- *
- * @param cTypeSchema A compressed [[CType]] schema array that is reverted back into an object.
- * @returns An object that has the same properties as a [[CType]] schema.
- */
-export function decompressSchema(
-  cTypeSchema: CompressedCTypeSchema
-): ICType['schema'] {
-  if (!Array.isArray(cTypeSchema) || cTypeSchema.length !== 5) {
-    throw new SDKErrors.DecompressionArrayError('cTypeSchema')
-  }
-  return {
-    $id: cTypeSchema[0],
-    $schema: cTypeSchema[1],
-    title: cTypeSchema[2],
-    properties: cTypeSchema[3],
-    type: cTypeSchema[4],
-  }
-}
-
-/**
- * Compresses a [[CType]] for storage and/or messaging.
- *
- * @param cType A [[CType]] object that will be sorted and stripped for messaging or storage.
- *
- * @returns An ordered array of a [[CType]].
- */
-export function compress(cType: ICType): CompressedCType {
-  verifyDataStructure(cType)
-  return [cType.hash, cType.owner, compressSchema(cType.schema)]
-}
-
-/**
- * Decompresses a [[CType]] from storage and/or message.
- *
- * @param cType A compressed [[CType]] array that is reverted back into an object.
- * @returns An object that has the same properties as a [[CType]].
- */
-export function decompress(cType: CompressedCType): ICType {
-  if (!Array.isArray(cType) || cType.length !== 3) {
-    throw new SDKErrors.DecompressionArrayError('CType')
-  }
-  const decompressedCType = {
-    hash: cType[0],
-    owner: cType[1],
-    schema: decompressSchema(cType[2]),
-  }
-  verifyDataStructure(decompressedCType)
-  return decompressedCType
-=======
->>>>>>> 8e04b18e
 }