--- conflicted
+++ resolved
@@ -48,15 +48,9 @@
  */
 export async function getOwner(
   ctypeHash: ICType['hash']
-<<<<<<< HEAD
-): Promise<IDidDetails['uri'] | null> {
-  const blockchain = await BlockchainApiConnection.getConnectionOrConnect()
-  const encoded = await blockchain.api.query.ctype.ctypes(ctypeHash)
-=======
 ): Promise<DidUri | null> {
   const api = await BlockchainApiConnection.getConnectionOrConnect()
-  const encoded = await api.query.ctype.ctypes<Option<AccountId>>(ctypeHash)
->>>>>>> 38838e38
+  const encoded = await api.query.ctype.ctypes(ctypeHash)
   return decode(encoded)
 }
 
@@ -67,12 +61,7 @@
  * @returns True if a CType with the provided hash exists, false otherwise.
  */
 export async function isStored(ctypeHash: ICType['hash']): Promise<boolean> {
-<<<<<<< HEAD
-  const blockchain = await BlockchainApiConnection.getConnectionOrConnect()
-  const encoded = await blockchain.api.query.ctype.ctypes(ctypeHash)
-=======
   const api = await BlockchainApiConnection.getConnectionOrConnect()
-  const encoded = await api.query.ctype.ctypes<Option<AccountId>>(ctypeHash)
->>>>>>> 38838e38
+  const encoded = await api.query.ctype.ctypes(ctypeHash)
   return encoded.isSome
 }