/**
 * Copyright (c) 2018-2022, BOTLabs GmbH.
 *
 * This source code is licensed under the BSD 4-Clause "Original" license
 * found in the LICENSE file in the root directory of this source tree.
 */

import type { Option } from '@polkadot/types'
import type { AccountId } from '@polkadot/types/interfaces'

import { Crypto } from '@kiltprotocol/utils'
<<<<<<< HEAD
import type { DidUri, ICType, KiltAddress } from '@kiltprotocol/types'
=======
import type {
  DidUri,
  ICType,
  KiltAddress,
  SubmittableExtrinsic,
} from '@kiltprotocol/types'
import { ConfigService } from '@kiltprotocol/config'
>>>>>>> 8a80ce79
import { Utils as DidUtils } from '@kiltprotocol/did'

import { getSchemaPropertiesForHash } from './CType.js'

/**
 * Encodes the provided CType for use in `api.tx.ctype.add()`.
 *
 * @param ctype The CType to write on the blockchain.
<<<<<<< HEAD
 * @returns Encoded CType.
 */
export function encode(ctype: ICType): string {
  return Crypto.encodeObjectAsStr(getSchemaPropertiesForHash(ctype.schema))
=======
 * @returns The SubmittableExtrinsic for the `add` call.
 */
export async function getStoreTx(ctype: ICType): Promise<SubmittableExtrinsic> {
  const api = ConfigService.get('api')
  log.debug(() => `Create tx for 'ctype.add'`)
  const preparedSchema = Crypto.encodeObjectAsStr(
    getSchemaPropertiesForHash(ctype.schema)
  )
  return api.tx.ctype.add(preparedSchema)
}

function decode(encoded: Option<AccountId>): DidUri | null {
  return encoded.isSome
    ? DidUtils.getFullDidUri(encoded.unwrap().toString() as KiltAddress)
    : null
}

/**
 * Queries the blockchain and returns the DID of the provided CType owner.
 *
 * @param ctypeHash The has of the CType to retrieve the owner for.
 * @returns The CType owner DID or null if the CType with the given hash does not exist.
 */
export async function getOwner(
  ctypeHash: ICType['hash']
): Promise<DidUri | null> {
  const api = ConfigService.get('api')
  const encoded = await api.query.ctype.ctypes(ctypeHash)
  return decode(encoded)
>>>>>>> 8a80ce79
}

/**
 * Decodes the owner DID from the return value of `api.query.ctype.ctypes(ctypeHash)`.
 *
 * @param encoded The data from the blockchain.
 * @returns The owner DID.
 */
<<<<<<< HEAD
export function decode(encoded: Option<AccountId>): DidUri {
  return DidUtils.getFullDidUri(encoded.unwrap().toString() as KiltAddress)
=======
export async function isStored(ctypeHash: ICType['hash']): Promise<boolean> {
  const api = ConfigService.get('api')
  const encoded = await api.query.ctype.ctypes(ctypeHash)
  return encoded.isSome
>>>>>>> 8a80ce79
}<|MERGE_RESOLUTION|>--- conflicted
+++ resolved
@@ -9,17 +9,7 @@
 import type { AccountId } from '@polkadot/types/interfaces'
 
 import { Crypto } from '@kiltprotocol/utils'
-<<<<<<< HEAD
 import type { DidUri, ICType, KiltAddress } from '@kiltprotocol/types'
-=======
-import type {
-  DidUri,
-  ICType,
-  KiltAddress,
-  SubmittableExtrinsic,
-} from '@kiltprotocol/types'
-import { ConfigService } from '@kiltprotocol/config'
->>>>>>> 8a80ce79
 import { Utils as DidUtils } from '@kiltprotocol/did'
 
 import { getSchemaPropertiesForHash } from './CType.js'
@@ -28,42 +18,10 @@
  * Encodes the provided CType for use in `api.tx.ctype.add()`.
  *
  * @param ctype The CType to write on the blockchain.
-<<<<<<< HEAD
  * @returns Encoded CType.
  */
 export function encode(ctype: ICType): string {
   return Crypto.encodeObjectAsStr(getSchemaPropertiesForHash(ctype.schema))
-=======
- * @returns The SubmittableExtrinsic for the `add` call.
- */
-export async function getStoreTx(ctype: ICType): Promise<SubmittableExtrinsic> {
-  const api = ConfigService.get('api')
-  log.debug(() => `Create tx for 'ctype.add'`)
-  const preparedSchema = Crypto.encodeObjectAsStr(
-    getSchemaPropertiesForHash(ctype.schema)
-  )
-  return api.tx.ctype.add(preparedSchema)
-}
-
-function decode(encoded: Option<AccountId>): DidUri | null {
-  return encoded.isSome
-    ? DidUtils.getFullDidUri(encoded.unwrap().toString() as KiltAddress)
-    : null
-}
-
-/**
- * Queries the blockchain and returns the DID of the provided CType owner.
- *
- * @param ctypeHash The has of the CType to retrieve the owner for.
- * @returns The CType owner DID or null if the CType with the given hash does not exist.
- */
-export async function getOwner(
-  ctypeHash: ICType['hash']
-): Promise<DidUri | null> {
-  const api = ConfigService.get('api')
-  const encoded = await api.query.ctype.ctypes(ctypeHash)
-  return decode(encoded)
->>>>>>> 8a80ce79
 }
 
 /**
@@ -72,13 +30,6 @@
  * @param encoded The data from the blockchain.
  * @returns The owner DID.
  */
-<<<<<<< HEAD
 export function decode(encoded: Option<AccountId>): DidUri {
   return DidUtils.getFullDidUri(encoded.unwrap().toString() as KiltAddress)
-=======
-export async function isStored(ctypeHash: ICType['hash']): Promise<boolean> {
-  const api = ConfigService.get('api')
-  const encoded = await api.query.ctype.ctypes(ctypeHash)
-  return encoded.isSome
->>>>>>> 8a80ce79
 }