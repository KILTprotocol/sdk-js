--- conflicted
+++ resolved
@@ -16,21 +16,10 @@
 
 import type { UnsubscribePromise } from '@polkadot/api/types'
 import { BN } from '@polkadot/util'
-<<<<<<< HEAD
+
 import type { Balances, KeyringPair } from '@kiltprotocol/types'
-import { BlockchainApiConnection } from '@kiltprotocol/chain-helpers'
-=======
-
-import type {
-  Balances,
-  KeyringPair,
-  SubmittableExtrinsic,
-} from '@kiltprotocol/types'
 import { ConfigService } from '@kiltprotocol/config'
 import { SDKErrors } from '@kiltprotocol/utils'
-
-import * as BalanceUtils from './Balance.utils.js'
->>>>>>> 8a80ce79
 
 /**
  * Fetches the current balances of the account with [accountAddress].
@@ -91,32 +80,4 @@
       listener(accountAddress, current, balancesChange)
     }
   )
-<<<<<<< HEAD
-=======
-}
-
-/**
- * Transfer Kilt [amount] tokens to [toAccountAddress].
- * <B>Note that the value of the transferred currency and the balance amount reported by the chain is in Femto-Kilt (1e-15), and must be translated to Kilt-Coin</B>.
- *
- * @param accountAddressTo Address of the receiver account.
- * @param amount Amount of Units to transfer.
- * @param exponent Magnitude of the amount. Default magnitude of -15 represents Femto-Kilt. Use 0 for KILT.
- * @returns Promise containing unsigned SubmittableExtrinsic.
- */
-export async function getTransferTx(
-  accountAddressTo: KeyringPair['address'],
-  amount: BN,
-  exponent = -15
-): Promise<SubmittableExtrinsic> {
-  const api = ConfigService.get('api')
-  const cleanExponent =
-    (exponent >= 0 ? 1 : -1) * Math.floor(Math.abs(exponent))
-  return api.tx.balances.transfer(
-    accountAddressTo,
-    cleanExponent === -15
-      ? amount
-      : BalanceUtils.convertToTxUnit(amount, cleanExponent)
-  )
->>>>>>> 8a80ce79
 }