/**
 * Copyright (c) 2018-2022, BOTLabs GmbH.
 *
 * This source code is licensed under the BSD 4-Clause "Original" license
 * found in the LICENSE file in the root directory of this source tree.
 */

import {
  DidDetails,
  Utils as DidUtils,
  DidKeySelectionCallback,
} from '@kiltprotocol/did'
import type {
  ICredential,
  CompressedCredential,
  IAttestation,
  IRequestForAttestation,
  IDidResolver,
  KeystoreSigner,
  DidVerificationKey,
} from '@kiltprotocol/types'
import { KeyRelationship } from '@kiltprotocol/types'
import { SDKErrors } from '@kiltprotocol/utils'
import { Attestation } from '../attestation/index.js'
import * as RequestForAttestation from '../requestforattestation/index.js'
import * as CredentialUtils from './Credential.utils.js'

/**
<<<<<<< HEAD
 * [STATIC] Builds a new instance of [[Credential]], from all required properties.
 *
 * @param request - The request for attestation for the claim that was attested.
 * @param attestation - The attestation for the claim by the attester.
 * @returns A new [[Credential]] object.
 * @example ```javascript
 * // create a Credential object after receiving the attestation from the attester
 * Credential.fromRequestAndAttestation(request, attestation);
 * ```
 */
export function fromRequestAndAttestation(
  request: IRequestForAttestation,
  attestation: IAttestation
): ICredential {
  const credential = {
    request,
    attestation,
=======
 * In KILT, a [[Credential]] is an attested claim, which a Claimer can store locally and share with Verifiers as they wish.
 *
 * Once a [[RequestForAttestation]] has been made, the [[Attestation]] can be built and the Attester submits it wrapped in a [[Credential]] object.
 * This [[Credential]] also contains the original request for attestation.
 * RequestForAttestation also exposes a [[createPresentation]] method, that can be used by the claimer to hide some specific information from the verifier for more privacy.
 */
export class Credential implements ICredential {
  /**
   * [STATIC] Builds an instance of [[Credential]], from a simple object with the same properties.
   * Used for deserialization.
   *
   * @param credentialInput - The base object from which to create the credential.
   * @returns A new instantiated [[Credential]] object.
   */
  public static fromCredential(credentialInput: ICredential): Credential {
    return new Credential(credentialInput)
  }

  /**
   * [STATIC] Builds a new instance of [[Credential]], from all required properties.
   *
   * @param request - The request for attestation for the claim that was attested.
   * @param attestation - The attestation for the claim by the attester.
   * @returns A new [[Credential]] object.
   */
  public static fromRequestAndAttestation(
    request: IRequestForAttestation,
    attestation: IAttestation
  ): Credential {
    return new Credential({
      request,
      attestation,
    })
  }

  /**
   *  [STATIC] Custom Type Guard to determine input being of type ICredential using the CredentialUtils errorCheck.
   *
   * @param input The potentially only partial ICredential.
   *
   * @returns Boolean whether input is of type ICredential.
   */
  public static isICredential(input: unknown): input is ICredential {
    try {
      CredentialUtils.errorCheck(input as ICredential)
    } catch (error) {
      return false
    }
    return true
  }

  public request: RequestForAttestation
  public attestation: Attestation

  /**
   * Builds a new [[Credential]] instance.
   *
   * @param credentialInput - The base object with all required input, from which to create the credential.
   */
  public constructor(credentialInput: ICredential) {
    CredentialUtils.errorCheck(credentialInput)
    this.request = RequestForAttestation.fromRequest(credentialInput.request)
    this.attestation = Attestation.fromAttestation(credentialInput.attestation)
>>>>>>> 95948dec
  }
  CredentialUtils.errorCheck(credential)
  return credential
}

<<<<<<< HEAD
/**
 *  [STATIC] Custom Type Guard to determine input being of type ICredential using the CredentialUtils errorCheck.
 *
 * @param input The potentially only partial ICredential.
 *
 * @returns Boolean whether input is of type ICredential.
 */
export function isICredential(input: unknown): input is ICredential {
  try {
    CredentialUtils.errorCheck(input as ICredential)
  } catch (error) {
    return false
=======
  /**
   * (ASYNC) Verifies whether the credential is valid. It is valid if:
   * * the data is valid (see [[verifyData]]);
   * and
   * * the [[Attestation]] object for this credential is valid (see [[Attestation.checkValidity]], where the **chain** is queried).
   *
   * Upon presentation of a credential, a verifier would call this [[verify]] function.
   *
   * @param credential - The credential to check for validity.
   * @param verificationOpts The additional options to use upon attested credential verification.
   * @param verificationOpts.resolver - The resolver used to resolve the claimer's identity if it is not passed in.
   * Defaults to [[DidResolver]].
   * @param verificationOpts.challenge - The expected value of the challenge. Verification will fail in case of a mismatch.
   * @returns A promise containing whether the provided credential is valid.
   */
  public static async verify(
    credential: ICredential,
    verificationOpts: {
      resolver?: IDidResolver
      challenge?: string
    } = {}
  ): Promise<boolean> {
    return (
      Credential.verifyData(credential) &&
      (await RequestForAttestation.verifySignature(
        credential.request,
        verificationOpts
      )) &&
      Attestation.checkValidity(credential.attestation)
    )
>>>>>>> 95948dec
  }
  return true
}

/**
 * Verifies whether the data of the given credential is valid. It is valid if:
 * * the [[RequestForAttestation]] object associated with this credential has valid data (see [[RequestForAttestation.verifyData]]);
 * and
 * * the hash of the [[RequestForAttestation]] object for the credential, and the hash of the [[Claim]] for the credential are the same.
 *
 * @param credential - The credential to verify.
 * @returns Whether the credential's data is valid.
 * @example ```javascript
 * const verificationResult = Credential.verifyData(credential);
 * ```
 */
export function verifyData(credential: ICredential): boolean {
  if (credential.request.claim.cTypeHash !== credential.attestation.cTypeHash)
    return false
  return (
    credential.request.rootHash === credential.attestation.claimHash &&
    RequestForAttestation.verifyDataIntegrity(credential.request)
  )
}

<<<<<<< HEAD
/**
 * (ASYNC) Verifies whether the credential is valid. It is valid if:
 * * the data is valid (see [[verifyData]]);
 * and
 * * the [[Attestation]] object for this credential is valid (see [[Attestation.checkValidity]], where the **chain** is queried).
 *
 * Upon presentation of a credential, a verifier would call this [[verify]] function.
 *
 * @param credential - The credential to check for validity.
 * @param verificationOpts The additional options to use upon attested credential verification.
 * @param verificationOpts.resolver - The resolver used to resolve the claimer's identity if it is not passed in.
 * Defaults to [[DidResolver]].
 * @param verificationOpts.challenge - The expected value of the challenge. Verification will fail in case of a mismatch.
 * @returns A promise containing whether the provided credential is valid.
 * @example ```javascript
 * Credential.verify().then((isVerified) => {
 *   // `isVerified` is true if the credential is verified, false otherwise
 * });
 * ```
 */
export async function verify(
  credential: ICredential,
  verificationOpts: {
    resolver?: IDidResolver
    challenge?: string
  } = {}
): Promise<boolean> {
  return (
    verifyData(credential) &&
    (await RequestForAttestation.verifySignature(
      credential.request,
      verificationOpts
    )) &&
    Attestation.checkValidity(credential.attestation)
  )
}
=======
  /**
   * Verifies whether the data of the given credential is valid. It is valid if:
   * * the [[RequestForAttestation]] object associated with this credential has valid data (see [[RequestForAttestation.verifyData]]);
   * and
   * * the hash of the [[RequestForAttestation]] object for the credential, and the hash of the [[Claim]] for the credential are the same.
   *
   * @param credential - The credential to verify.
   * @returns Whether the credential's data is valid.
   */
  public static verifyData(credential: ICredential): boolean {
    if (credential.request.claim.cTypeHash !== credential.attestation.cTypeHash)
      return false
    return (
      credential.request.rootHash === credential.attestation.claimHash &&
      RequestForAttestation.verifyData(credential.request)
    )
  }
>>>>>>> 95948dec

/**
 *  [STATIC] Verifies the data of each element of the given Array of ICredentials.
 *
 * @param legitimations Array of ICredentials to validate.
 * @throws [[ERROR_LEGITIMATIONS_UNVERIFIABLE]] when one of the ICredentials data is unable to be verified.
 *
 * @returns Boolean whether each element of the given Array of ICredentials is verifiable.
 */
export function validateLegitimations(legitimations: ICredential[]): boolean {
  legitimations.forEach((legitimation: ICredential) => {
    if (!verifyData(legitimation)) {
      throw SDKErrors.ERROR_LEGITIMATIONS_UNVERIFIABLE()
    }
  })
  return true
}

<<<<<<< HEAD
/**
 * Gets the hash of the claim that corresponds to this attestation.
 *
 * @param credential - The credential to get the hash from.
 * @returns The hash of the claim for this attestation (claimHash).
 */
export function getHash(credential: ICredential): IAttestation['claimHash'] {
  return credential.attestation.claimHash
}

export function getAttributes(credential: ICredential): Set<string> {
  // TODO: move this to claim or contents
  return new Set(Object.keys(credential.request.claim.contents))
}
=======
  /**
   *  [STATIC] Verifies the data of each element of the given Array of ICredentials.
   *
   * @param legitimations Array of ICredentials to validate.
   * @throws [[ERROR_LEGITIMATIONS_UNVERIFIABLE]] when one of the ICredentials data is unable to be verified.
   *
   * @returns Boolean whether each element of the given Array of ICredentials is verifiable.
   */
  public static validateLegitimations(legitimations: ICredential[]): boolean {
    legitimations.forEach((legitimation: ICredential) => {
      if (!Credential.verifyData(legitimation)) {
        throw new SDKErrors.ERROR_LEGITIMATIONS_UNVERIFIABLE()
      }
    })
    return true
  }

  /**
   * Gets the hash of the claim that corresponds to this attestation.
   *
   * @returns The hash of the claim for this attestation (claimHash).
   */
  public getHash(): IAttestation['claimHash'] {
    return this.attestation.claimHash
  }
>>>>>>> 95948dec

/**
 * Creates a public presentation which can be sent to a verifier.
 * This presentation is signed.
 *
 * @param presentationOptions The additional options to use upon presentation generation.
 * @param presentationOptions.credential The credential to create the presentation for.
 * @param presentationOptions.signer Keystore signer to sign the presentation.
 * @param presentationOptions.claimerDid The DID details of the presenter.
 * @param presentationOptions.challenge Challenge which will be part of the presentation signature.
 * @param presentationOptions.selectedAttributes All properties of the claim which have been requested by the verifier and therefore must be publicly presented.
 * If not specified, all attributes are shown. If set to an empty array, we hide all attributes inside the claim for the presentation.
 * @param presentationOptions.keySelection The logic to select the right key to sign for the delegee. It defaults to picking the first key from the set of valid keys.
 * @returns A deep copy of the Credential with all but `publicAttributes` removed.
 */
export async function createPresentation({
  credential,
  selectedAttributes,
  signer,
  challenge,
  claimerDid,
  keySelection = DidUtils.defaultKeySelectionCallback,
}: {
  credential: ICredential
  selectedAttributes?: string[]
  signer: KeystoreSigner
  challenge?: string
  claimerDid: DidDetails
  keySelection?: DidKeySelectionCallback<DidVerificationKey>
}): Promise<ICredential> {
  const presentation =
    // clone the attestation and request for attestation because properties will be deleted later.
    // TODO: find a nice way to clone stuff
    JSON.parse(JSON.stringify(credential))

  // filter attributes that are not in public attributes
  const excludedClaimProperties = selectedAttributes
    ? Array.from(getAttributes(credential)).filter(
        (property) => !selectedAttributes.includes(property)
      )
    : []

  // remove these attributes
  RequestForAttestation.removeClaimProperties(
    presentation.request,
    excludedClaimProperties
  )

  const keys = claimerDid.getVerificationKeys(KeyRelationship.authentication)
  const selectedKeyId = (await keySelection(keys))?.id

  if (!selectedKeyId) {
    throw SDKErrors.ERROR_UNSUPPORTED_KEY(KeyRelationship.authentication)
  }

  await RequestForAttestation.signWithDidKey(
    presentation.request,
    signer,
    claimerDid,
<<<<<<< HEAD
    selectedKeyId,
    {
=======
    keySelection = DidUtils.defaultKeySelectionCallback,
  }: {
    selectedAttributes?: string[]
    signer: KeystoreSigner
    challenge?: string
    claimerDid: DidDetails
    keySelection?: DidKeySelectionCallback<DidVerificationKey>
  }): Promise<Credential> {
    const credential = new Credential(
      // clone the attestation and request for attestation because properties will be deleted later.
      // TODO: find a nice way to clone stuff
      JSON.parse(JSON.stringify(this))
    )

    // filter attributes that are not in public attributes
    const excludedClaimProperties = selectedAttributes
      ? Array.from(this.getAttributes()).filter(
          (property) => !selectedAttributes.includes(property)
        )
      : []

    // remove these attributes
    credential.request.removeClaimProperties(excludedClaimProperties)

    const keys = claimerDid.getVerificationKeys(KeyRelationship.authentication)
    const selectedKeyId = (await keySelection(keys))?.id

    if (!selectedKeyId) {
      throw new SDKErrors.ERROR_UNSUPPORTED_KEY(KeyRelationship.authentication)
    }

    await credential.request.signWithDidKey(signer, claimerDid, selectedKeyId, {
>>>>>>> 95948dec
      challenge,
    }
  )

  return presentation
}

/**
 * Compresses a [[Credential]] object.
 *
 * @param credential - The credential to compress.
 * @returns An array that contains the same properties of a [[Credential]].
 */
export function compress(credential: ICredential): CompressedCredential {
  return CredentialUtils.compress(credential)
}

/**
 * [STATIC] Builds a [[Credential]] from the decompressed array.
 *
 * @param credential The [[CompressedCredential]] that should get decompressed.
 * @returns A new [[Credential]] object.
 */
export function decompress(credential: CompressedCredential): ICredential {
  const decompressedCredential = CredentialUtils.decompress(credential)
  CredentialUtils.errorCheck(decompressedCredential)
  return decompressedCredential
}<|MERGE_RESOLUTION|>--- conflicted
+++ resolved
@@ -3,6 +3,16 @@
  *
  * This source code is licensed under the BSD 4-Clause "Original" license
  * found in the LICENSE file in the root directory of this source tree.
+ */
+
+/**
+ * In KILT, a [[Credential]] is an attested claim, which a Claimer can store locally and share with Verifiers as they wish.
+ *
+ * Once a [[RequestForAttestation]] has been made, the [[Attestation]] can be built and the Attester submits it wrapped in a [[Credential]] object.
+ * This [[Credential]] also contains the original request for attestation.
+ * RequestForAttestation also exposes a [[createPresentation]] method, that can be used by the claimer to hide some specific information from the verifier for more privacy.
+ *
+ * @packageDocumentation
  */
 
 import {
@@ -26,7 +36,6 @@
 import * as CredentialUtils from './Credential.utils.js'
 
 /**
-<<<<<<< HEAD
  * [STATIC] Builds a new instance of [[Credential]], from all required properties.
  *
  * @param request - The request for attestation for the claim that was attested.
@@ -44,77 +53,11 @@
   const credential = {
     request,
     attestation,
-=======
- * In KILT, a [[Credential]] is an attested claim, which a Claimer can store locally and share with Verifiers as they wish.
- *
- * Once a [[RequestForAttestation]] has been made, the [[Attestation]] can be built and the Attester submits it wrapped in a [[Credential]] object.
- * This [[Credential]] also contains the original request for attestation.
- * RequestForAttestation also exposes a [[createPresentation]] method, that can be used by the claimer to hide some specific information from the verifier for more privacy.
- */
-export class Credential implements ICredential {
-  /**
-   * [STATIC] Builds an instance of [[Credential]], from a simple object with the same properties.
-   * Used for deserialization.
-   *
-   * @param credentialInput - The base object from which to create the credential.
-   * @returns A new instantiated [[Credential]] object.
-   */
-  public static fromCredential(credentialInput: ICredential): Credential {
-    return new Credential(credentialInput)
-  }
-
-  /**
-   * [STATIC] Builds a new instance of [[Credential]], from all required properties.
-   *
-   * @param request - The request for attestation for the claim that was attested.
-   * @param attestation - The attestation for the claim by the attester.
-   * @returns A new [[Credential]] object.
-   */
-  public static fromRequestAndAttestation(
-    request: IRequestForAttestation,
-    attestation: IAttestation
-  ): Credential {
-    return new Credential({
-      request,
-      attestation,
-    })
-  }
-
-  /**
-   *  [STATIC] Custom Type Guard to determine input being of type ICredential using the CredentialUtils errorCheck.
-   *
-   * @param input The potentially only partial ICredential.
-   *
-   * @returns Boolean whether input is of type ICredential.
-   */
-  public static isICredential(input: unknown): input is ICredential {
-    try {
-      CredentialUtils.errorCheck(input as ICredential)
-    } catch (error) {
-      return false
-    }
-    return true
-  }
-
-  public request: RequestForAttestation
-  public attestation: Attestation
-
-  /**
-   * Builds a new [[Credential]] instance.
-   *
-   * @param credentialInput - The base object with all required input, from which to create the credential.
-   */
-  public constructor(credentialInput: ICredential) {
-    CredentialUtils.errorCheck(credentialInput)
-    this.request = RequestForAttestation.fromRequest(credentialInput.request)
-    this.attestation = Attestation.fromAttestation(credentialInput.attestation)
->>>>>>> 95948dec
   }
   CredentialUtils.errorCheck(credential)
   return credential
 }
 
-<<<<<<< HEAD
 /**
  *  [STATIC] Custom Type Guard to determine input being of type ICredential using the CredentialUtils errorCheck.
  *
@@ -127,38 +70,6 @@
     CredentialUtils.errorCheck(input as ICredential)
   } catch (error) {
     return false
-=======
-  /**
-   * (ASYNC) Verifies whether the credential is valid. It is valid if:
-   * * the data is valid (see [[verifyData]]);
-   * and
-   * * the [[Attestation]] object for this credential is valid (see [[Attestation.checkValidity]], where the **chain** is queried).
-   *
-   * Upon presentation of a credential, a verifier would call this [[verify]] function.
-   *
-   * @param credential - The credential to check for validity.
-   * @param verificationOpts The additional options to use upon attested credential verification.
-   * @param verificationOpts.resolver - The resolver used to resolve the claimer's identity if it is not passed in.
-   * Defaults to [[DidResolver]].
-   * @param verificationOpts.challenge - The expected value of the challenge. Verification will fail in case of a mismatch.
-   * @returns A promise containing whether the provided credential is valid.
-   */
-  public static async verify(
-    credential: ICredential,
-    verificationOpts: {
-      resolver?: IDidResolver
-      challenge?: string
-    } = {}
-  ): Promise<boolean> {
-    return (
-      Credential.verifyData(credential) &&
-      (await RequestForAttestation.verifySignature(
-        credential.request,
-        verificationOpts
-      )) &&
-      Attestation.checkValidity(credential.attestation)
-    )
->>>>>>> 95948dec
   }
   return true
 }
@@ -184,7 +95,6 @@
   )
 }
 
-<<<<<<< HEAD
 /**
  * (ASYNC) Verifies whether the credential is valid. It is valid if:
  * * the data is valid (see [[verifyData]]);
@@ -221,25 +131,6 @@
     Attestation.checkValidity(credential.attestation)
   )
 }
-=======
-  /**
-   * Verifies whether the data of the given credential is valid. It is valid if:
-   * * the [[RequestForAttestation]] object associated with this credential has valid data (see [[RequestForAttestation.verifyData]]);
-   * and
-   * * the hash of the [[RequestForAttestation]] object for the credential, and the hash of the [[Claim]] for the credential are the same.
-   *
-   * @param credential - The credential to verify.
-   * @returns Whether the credential's data is valid.
-   */
-  public static verifyData(credential: ICredential): boolean {
-    if (credential.request.claim.cTypeHash !== credential.attestation.cTypeHash)
-      return false
-    return (
-      credential.request.rootHash === credential.attestation.claimHash &&
-      RequestForAttestation.verifyData(credential.request)
-    )
-  }
->>>>>>> 95948dec
 
 /**
  *  [STATIC] Verifies the data of each element of the given Array of ICredentials.
@@ -252,13 +143,12 @@
 export function validateLegitimations(legitimations: ICredential[]): boolean {
   legitimations.forEach((legitimation: ICredential) => {
     if (!verifyData(legitimation)) {
-      throw SDKErrors.ERROR_LEGITIMATIONS_UNVERIFIABLE()
+      throw new SDKErrors.ERROR_LEGITIMATIONS_UNVERIFIABLE()
     }
   })
   return true
 }
 
-<<<<<<< HEAD
 /**
  * Gets the hash of the claim that corresponds to this attestation.
  *
@@ -273,33 +163,6 @@
   // TODO: move this to claim or contents
   return new Set(Object.keys(credential.request.claim.contents))
 }
-=======
-  /**
-   *  [STATIC] Verifies the data of each element of the given Array of ICredentials.
-   *
-   * @param legitimations Array of ICredentials to validate.
-   * @throws [[ERROR_LEGITIMATIONS_UNVERIFIABLE]] when one of the ICredentials data is unable to be verified.
-   *
-   * @returns Boolean whether each element of the given Array of ICredentials is verifiable.
-   */
-  public static validateLegitimations(legitimations: ICredential[]): boolean {
-    legitimations.forEach((legitimation: ICredential) => {
-      if (!Credential.verifyData(legitimation)) {
-        throw new SDKErrors.ERROR_LEGITIMATIONS_UNVERIFIABLE()
-      }
-    })
-    return true
-  }
-
-  /**
-   * Gets the hash of the claim that corresponds to this attestation.
-   *
-   * @returns The hash of the claim for this attestation (claimHash).
-   */
-  public getHash(): IAttestation['claimHash'] {
-    return this.attestation.claimHash
-  }
->>>>>>> 95948dec
 
 /**
  * Creates a public presentation which can be sent to a verifier.
@@ -352,50 +215,15 @@
   const selectedKeyId = (await keySelection(keys))?.id
 
   if (!selectedKeyId) {
-    throw SDKErrors.ERROR_UNSUPPORTED_KEY(KeyRelationship.authentication)
+    throw new SDKErrors.ERROR_UNSUPPORTED_KEY(KeyRelationship.authentication)
   }
 
   await RequestForAttestation.signWithDidKey(
     presentation.request,
     signer,
     claimerDid,
-<<<<<<< HEAD
     selectedKeyId,
     {
-=======
-    keySelection = DidUtils.defaultKeySelectionCallback,
-  }: {
-    selectedAttributes?: string[]
-    signer: KeystoreSigner
-    challenge?: string
-    claimerDid: DidDetails
-    keySelection?: DidKeySelectionCallback<DidVerificationKey>
-  }): Promise<Credential> {
-    const credential = new Credential(
-      // clone the attestation and request for attestation because properties will be deleted later.
-      // TODO: find a nice way to clone stuff
-      JSON.parse(JSON.stringify(this))
-    )
-
-    // filter attributes that are not in public attributes
-    const excludedClaimProperties = selectedAttributes
-      ? Array.from(this.getAttributes()).filter(
-          (property) => !selectedAttributes.includes(property)
-        )
-      : []
-
-    // remove these attributes
-    credential.request.removeClaimProperties(excludedClaimProperties)
-
-    const keys = claimerDid.getVerificationKeys(KeyRelationship.authentication)
-    const selectedKeyId = (await keySelection(keys))?.id
-
-    if (!selectedKeyId) {
-      throw new SDKErrors.ERROR_UNSUPPORTED_KEY(KeyRelationship.authentication)
-    }
-
-    await credential.request.signWithDidKey(signer, claimerDid, selectedKeyId, {
->>>>>>> 95948dec
       challenge,
     }
   )
