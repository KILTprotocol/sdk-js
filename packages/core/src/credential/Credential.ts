/**
 * Copyright (c) 2018-2022, BOTLabs GmbH.
 *
 * This source code is licensed under the BSD 4-Clause "Original" license
 * found in the LICENSE file in the root directory of this source tree.
 */

/**
 * Credentials are a core building block of the KILT SDK.
 * A Credential represents a [[Claim]] which needs to be validated. In practice, the Credential is sent from a claimer to an attester for attesting and to a verifier for verification.
 *
 * A Credential object contains the [[Claim]] and its hash, and legitimations/delegationId of the attester.
 * The credential is made tamper-proof by hashing the claim properties and generating a digest from that, which is used to reference the Credential.
 * It can be signed by the claimer, to authenticate the holder and to prevent replay attacks.
 * A Credential also supports hiding of claim data during a credential presentation.
 *
 * @packageDocumentation
 */

import {
  isDidSignature,
  verifyDidSignature,
  resolve,
  signPayload,
} from '@kiltprotocol/did'
import type {
  DidResolve,
<<<<<<< HEAD
  DidResourceUri,
=======
>>>>>>> 8b3c75dc
  Hash,
  IAttestation,
  IClaim,
  ICredential,
  ICredentialPresentation,
  ICType,
  IDelegationNode,
  SignCallback,
} from '@kiltprotocol/types'
import { Crypto, DataUtils, SDKErrors } from '@kiltprotocol/utils'
import * as Claim from '../claim/index.js'
import { hashClaimContents } from '../claim/index.js'
import { verifyClaimAgainstSchema } from '../ctype/index.js'

function getHashRoot(leaves: Uint8Array[]): Uint8Array {
  const result = Crypto.u8aConcat(...leaves)
  return Crypto.hash(result)
}

function getHashLeaves(
  claimHashes: Hash[],
  legitimations?: ICredential[],
  delegationId?: IDelegationNode['id'] | null
): Uint8Array[] {
  const result = claimHashes.map((item) => Crypto.coToUInt8(item))
  if (legitimations) {
    legitimations.forEach((legitimation) => {
      result.push(Crypto.coToUInt8(legitimation.rootHash))
    })
  }
  if (delegationId) {
    result.push(Crypto.coToUInt8(delegationId))
  }

  return result
}

/**
 * Calculates the root hash of the credential.
 *
 * @param credential The credential object.
 * @returns The hash.
 */
export function calculateRootHash(credential: Partial<ICredential>): Hash {
  const hashes = getHashLeaves(
    credential.claimHashes || [],
    credential.legitimations || [],
    credential.delegationId || null
  )
  const root = getHashRoot(hashes)
  return Crypto.u8aToHex(root)
}

/**
 * Removes [[Claim]] properties from the [[Credential]] object, provides anonymity and security when building the [[createPresentation]] method.
 *
 * @param credential - The Credential object to remove properties from.
 * @param properties - Properties to remove from the [[Claim]] object.
 * @returns A cloned Credential with removed properties.
 */
export function removeClaimProperties(
  credential: ICredential,
  properties: string[]
): ICredential {
  const presentation: ICredential =
    // clone the credential because properties will be deleted later.
    // TODO: find a nice way to clone stuff
    JSON.parse(JSON.stringify(credential))

  properties.forEach((key) => {
    delete presentation.claim.contents[key]
  })
  presentation.claimNonceMap = hashClaimContents(presentation.claim, {
    nonces: presentation.claimNonceMap,
  }).nonceMap

  return presentation
}

/**
 * Prepares credential data for signing.
 *
 * @param input - The Credential to prepare the data for.
 * @param challenge - An optional challenge to be included in the signing process.
 * @returns The prepared signing data as Uint8Array.
 */
export function makeSigningData(
  input: ICredential,
  challenge?: string
): Uint8Array {
  return new Uint8Array([
    ...Crypto.coToUInt8(input.rootHash),
    ...Crypto.coToUInt8(challenge),
  ])
}

/**
<<<<<<< HEAD
 * Add a claimer signature to a Credential.
 *
 * @param credential - The Credential to add the signature to.
 * @param sig - The signature to be added.
 * @param keyUri - The DID key uri of the key, which was used to make the signature.
 * @param options - Optional parameters.
 * @param options.challenge - An optional challenge, which was included in the signing process.
 */
export async function addSignature(
  credential: ICredential,
  sig: string | Uint8Array,
  keyUri: DidResourceUri,
  {
    challenge,
  }: {
    challenge?: string
  } = {}
): Promise<void> {
  const signature = typeof sig === 'string' ? sig : Crypto.u8aToHex(sig)
  // eslint-disable-next-line no-param-reassign
  credential.claimerSignature = { signature, keyUri, challenge }
}

/**
 * Adds a claimer signature to a Credential using a DID key.
 *
 * @param credential - The Credential to add the signature to.
 * @param signCallback - The signing callback.
 * @param options - Optional parameters.
 * @param options.challenge - An optional challenge, which will be included in the signing process.
 */
export async function sign(
  credential: ICredential,
  signCallback: SignCallback,
  {
    challenge,
  }: {
    challenge?: string
  } = {}
): Promise<void> {
  const { signature, keyUri: signatureKeyId } = await signPayload(
    credential.claim.owner,
    makeSigningData(credential, challenge),
    signCallback
  )
  await addSignature(credential, signature, signatureKeyId, { challenge })
}

/**
=======
>>>>>>> 8b3c75dc
 * Verifies if the credential hash matches the contents of it.
 *
 * @param input - The credential to check.
 * @returns Whether they match or not.
 */
export function verifyRootHash(input: ICredential): boolean {
  return input.rootHash === calculateRootHash(input)
}

/**
 * Verifies the data of the [[Credential]] object; used to check that the data was not tampered with, by checking the data against hashes.
 *
 * @param input - The [[Credential]] for which to verify data.
 * @returns Whether the data is valid.
 */
export function verifyDataIntegrity(input: ICredential): boolean {
  // check claim hash
  if (!verifyRootHash(input)) {
    throw new SDKErrors.RootHashUnverifiableError()
  }

  // verify properties against selective disclosure proof
  const { errors, verified } = Claim.verifyDisclosedAttributes(input.claim, {
    nonces: input.claimNonceMap,
    hashes: input.claimHashes,
  })
  // TODO: how do we want to deal with multiple errors during claim verification?
  if (!verified)
    throw errors.length > 0 ? errors[0] : new SDKErrors.ClaimUnverifiableError()

  // check legitimations
  input.legitimations.forEach((legitimation) => {
    if (!verifyDataIntegrity(legitimation)) {
      throw new SDKErrors.LegitimationsUnverifiableError()
    }
  })

  return true
}

/**
 * Checks whether the input meets all the required criteria of an [[ICredential]] object.
 * Throws on invalid input.
 *
 * @param input - A potentially only partial [[Credential]].
 *
 */
export function verifyDataStructure(input: ICredential): void {
  if (!('claim' in input)) {
    throw new SDKErrors.ClaimMissingError()
  } else {
    Claim.verifyDataStructure(input.claim)
  }
  if (!input.claim.owner) {
    throw new SDKErrors.OwnerMissingError()
  }
  if (!Array.isArray(input.legitimations)) {
    throw new SDKErrors.LegitimationsMissingError()
  }

  if (!('claimNonceMap' in input)) {
    throw new SDKErrors.ClaimNonceMapMissingError()
  }
  if (
    typeof input.claimNonceMap !== 'object' ||
    Object.entries(input.claimNonceMap).some(
      ([digest, nonce]) =>
        !digest ||
        !DataUtils.validateHash(digest, 'statement digest') ||
        typeof nonce !== 'string' ||
        !nonce
    )
  ) {
    throw new SDKErrors.ClaimNonceMapMalformedError()
  }

  if (!('claimHashes' in input)) {
    throw new SDKErrors.DataStructureError('claim hashes not provided')
  }

  if (typeof input.delegationId !== 'string' && input.delegationId !== null) {
    throw new SDKErrors.DelegationIdTypeError()
  }
}

/**
 * Checks the [[Credential]] with a given [[CType]] to check if the included claim meets the [[schema]] structure.
 *
 * @param credential A [[Credential]] for the attester.
 * @param ctype A [[CType]] to verify the [[Claim]] structure.
 *
 * @returns A boolean if the [[Claim]] structure in the [[Credential]] is valid.
 */
export function verifyAgainstCType(
  credential: ICredential,
  ctype: ICType
): boolean {
  try {
    verifyDataStructure(credential)
  } catch {
    return false
  }
  return verifyClaimAgainstSchema(credential.claim.contents, ctype.schema)
}

/**
 * Verifies the signature of the [[ICredentialPresentation]].
 * It supports migrated DIDs, meaning that if the original claim within the [[ICredential]] included a light DID that was afterwards upgraded,
 * the signature over the presentation **must** be generated with the full DID in order for the verification to be successful.
 * On the other hand, a light DID that has been migrated and then deleted from the chain will not be allowed to generate valid presentations anymore.
 *
 * @param input - The [[ICredentialPresentation]].
 * @param verificationOpts Additional verification options.
 * @param verificationOpts.didResolve - The function used to resolve the claimer's identity. Defaults to [[resolve]].
 * @param verificationOpts.challenge - The expected value of the challenge. Verification will fail in case of a mismatch.
 * @returns Whether the signature is correct.
 */
export async function verifySignature(
  input: ICredentialPresentation,
  {
    challenge,
    didResolve = resolve,
  }: {
    challenge?: string
    didResolve?: DidResolve
  } = {}
): Promise<boolean> {
  const { claimerSignature } = input
  if (!isDidSignature(claimerSignature)) return false
  if (challenge && challenge !== claimerSignature.challenge) return false
  const signingData = makeSigningData(input, claimerSignature.challenge)
  const { verified } = await verifyDidSignature({
    signature: claimerSignature,
    message: signingData,
    expectedVerificationMethod: 'authentication',
    didResolve,
  })
  return verified
}

export type Options = {
  legitimations?: ICredential[]
  delegationId?: IDelegationNode['id'] | null
}

/**
 * Builds a new [[ICredential]] object, from a complete set of required parameters.
 *
 * @param claim An [[IClaim]] object to build the credential for.
 * @param option Container for different options that can be passed to this method.
 * @param option.legitimations Array of [[Credential]] objects of the Attester which the Claimer requests to include into the attestation as legitimations.
 * @param option.delegationId The id of the DelegationNode of the Attester, which should be used in the attestation.
 * @returns A new [[ICredential]] object.
 */
export function fromClaim(
  claim: IClaim,
  { legitimations = [], delegationId = null }: Options = {}
): ICredential {
  const { hashes: claimHashes, nonceMap: claimNonceMap } =
    Claim.hashClaimContents(claim)

  const rootHash = calculateRootHash({
    legitimations,
    claimHashes,
    delegationId,
  })

  const credential = {
    claim,
    legitimations,
    claimHashes,
    claimNonceMap,
    rootHash,
    delegationId,
  }
  verifyDataStructure(credential)
  return credential
}

type VerifyOptions = {
  ctype?: ICType
  challenge?: string
  didResolve?: DidResolve
}

/**
 * Verifies data structure & data integrity of a credential object.
 *
 * @param credential - The object to check.
 * @param options - Additional parameter for more verification steps.
 * @param options.ctype - CType which the included claim should be checked against.
 */
export async function verifyCredential(
  credential: ICredential,
  { ctype }: VerifyOptions = {}
): Promise<void> {
  verifyDataStructure(credential)
  verifyDataIntegrity(credential)

  if (ctype) {
    const isSchemaValid = verifyAgainstCType(credential, ctype)
    if (!isSchemaValid)
      throw new SDKErrors.CredentialUnverifiableError(
        'CType verification failed'
      )
  }
}

/**
 * Verifies data structure, data integrity and the claimer's signature of a credential presentation.
 *
 * Upon presentation of a credential, a verifier would call this function.
 *
 * @param presentation - The object to check.
 * @param options - Additional parameter for more verification steps.
 * @param options.ctype - CType which the included claim should be checked against.
 * @param options.challenge -  The expected value of the challenge. Verification will fail in case of a mismatch.
 * @param options.didResolve - The function used to resolve the claimer's identity. Defaults to [[resolve]].
 */
export async function verifyPresentation(
  presentation: ICredentialPresentation,
  { ctype, challenge, didResolve = resolve }: VerifyOptions = {}
): Promise<void> {
  await verifyCredential(presentation, { ctype })
  const isSignatureCorrect = await verifySignature(presentation, {
    challenge,
    didResolve,
  })
  if (!isSignatureCorrect)
    throw new SDKErrors.CredentialUnverifiableError('Signature not verifiable')
}

/**
 * Type Guard to determine input being of type [[ICredential]].
 *
 * @param input - A potentially only partial [[ICredential]].
 *
 * @returns  Boolean whether input is of type ICredential.
 */
export function isICredential(input: unknown): input is ICredential {
  try {
    verifyDataStructure(input as ICredential)
  } catch (error) {
    return false
  }
  return true
}

/**
 * Type Guard to determine input being of type [[ICredentialPresentation]].
 *
 * @param input - An [[ICredential]], [[ICredentialPresentation]], or other object.
 *
 * @returns  Boolean whether input is of type ICredentialPresentation.
 */
export function isPresentation(
  input: unknown
): input is ICredentialPresentation {
  return (
    isICredential(input) &&
    isDidSignature((input as ICredentialPresentation).claimerSignature)
  )
}

/**
 * Gets the hash of the credential.
 *
 * @param credential - The credential to get the hash from.
 * @returns The hash of the credential.
 */
export function getHash(credential: ICredential): IAttestation['claimHash'] {
  return credential.rootHash
}

/**
 * Gets names of the credential’s attributes.
 *
 * @param credential The credential.
 * @returns The set of names.
 */
function getAttributes(credential: ICredential): Set<string> {
  // TODO: move this to claim or contents
  return new Set(Object.keys(credential.claim.contents))
}

/**
 * Creates a public presentation which can be sent to a verifier.
 * This presentation is signed.
 *
 * @param presentationOptions The additional options to use upon presentation generation.
 * @param presentationOptions.credential The credential to create the presentation for.
 * @param presentationOptions.signCallback The callback to sign the presentation.
 * @param presentationOptions.claimerDid The DID uri of the presenter.
 * @param presentationOptions.challenge Challenge which will be part of the presentation signature.
 * @param presentationOptions.selectedAttributes All properties of the claim which have been requested by the verifier and therefore must be publicly presented.
 * If not specified, all attributes are shown. If set to an empty array, we hide all attributes inside the claim for the presentation.
 * @returns A deep copy of the Credential with all but `publicAttributes` removed.
 */
export async function createPresentation({
  credential,
  selectedAttributes,
  signCallback,
  challenge,
}: {
  credential: ICredential
  selectedAttributes?: string[]
  signCallback: SignCallback
  challenge?: string
<<<<<<< HEAD
}): Promise<ICredential> {
=======
  claimerDid: DidDocument
}): Promise<ICredentialPresentation> {
>>>>>>> 8b3c75dc
  // filter attributes that are not in public attributes
  const excludedClaimProperties = selectedAttributes
    ? Array.from(getAttributes(credential)).filter(
        (property) => !selectedAttributes.includes(property)
      )
    : []

  // remove these attributes
  const presentation = removeClaimProperties(
    credential,
    excludedClaimProperties
  )

<<<<<<< HEAD
  await sign(presentation, signCallback, {
    challenge,
  })
=======
  const selectedKeyId = claimerDid.authentication[0].id

  const { signature, keyUri } = await signPayload(
    claimerDid,
    makeSigningData(presentation, challenge),
    signCallback,
    selectedKeyId
  )
>>>>>>> 8b3c75dc

  return { ...credential, claimerSignature: { signature, keyUri, challenge } }
}<|MERGE_RESOLUTION|>--- conflicted
+++ resolved
@@ -25,10 +25,6 @@
 } from '@kiltprotocol/did'
 import type {
   DidResolve,
-<<<<<<< HEAD
-  DidResourceUri,
-=======
->>>>>>> 8b3c75dc
   Hash,
   IAttestation,
   IClaim,
@@ -126,58 +122,6 @@
 }
 
 /**
-<<<<<<< HEAD
- * Add a claimer signature to a Credential.
- *
- * @param credential - The Credential to add the signature to.
- * @param sig - The signature to be added.
- * @param keyUri - The DID key uri of the key, which was used to make the signature.
- * @param options - Optional parameters.
- * @param options.challenge - An optional challenge, which was included in the signing process.
- */
-export async function addSignature(
-  credential: ICredential,
-  sig: string | Uint8Array,
-  keyUri: DidResourceUri,
-  {
-    challenge,
-  }: {
-    challenge?: string
-  } = {}
-): Promise<void> {
-  const signature = typeof sig === 'string' ? sig : Crypto.u8aToHex(sig)
-  // eslint-disable-next-line no-param-reassign
-  credential.claimerSignature = { signature, keyUri, challenge }
-}
-
-/**
- * Adds a claimer signature to a Credential using a DID key.
- *
- * @param credential - The Credential to add the signature to.
- * @param signCallback - The signing callback.
- * @param options - Optional parameters.
- * @param options.challenge - An optional challenge, which will be included in the signing process.
- */
-export async function sign(
-  credential: ICredential,
-  signCallback: SignCallback,
-  {
-    challenge,
-  }: {
-    challenge?: string
-  } = {}
-): Promise<void> {
-  const { signature, keyUri: signatureKeyId } = await signPayload(
-    credential.claim.owner,
-    makeSigningData(credential, challenge),
-    signCallback
-  )
-  await addSignature(credential, signature, signatureKeyId, { challenge })
-}
-
-/**
-=======
->>>>>>> 8b3c75dc
  * Verifies if the credential hash matches the contents of it.
  *
  * @param input - The credential to check.
@@ -486,12 +430,7 @@
   selectedAttributes?: string[]
   signCallback: SignCallback
   challenge?: string
-<<<<<<< HEAD
-}): Promise<ICredential> {
-=======
-  claimerDid: DidDocument
 }): Promise<ICredentialPresentation> {
->>>>>>> 8b3c75dc
   // filter attributes that are not in public attributes
   const excludedClaimProperties = selectedAttributes
     ? Array.from(getAttributes(credential)).filter(
@@ -505,20 +444,11 @@
     excludedClaimProperties
   )
 
-<<<<<<< HEAD
-  await sign(presentation, signCallback, {
-    challenge,
-  })
-=======
-  const selectedKeyId = claimerDid.authentication[0].id
-
   const { signature, keyUri } = await signPayload(
-    claimerDid,
+    credential.claim.owner,
     makeSigningData(presentation, challenge),
-    signCallback,
-    selectedKeyId
+    signCallback
   )
->>>>>>> 8b3c75dc
 
   return { ...credential, claimerSignature: { signature, keyUri, challenge } }
 }