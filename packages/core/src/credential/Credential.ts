--- conflicted
+++ resolved
@@ -17,16 +17,11 @@
  * @packageDocumentation
  */
 
-<<<<<<< HEAD
-import { isDidSignature, verifyDidSignature, resolve } from '@kiltprotocol/did'
-=======
 import {
   isDidSignature,
   verifyDidSignature,
   resolveKey,
-  signPayload,
 } from '@kiltprotocol/did'
->>>>>>> 598c249d
 import type {
   DidResolveKey,
   Hash,
