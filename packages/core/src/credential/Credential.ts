--- conflicted
+++ resolved
@@ -18,7 +18,7 @@
 
 import type {
   CompressedCredential,
-  DidPublicKey,
+  DidResourceUri,
   DidVerificationKey,
   Hash,
   IAttestation,
@@ -29,8 +29,6 @@
   ICredential,
   SignCallback,
 } from '@kiltprotocol/types'
-<<<<<<< HEAD
-import { KeyRelationship } from '@kiltprotocol/types'
 import { Crypto, DataUtils, SDKErrors } from '@kiltprotocol/utils'
 import {
   DidDetails,
@@ -42,10 +40,6 @@
 } from '@kiltprotocol/did'
 import * as Claim from '../claim/index.js'
 import { hashClaimContents } from '../claim/index.js'
-=======
-import { SDKErrors } from '@kiltprotocol/utils'
-import * as Attestation from '../attestation/index.js'
->>>>>>> d4c09a3b
 import { verifyClaimAgainstSchema } from '../ctype/index.js'
 
 function getHashRoot(leaves: Uint8Array[]): Uint8Array {
@@ -92,7 +86,6 @@
  *
  * @param credential - The Credential object to remove properties from.
  * @param properties - Properties to remove from the [[Claim]] object.
- * @throws [[ERROR_CLAIM_HASHTREE_MISMATCH]] when a property which should be deleted wasn't found.
  */
 export function removeClaimProperties(
   credential: ICredential,
@@ -137,7 +130,7 @@
 export async function addSignature(
   credential: ICredential,
   sig: string | Uint8Array,
-  keyUri: DidPublicKey['uri'],
+  keyUri: DidResourceUri,
   {
     challenge,
   }: {
@@ -193,13 +186,11 @@
  *
  * @param input - The [[Credential]] for which to verify data.
  * @returns Whether the data is valid.
- * @throws [[ERROR_CLAIM_NONCE_MAP_MALFORMED]] when any key of the claim contents could not be found in the claimHashTree.
- * @throws [[ERROR_ROOT_HASH_UNVERIFIABLE]] when the rootHash is not verifiable.
  */
 export function verifyDataIntegrity(input: ICredential): boolean {
   // check claim hash
   if (!verifyRootHash(input)) {
-    throw new SDKErrors.ERROR_ROOT_HASH_UNVERIFIABLE()
+    throw new SDKErrors.RootHashUnverifiableError()
   }
 
   // verify properties against selective disclosure proof
@@ -209,14 +200,12 @@
   })
   // TODO: how do we want to deal with multiple errors during claim verification?
   if (!verificationResult.verified)
-    throw (
-      verificationResult.errors[0] || new SDKErrors.ERROR_CLAIM_UNVERIFIABLE()
-    )
+    throw verificationResult.errors[0] || new SDKErrors.ClaimUnverifiableError()
 
   // check legitimations
   input.legitimations.forEach((legitimation) => {
     if (!verifyDataIntegrity(legitimation)) {
-      throw new SDKErrors.ERROR_LEGITIMATIONS_UNVERIFIABLE()
+      throw new SDKErrors.LegitimationsUnverifiableError()
     }
   })
 
@@ -227,27 +216,24 @@
  * Checks whether the input meets all the required criteria of an [[ICredential]] object.
  * Throws on invalid input.
  *
-<<<<<<< HEAD
  * @param input - A potentially only partial [[Credential]].
- * @throws [[ERROR_CLAIM_NOT_PROVIDED]], [[ERROR_LEGITIMATIONS_NOT_PROVIDED]], [[ERROR_CLAIM_NONCE_MAP_NOT_PROVIDED]] or [[ERROR_DELEGATION_ID_TYPE]] when either the input's claim, legitimations, claimHashTree or DelegationId are not provided or of the wrong type, respectively.
- * @throws [[ERROR_CLAIM_NONCE_MAP_MALFORMED]] when any of the input's claimHashTree's keys missing their hash.
  *
  */
 export function verifyDataStructure(input: ICredential): void {
   if (!input.claim) {
-    throw new SDKErrors.ERROR_CLAIM_NOT_PROVIDED()
+    throw new SDKErrors.ClaimMissingError()
   } else {
     Claim.verifyDataStructure(input.claim)
   }
   if (!input.claim.owner) {
-    throw new SDKErrors.ERROR_OWNER_NOT_PROVIDED()
+    throw new SDKErrors.OwnerMissingError()
   }
   if (!input.legitimations && !Array.isArray(input.legitimations)) {
-    throw new SDKErrors.ERROR_LEGITIMATIONS_NOT_PROVIDED()
+    throw new SDKErrors.LegitimationsMissingError()
   }
 
   if (!input.claimNonceMap) {
-    throw new SDKErrors.ERROR_CLAIM_NONCE_MAP_NOT_PROVIDED()
+    throw new SDKErrors.ClaimNonceMapMissingError()
   }
   if (
     typeof input.claimNonceMap !== 'object' ||
@@ -259,29 +245,17 @@
         !nonce
     )
   ) {
-    throw new SDKErrors.ERROR_CLAIM_NONCE_MAP_MALFORMED()
+    throw new SDKErrors.ClaimNonceMapMalformedError()
   }
 
   if (!input.claimHashes) {
-    throw new SDKErrors.ERROR_DATA_STRUCTURE('claim hashes not provided')
+    throw new SDKErrors.DataStructureError('claim hashes not provided')
   }
 
   if (typeof input.delegationId !== 'string' && !input.delegationId === null) {
-    throw new SDKErrors.ERROR_DELEGATION_ID_TYPE()
+    throw new SDKErrors.DelegationIdTypeError()
   }
   if (input.claimerSignature) isDidSignature(input.claimerSignature)
-=======
- * @param input The potentially only partial ICredential.
- */
-export function verifyDataStructure(input: ICredential): void {
-  if (input.attestation) {
-    Attestation.verifyDataStructure(input.attestation)
-  } else throw new SDKErrors.AttestationMissingError()
-
-  if (input.request) {
-    RequestForAttestation.verifyDataStructure(input.request)
-  } else throw new SDKErrors.RequestForAttestationMissingError()
->>>>>>> d4c09a3b
 }
 
 /**
@@ -314,7 +288,6 @@
  * @param verificationOpts Additional verification options.
  * @param verificationOpts.resolver - The resolver used to resolve the claimer's identity. Defaults to [[DidResolver]].
  * @param verificationOpts.challenge - The expected value of the challenge. Verification will fail in case of a mismatch.
- * @throws [[ERROR_IDENTITY_MISMATCH]] if the DidDetails do not match the claim owner or if the light DID is used after it has been upgraded.
  * @returns Whether the signature is correct.
  */
 export async function verifySignature(
@@ -334,7 +307,7 @@
   const { verified } = await verifyDidSignature({
     signature: claimerSignature,
     message: signingData,
-    expectedVerificationMethod: KeyRelationship.authentication,
+    expectedVerificationMethod: 'authentication',
     resolver,
   })
   return verified
@@ -398,7 +371,6 @@
  * @param options.challenge -  The expected value of the challenge. Verification will fail in case of a mismatch.
  * @param options.checkSignatureWithoutChallenge - Wether to check the signature without a challenge being present.
  * @param options.resolver - The resolver used to resolve the claimer's identity. Defaults to [[DidResolver]].
- * @throws - If a check fails.
  */
 export async function verify(
   credential: ICredential,
@@ -414,7 +386,7 @@
 
   if (ctype) {
     const isSchemaValid = verifyAgainstCType(credential, ctype)
-    if (!isSchemaValid) throw new SDKErrors.ERROR_CREDENTIAL_UNVERIFIABLE()
+    if (!isSchemaValid) throw new SDKErrors.CredentialUnverifiableError()
   }
 
   if (challenge) {
@@ -422,19 +394,18 @@
       challenge,
       resolver,
     })
-    if (!isSignatureCorrect) throw new SDKErrors.ERROR_SIGNATURE_UNVERIFIABLE()
+    if (!isSignatureCorrect) throw new SDKErrors.SignatureUnverifiableError()
   } else if (checkSignatureWithoutChallenge) {
     const isSignatureCorrect = verifySignature(credential, {
       resolver,
     })
-    if (!isSignatureCorrect) throw new SDKErrors.ERROR_SIGNATURE_UNVERIFIABLE()
+    if (!isSignatureCorrect) throw new SDKErrors.SignatureUnverifiableError()
   }
 }
 
 /**
  * Custom Type Guard to determine input being of type [[ICredential]]..
  *
-<<<<<<< HEAD
  * @param input - A potentially only partial [[ICredential]].
  *
  * @returns  Boolean whether input is of type ICredential.
@@ -445,17 +416,6 @@
   } catch (error) {
     return false
   }
-=======
- * @param legitimations Array of ICredentials to validate.
- * @returns Boolean whether each element of the given Array of ICredentials is verifiable.
- */
-export function validateLegitimations(legitimations: ICredential[]): boolean {
-  legitimations.forEach((legitimation) => {
-    if (!verifyDataIntegrity(legitimation)) {
-      throw new SDKErrors.LegitimationsUnverifiableError()
-    }
-  })
->>>>>>> d4c09a3b
   return true
 }
 
@@ -562,22 +522,12 @@
  * Decompresses a [[Credential]] from storage and/or message.
  *
  * @param reqForAtt A compressed [[Credential]] array that is reverted back into an object.
- * @throws [[ERROR_DECOMPRESSION_ARRAY]] when reqForAtt is not an Array and it's length is not equal to the defined length of 8.
- *
-<<<<<<< HEAD
+ *
  * @returns An object that has the same properties as a [[Credential]].
  */
 export function decompress(reqForAtt: CompressedCredential): ICredential {
   if (!Array.isArray(reqForAtt) || reqForAtt.length !== 7) {
-    throw new SDKErrors.ERROR_DECOMPRESSION_ARRAY('Credential')
-=======
- * @param credential The [[CompressedCredential]] that should get decompressed.
- * @returns A new [[Credential]] object.
- */
-export function decompress(credential: CompressedCredential): ICredential {
-  if (!Array.isArray(credential) || credential.length !== 2) {
     throw new SDKErrors.DecompressionArrayError('Credential')
->>>>>>> d4c09a3b
   }
   const decompressedCredential = {
     claim: Claim.decompress(reqForAtt[0]),
