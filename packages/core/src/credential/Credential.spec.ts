--- conflicted
+++ resolved
@@ -19,13 +19,10 @@
   IDidResolver,
   DidResolvedDetails,
   DidKey,
-<<<<<<< HEAD
+  DidUri,
   IRequestForAttestation,
   IAttestation,
   ICredential,
-=======
-  DidUri,
->>>>>>> bb6f0306
 } from '@kiltprotocol/types'
 import { VerificationKeyType } from '@kiltprotocol/types'
 import {
