--- conflicted
+++ resolved
@@ -43,11 +43,6 @@
     "@kiltprotocol/types": "workspace:*",
     "@kiltprotocol/utils": "workspace:*",
     "@polkadot/api": "^8.0.0",
-<<<<<<< HEAD
-    "@polkadot/keyring": "^9.0.0",
-=======
-    "@polkadot/api-augment": "^8.0.0",
->>>>>>> d4c09a3b
     "@polkadot/types": "^8.0.0",
     "@polkadot/util": "^9.0.0",
     "@polkadot/util-crypto": "^9.0.0",
