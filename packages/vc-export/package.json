--- conflicted
+++ resolved
@@ -43,18 +43,10 @@
     "@kiltprotocol/did": "workspace:*",
     "@kiltprotocol/types": "workspace:*",
     "@kiltprotocol/utils": "workspace:*",
-<<<<<<< HEAD
-    "@polkadot/keyring": "^8.4.1",
-    "@polkadot/types": "^7.10.1",
-    "@polkadot/util": "^8.4.1",
-    "@polkadot/util-crypto": "^8.4.1",
-=======
-    "@polkadot/api-augment": "^8.0.0",
     "@polkadot/keyring": "^9.0.0",
     "@polkadot/types": "^8.0.0",
     "@polkadot/util": "^9.0.0",
     "@polkadot/util-crypto": "^9.0.0",
->>>>>>> 95948dec
     "jsonld": "^2.0.2",
     "jsonld-signatures": "^5.0.0",
     "vc-js": "^0.6.4"
