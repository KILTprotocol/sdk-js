{
  "name": "@kiltprotocol/vc-export",
<<<<<<< HEAD
  "version": "0.34.0",
=======
  "version": "0.33.2-6",
>>>>>>> 26751e61
  "description": "",
  "main": "./lib/cjs/index.js",
  "module": "./lib/esm/index.js",
  "types": "./lib/cjs/index.d.ts",
  "exports": {
    ".": {
      "import": "./lib/esm/index.js",
      "require": "./lib/cjs/index.js"
    }
  },
  "files": [
    "lib/**/*"
  ],
  "scripts": {
    "clean": "rimraf ./lib",
    "build": "yarn clean && yarn build:ts",
    "build:ts": "yarn build:cjs && yarn build:esm",
    "build:cjs": "tsc --declaration -p tsconfig.build.json && echo '{\"type\":\"commonjs\"}' > ./lib/cjs/package.json",
    "build:esm": "tsc --declaration -p tsconfig.esm.json && echo '{\"type\":\"module\"}' > ./lib/esm/package.json"
  },
  "repository": "github:kiltprotocol/sdk-js",
  "engines": {
    "node": ">=16.0"
  },
  "author": "",
  "license": "BSD-4-Clause",
  "bugs": "https://github.com/KILTprotocol/sdk-js/issues",
  "homepage": "https://github.com/KILTprotocol/sdk-js#readme",
  "devDependencies": {
<<<<<<< HEAD
    "@types/jsonld": "1.5.1",
=======
    "@digitalbazaar/ed25519-signature-2020": "^5.2.0",
    "@digitalbazaar/vc": "^6.0.1",
>>>>>>> 26751e61
    "rimraf": "^3.0.2",
    "typescript": "^4.8.3"
  },
  "dependencies": {
    "@kiltprotocol/chain-helpers": "workspace:*",
    "@kiltprotocol/config": "workspace:*",
    "@kiltprotocol/core": "workspace:*",
    "@kiltprotocol/did": "workspace:*",
    "@kiltprotocol/types": "workspace:*",
    "@kiltprotocol/utils": "workspace:*",
    "@polkadot/api": "^10.4.0",
    "@polkadot/types": "^10.4.0",
    "@polkadot/util": "^12.0.0",
    "@polkadot/util-crypto": "^12.0.0",
<<<<<<< HEAD
    "jsonld": "^2.0.2",
    "jsonld-signatures": "^5.0.0",
    "vc-js": "^0.6.4"
=======
    "crypto-ld": "^6.0.0",
    "did-jwt": "^7.0.0"
  },
  "peerDependencies": {
    "@digitalbazaar/vc": "^2.1.0 || ^6.0.1",
    "jsonld": "^5.2.0 || ^8.1.0",
    "jsonld-signatures": "^9.3.0 || ^11.0.0"
>>>>>>> 26751e61
  }
}<|MERGE_RESOLUTION|>--- conflicted
+++ resolved
@@ -1,10 +1,6 @@
 {
   "name": "@kiltprotocol/vc-export",
-<<<<<<< HEAD
   "version": "0.34.0",
-=======
-  "version": "0.33.2-6",
->>>>>>> 26751e61
   "description": "",
   "main": "./lib/cjs/index.js",
   "module": "./lib/esm/index.js",
@@ -34,12 +30,8 @@
   "bugs": "https://github.com/KILTprotocol/sdk-js/issues",
   "homepage": "https://github.com/KILTprotocol/sdk-js#readme",
   "devDependencies": {
-<<<<<<< HEAD
-    "@types/jsonld": "1.5.1",
-=======
     "@digitalbazaar/ed25519-signature-2020": "^5.2.0",
     "@digitalbazaar/vc": "^6.0.1",
->>>>>>> 26751e61
     "rimraf": "^3.0.2",
     "typescript": "^4.8.3"
   },
@@ -54,11 +46,6 @@
     "@polkadot/types": "^10.4.0",
     "@polkadot/util": "^12.0.0",
     "@polkadot/util-crypto": "^12.0.0",
-<<<<<<< HEAD
-    "jsonld": "^2.0.2",
-    "jsonld-signatures": "^5.0.0",
-    "vc-js": "^0.6.4"
-=======
     "crypto-ld": "^6.0.0",
     "did-jwt": "^7.0.0"
   },
@@ -66,6 +53,5 @@
     "@digitalbazaar/vc": "^2.1.0 || ^6.0.1",
     "jsonld": "^5.2.0 || ^8.1.0",
     "jsonld-signatures": "^9.3.0 || ^11.0.0"
->>>>>>> 26751e61
   }
 }