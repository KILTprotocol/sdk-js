--- conflicted
+++ resolved
@@ -42,18 +42,10 @@
     "@kiltprotocol/did": "workspace:*",
     "@kiltprotocol/types": "workspace:*",
     "@kiltprotocol/utils": "workspace:*",
-<<<<<<< HEAD
-    "@polkadot/api": "^8.0.0",
-    "@polkadot/types": "^8.0.0",
-    "@polkadot/util": "^9.0.0",
-    "@polkadot/util-crypto": "^9.0.0",
-=======
     "@polkadot/api": "^8.12.0",
-    "@polkadot/api-augment": "^8.12.0",
     "@polkadot/types": "^8.12.0",
     "@polkadot/util": "^10.0.0",
     "@polkadot/util-crypto": "^10.0.0",
->>>>>>> 24b4317d
     "jsonld": "^2.0.2",
     "jsonld-signatures": "^5.0.0",
     "vc-js": "^0.6.4"
