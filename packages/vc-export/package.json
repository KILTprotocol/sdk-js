--- conflicted
+++ resolved
@@ -44,11 +44,7 @@
     "@kiltprotocol/did": "workspace:*",
     "@kiltprotocol/types": "workspace:*",
     "@kiltprotocol/utils": "workspace:*",
-<<<<<<< HEAD
-=======
     "@polkadot/api": "^8.0.0",
-    "@polkadot/api-augment": "^8.0.0",
->>>>>>> 38838e38
     "@polkadot/keyring": "^9.0.0",
     "@polkadot/types": "^8.0.0",
     "@polkadot/util": "^9.0.0",
