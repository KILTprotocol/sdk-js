--- conflicted
+++ resolved
@@ -5,29 +5,11 @@
  * found in the LICENSE file in the root directory of this source tree.
  */
 
-<<<<<<< HEAD
 import type * as types from './types'
 
 export * as verification from './verificationUtils'
 export * as presentation from './presentationUtils'
-export { fromAttestedClaim } from './exportToVerifiableCredential'
+export { fromCredential } from './exportToVerifiableCredential'
 export * as vcjsSuites from './vc-js'
 
-=======
-import verification from './verificationUtils'
-import presentation from './presentationUtils'
-import { fromCredential } from './exportToVerifiableCredential'
-import * as vcjsSuites from './vc-js'
-
-import type * as types from './types'
-
-export default {
-  verification,
-  presentation,
-  fromCredential,
-  vcjsSuites,
-}
-
-export { verification, presentation, fromCredential, vcjsSuites }
->>>>>>> 4c38b370
 export type { types }