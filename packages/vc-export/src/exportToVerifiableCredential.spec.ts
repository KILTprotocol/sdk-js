/**
 * Copyright (c) 2018-2023, BOTLabs GmbH.
 *
 * This source code is licensed under the BSD 4-Clause "Original" license
 * found in the LICENSE file in the root directory of this source tree.
 */

<<<<<<< HEAD
import { base58Encode } from '@polkadot/util-crypto'
import type { DocumentLoader } from 'jsonld-signatures'

import { Attestation } from '@kiltprotocol/core'
import * as Did from '@kiltprotocol/did'
import type {
  DidUri,
  IAttestation,
  ICType,
  ICredential,
  ICredentialPresentation,
} from '@kiltprotocol/types'
import { Crypto } from '@kiltprotocol/utils'

import { ApiMocks } from '../../../tests/testUtils'
=======
import { hexToU8a, u8aConcat, u8aToU8a } from '@polkadot/util'
import { randomAsU8a } from '@polkadot/util-crypto'

import { Credential } from '@kiltprotocol/core'
import type { IAttestation, ICType, ICredential } from '@kiltprotocol/types'

import { ApiMocks } from '../../../tests/testUtils'
import {
  credentialSchema,
  validateStructure as validateCredentialStructure,
} from './KiltCredentialV1'
import { credentialIdFromRootHash } from './common'
>>>>>>> 26751e61
import {
  DEFAULT_CREDENTIAL_CONTEXTS,
  DEFAULT_CREDENTIAL_TYPES,
} from './constants'
<<<<<<< HEAD
import * as toVC from './exportToVerifiableCredential'
import * as presentationUtils from './presentationUtils'
import type { IPublicKeyRecord, VerifiableCredential } from './types'
import * as verificationUtils from './verificationUtils'

jest.mock('@kiltprotocol/core', () => ({
  ...jest.requireActual('@kiltprotocol/core'),
  Attestation: { fromChain: jest.fn() },
}))

const mockedApi: any = ApiMocks.getMockedApi()

const cType: ICType = {
=======
import { exportICredentialToVc } from './fromICredential'

export const mockedApi = ApiMocks.createAugmentedApi()

const attestationCreatedIndex = u8aToU8a([
  62,
  mockedApi.events.attestation.AttestationCreated.meta.index.toNumber(),
])
export function makeAttestationCreatedEvents(events: unknown[][]) {
  return mockedApi.createType(
    'Vec<FrameSystemEventRecord>',
    events.map((eventData) => ({
      event: u8aConcat(
        attestationCreatedIndex,
        new (mockedApi.registry.findMetaEvent(attestationCreatedIndex))(
          mockedApi.registry,
          eventData
        ).toU8a()
      ),
    }))
  )
}

export const cType: ICType = {
>>>>>>> 26751e61
  $schema: 'http://kilt-protocol.org/draft-01/ctype#',
  title: 'membership',
  properties: {
    birthday: {
      type: 'string',
      format: 'date',
    },
    name: {
      type: 'string',
    },
    premium: {
      type: 'boolean',
    },
  },
  type: 'object',
  $id: 'kilt:ctype:0xf0fd09f9ed6233b2627d37eb5d6c528345e8945e0b610e70997ed470728b2ebf',
}

export const credential: ICredential = {
  claim: {
    contents: {
      birthday: '1991-01-01',
      name: 'Kurt',
      premium: true,
    },
    owner: 'did:kilt:4r1WkS3t8rbCb11H8t3tJvGVCynwDXSUBiuGB6sLRHzCLCjs',
    cTypeHash:
      '0xf0fd09f9ed6233b2627d37eb5d6c528345e8945e0b610e70997ed470728b2ebf',
  },
  claimHashes: [
    '0x0586412d7b8adf811c288211c9c704b3331bb3adb61fba6448c89453568180f6',
    '0x3856178f49d3c379e00793125678eeb8db61cfa4ed32cd7a4b67ac8e27714fc1',
    '0x683428497edeba0198f02a45a7015fc2c010fa75994bc1d1372349c25e793a10',
    '0x8804cc546c4597b2ab0541dd3a6532e338b0b5b4d2458eb28b4d909a5d4caf4e',
  ],
  claimNonceMap: {
    '0xe5a099ea4f8be89227af8a5d74b0371e1c13232978c8b8edce1ecec698eb2665':
      'eab8a98c-0ef3-4a33-a5c7-c9821b3bec45',
    '0x14a06c5955ebc9247c9f54b30e0f1714e6ebd54ae05ad7b16fa9a4643dff1dc2':
      'fda7a7d4-770c-4cae-9cd9-6deebdb3ed80',
    '0xb102f462e4cde1b48e7936085cef1e2ab6ae4f7ca46cd3fab06074c00546a33d':
      'ed28443a-ec36-4a54-9caa-6bf014df257d',
    '0xf42b46c4a7a3bad68650069bd81fdf2085c9ea02df1c27a82282e97e3f71ef8e':
      'adc7dc71-ab0a-45f9-a091-9f3ec1bb96c7',
  },
  legitimations: [],
  delegationId:
    '0xb102f462e4cde1b48e7936085cef1e2ab6ae4f7ca46cd3fab06074c00546a33d',
  rootHash: '0x',
}
credential.rootHash = Credential.calculateRootHash(credential)

export const attestation: IAttestation = {
  claimHash: credential.rootHash,
  cTypeHash: credential.claim.cTypeHash,
  delegationId: credential.delegationId,
  owner: 'did:kilt:4sejigvu6STHdYmmYf2SuN92aNp8TbrsnBBDUj7tMrJ9Z3cG',
  revoked: false,
}

export const timestamp = 1234567
export const blockHash = randomAsU8a(32)
export const genesisHash = randomAsU8a(32)
jest.spyOn(mockedApi, 'at').mockImplementation(() => Promise.resolve(mockedApi))
jest
  .spyOn(mockedApi, 'queryMulti')
  .mockImplementation((calls) =>
    Promise.all(
      calls.map((call) => (Array.isArray(call) ? call[0](call[1]) : call()))
    )
  )
jest
  .spyOn(mockedApi, 'genesisHash', 'get')
  .mockImplementation(() => genesisHash as any)
mockedApi.query.attestation = {
  attestations: jest.fn().mockResolvedValue(
    mockedApi.createType('Option<AttestationAttestationsAttestationDetails>', {
      ctypeHash: attestation.cTypeHash,
      attester: '4sejigvu6STHdYmmYf2SuN92aNp8TbrsnBBDUj7tMrJ9Z3cG',
      revoked: false,
      authorizationId: { Delegation: attestation.delegationId },
    })
  ),
} as any
mockedApi.query.timestamp = {
  now: jest.fn().mockResolvedValue(mockedApi.createType('u64', timestamp)),
} as any

mockedApi.query.system = {
  events: jest
    .fn()
    .mockResolvedValue(
      makeAttestationCreatedEvents([
        [
          '4sejigvu6STHdYmmYf2SuN92aNp8TbrsnBBDUj7tMrJ9Z3cG',
          attestation.claimHash,
          attestation.cTypeHash,
          { Delegation: attestation.delegationId },
        ],
      ])
    ),
} as any

it('exports credential to VC', () => {
  const exported = exportICredentialToVc(credential, {
    issuer: attestation.owner,
    chainGenesisHash: mockedApi.genesisHash,
    blockHash,
    timestamp,
    cType: cType.$id,
  })
  expect(exported).toMatchObject({
    '@context': DEFAULT_CREDENTIAL_CONTEXTS,
    type: [...DEFAULT_CREDENTIAL_TYPES, cType.$id],
    credentialSubject: {
      id: 'did:kilt:4r1WkS3t8rbCb11H8t3tJvGVCynwDXSUBiuGB6sLRHzCLCjs',
      birthday: '1991-01-01',
      name: 'Kurt',
      premium: true,
    },
    id: credentialIdFromRootHash(hexToU8a(credential.rootHash)),
    issuanceDate: expect.any(String),
    issuer: 'did:kilt:4sejigvu6STHdYmmYf2SuN92aNp8TbrsnBBDUj7tMrJ9Z3cG',
    nonTransferable: true,
  })
<<<<<<< HEAD
})

it('exports includes ctype as schema', () => {
  expect(
    toVC.fromCredentialAndAttestation(credential, attestation, cType)
  ).toMatchObject({
    credentialSchema: {
      '@id': cType.$id,
      name: cType.title,
      '@type': 'JsonSchemaValidator2018',
      schema: cType,
    },
  })
=======
  expect(() => validateCredentialStructure(exported)).not.toThrow()
>>>>>>> 26751e61
})

it('VC has correct format (full example)', () => {
  expect(
<<<<<<< HEAD
    toVC.fromCredentialAndAttestation(credential, attestation, cType)
=======
    exportICredentialToVc(credential, {
      issuer: attestation.owner,
      chainGenesisHash: mockedApi.genesisHash,
      blockHash,
      timestamp,
      cType: cType.$id,
    })
>>>>>>> 26751e61
  ).toMatchObject({
    '@context': DEFAULT_CREDENTIAL_CONTEXTS,
    type: [...DEFAULT_CREDENTIAL_TYPES, cType.$id],
    credentialSchema: {
      id: credentialSchema.$id,
      type: 'JsonSchema2023',
    },
    credentialSubject: {
      '@context': {
        '@vocab': expect.any(String),
      },
      id: expect.any(String),
      birthday: '1991-01-01',
      name: 'Kurt',
      premium: true,
    },
    id: expect.any(String),
    issuanceDate: expect.any(String),
    issuer: expect.any(String),
    nonTransferable: true,
<<<<<<< HEAD
    proof: [
      {
        signature: expect.any(String),
        type: 'KILTSelfSigned2020',
        verificationMethod: expect.any(String),
      },
      {
        attester: expect.any(String),
        type: 'KILTAttestation2020',
      },
      {
        claimHashes: expect.any(Array),
        nonces: expect.any(Object),
        type: 'KILTCredentialDigest2020',
      },
    ],
  })
})

describe('proofs', () => {
  let VC: VerifiableCredential
  let documentLoader: DocumentLoader
  beforeAll(() => {
    VC = toVC.fromCredentialAndAttestation(credential, attestation)
    const keyId = VC.proof[0].verificationMethod
    const verificationMethod: IPublicKeyRecord = {
      id: keyId,
      type: 'Ed25519VerificationKey2018',
      publicKeyBase58: base58Encode(
        Crypto.decodeAddress(Did.parse(keyId).address)
      ),
      controller: VC.credentialSubject['@id'] as DidUri,
    }
    documentLoader = (url) => {
      if (url === keyId) {
        return Promise.resolve({
          documentUrl: url,
          document: verificationMethod,
        })
      }
      return Promise.reject(Error('not found'))
    }
  })

  it('it verifies self-signed proof', async () => {
    // verify
    expect(
      await verificationUtils.verifySelfSignedProof(
        VC,
        VC.proof[0],
        documentLoader
      )
    ).toMatchObject({
      verified: true,
    })
  })

  it('it verifies schema', () => {
    const VCWithSchema = toVC.fromCredentialAndAttestation(
      credential,
      attestation,
      cType
    )
    const result = verificationUtils.validateSchema(VCWithSchema)
    expect(result.errors).toEqual([])
    expect(result).toMatchObject({
      verified: true,
    })
  })

  it('it verifies credential with all properties revealed', async () => {
    expect(VC.proof[2].nonces).toMatchObject(credential.claimNonceMap)
    expect(Object.entries(VC.proof[2].nonces)).toHaveLength(4)
    const result = await verificationUtils.verifyCredentialDigestProof(
      VC,
      VC.proof[2]
    )
    expect(result.errors).toEqual([])
    expect(result).toMatchObject({
      verified: true,
    })
  })

  it('it verifies credential with selected properties revealed', async () => {
    const reducedCredential: ICredential = JSON.parse(
      JSON.stringify(credential)
    )
    delete reducedCredential.claim.contents.name
    delete reducedCredential.claim.contents.birthday
    const reducedVC = toVC.fromCredentialAndAttestation(
      reducedCredential,
      attestation
    )

    const result = await verificationUtils.verifyCredentialDigestProof(
      reducedVC,
      reducedVC.proof[2]
    )
    expect(result.errors).toEqual([])
    expect(result).toMatchObject({
      verified: true,
    })
  })

  it('makes presentation', async () => {
    const presentation = await presentationUtils.makePresentation(VC, ['name'])
    const { contents, owner } = credential.claim
    expect(presentation).toHaveProperty(
      'verifiableCredential.credentialSubject',
      {
        '@context': expect.any(Object),
        '@id': owner,
        name: contents.name,
      }
    )
    const VCfromPresentation =
      presentation.verifiableCredential as VerifiableCredential
    const result = await verificationUtils.verifyCredentialDigestProof(
      VCfromPresentation,
      VCfromPresentation.proof[2]
    )
    expect(result.errors).toEqual([])
    expect(result).toStrictEqual({ verified: true, errors: [] })
    expect(Object.entries(VCfromPresentation.proof[2].nonces)).toHaveLength(2)
  })

  it('verifies attestation proof on chain', async () => {
    mockedApi.query.attestation.attestations.mockResolvedValueOnce(
      encodedAttestation
    )
    jest.mocked(Attestation.fromChain).mockReturnValue(attestation)

    const result = await verificationUtils.verifyAttestedProof(
      VC,
      VC.proof[1],
      mockedApi
    )
    expect(result.errors).toEqual([])
    expect(result).toMatchObject({
      verified: true,
      status: 'valid',
    })
  })

  describe('negative tests', () => {
    beforeEach(() => {
      VC = toVC.fromCredentialAndAttestation(credential, attestation, cType)
    })

    it('errors on proof mismatch', async () => {
      expect(
        await verificationUtils.verifySelfSignedProof(
          VC,
          VC.proof[1],
          documentLoader
        )
      ).toMatchObject({
        verified: false,
      })
      expect(
        await verificationUtils.verifyCredentialDigestProof(VC, VC.proof[0])
      ).toMatchObject({
        verified: false,
      })
      expect(
        await verificationUtils.verifyAttestedProof(VC, VC.proof[2], mockedApi)
      ).toMatchObject({
        verified: false,
      })
    })

    it('rejects selecting non-existent properties for presentation', async () => {
      await expect(
        presentationUtils.makePresentation(VC, ['name', 'age', 'profession'])
      ).rejects.toThrow()

      const presentation = await presentationUtils.makePresentation(VC, [
        'name',
      ])

      await expect(
        presentationUtils.makePresentation(
          presentation.verifiableCredential as VerifiableCredential,
          ['premium']
        )
      ).rejects.toThrow()
    })

    it('it detects tampering with credential digest', async () => {
      VC.id = `${VC.id.slice(0, 10)}1${VC.id.slice(11)}`
      expect(
        await verificationUtils.verifySelfSignedProof(
          VC,
          VC.proof[0],
          documentLoader
        )
      ).toMatchObject({
        verified: false,
      })
      expect(
        await verificationUtils.verifyCredentialDigestProof(VC, VC.proof[2])
      ).toMatchObject({
        verified: false,
      })
    })

    it('it detects tampering with credential fields', async () => {
      VC.delegationId = '0x123'
      expect(
        await verificationUtils.verifyCredentialDigestProof(VC, VC.proof[2])
      ).toMatchObject({
        verified: false,
      })
      expect(
        await verificationUtils.verifyAttestedProof(VC, VC.proof[1], mockedApi)
      ).toMatchObject({
        verified: false,
        status: 'invalid',
      })
    })

    it('it detects tampering on claimed properties', async () => {
      VC.credentialSubject.name = 'Kort'
      expect(
        await verificationUtils.verifyCredentialDigestProof(VC, VC.proof[2])
      ).toMatchObject({
        verified: false,
      })
    })

    it('it detects schema violations', () => {
      VC.credentialSubject.name = 42
      const result = verificationUtils.validateSchema(VC)
      expect(result).toMatchObject({
        verified: false,
      })
    })

    it('fails if attestation not on chain', async () => {
      const result = await verificationUtils.verifyAttestedProof(
        VC,
        VC.proof[1],
        mockedApi
      )
      expect(result).toMatchObject({
        verified: false,
        status: 'invalid',
      })
    })

    it('fails if attestation on chain not identical', async () => {
      const result = await verificationUtils.verifyAttestedProof(
        VC,
        VC.proof[1],
        mockedApi
      )
      expect(result).toMatchObject({
        verified: false,
        status: 'invalid',
      })
    })

    it('fails if attestation revoked', async () => {
      mockedApi.query.attestation.attestations.mockResolvedValueOnce(
        encodedAttestation
      )
      jest.spyOn(Attestation, 'fromChain').mockReturnValue({
        ...attestation,
        revoked: true,
      })

      const result = await verificationUtils.verifyAttestedProof(
        VC,
        VC.proof[1],
        mockedApi
      )
      expect(result).toMatchObject({
        verified: false,
        status: 'revoked',
      })
    })
=======
    proof: {
      type: 'KiltAttestationProofV1',
      commitments: expect.any(Array),
      salt: expect.any(Array),
      block: expect.any(String),
    },
>>>>>>> 26751e61
  })
})<|MERGE_RESOLUTION|>--- conflicted
+++ resolved
@@ -5,23 +5,6 @@
  * found in the LICENSE file in the root directory of this source tree.
  */
 
-<<<<<<< HEAD
-import { base58Encode } from '@polkadot/util-crypto'
-import type { DocumentLoader } from 'jsonld-signatures'
-
-import { Attestation } from '@kiltprotocol/core'
-import * as Did from '@kiltprotocol/did'
-import type {
-  DidUri,
-  IAttestation,
-  ICType,
-  ICredential,
-  ICredentialPresentation,
-} from '@kiltprotocol/types'
-import { Crypto } from '@kiltprotocol/utils'
-
-import { ApiMocks } from '../../../tests/testUtils'
-=======
 import { hexToU8a, u8aConcat, u8aToU8a } from '@polkadot/util'
 import { randomAsU8a } from '@polkadot/util-crypto'
 
@@ -34,26 +17,10 @@
   validateStructure as validateCredentialStructure,
 } from './KiltCredentialV1'
 import { credentialIdFromRootHash } from './common'
->>>>>>> 26751e61
 import {
   DEFAULT_CREDENTIAL_CONTEXTS,
   DEFAULT_CREDENTIAL_TYPES,
 } from './constants'
-<<<<<<< HEAD
-import * as toVC from './exportToVerifiableCredential'
-import * as presentationUtils from './presentationUtils'
-import type { IPublicKeyRecord, VerifiableCredential } from './types'
-import * as verificationUtils from './verificationUtils'
-
-jest.mock('@kiltprotocol/core', () => ({
-  ...jest.requireActual('@kiltprotocol/core'),
-  Attestation: { fromChain: jest.fn() },
-}))
-
-const mockedApi: any = ApiMocks.getMockedApi()
-
-const cType: ICType = {
-=======
 import { exportICredentialToVc } from './fromICredential'
 
 export const mockedApi = ApiMocks.createAugmentedApi()
@@ -78,7 +45,6 @@
 }
 
 export const cType: ICType = {
->>>>>>> 26751e61
   $schema: 'http://kilt-protocol.org/draft-01/ctype#',
   title: 'membership',
   properties: {
@@ -204,30 +170,11 @@
     issuer: 'did:kilt:4sejigvu6STHdYmmYf2SuN92aNp8TbrsnBBDUj7tMrJ9Z3cG',
     nonTransferable: true,
   })
-<<<<<<< HEAD
-})
-
-it('exports includes ctype as schema', () => {
-  expect(
-    toVC.fromCredentialAndAttestation(credential, attestation, cType)
-  ).toMatchObject({
-    credentialSchema: {
-      '@id': cType.$id,
-      name: cType.title,
-      '@type': 'JsonSchemaValidator2018',
-      schema: cType,
-    },
-  })
-=======
   expect(() => validateCredentialStructure(exported)).not.toThrow()
->>>>>>> 26751e61
 })
 
 it('VC has correct format (full example)', () => {
   expect(
-<<<<<<< HEAD
-    toVC.fromCredentialAndAttestation(credential, attestation, cType)
-=======
     exportICredentialToVc(credential, {
       issuer: attestation.owner,
       chainGenesisHash: mockedApi.genesisHash,
@@ -235,7 +182,6 @@
       timestamp,
       cType: cType.$id,
     })
->>>>>>> 26751e61
   ).toMatchObject({
     '@context': DEFAULT_CREDENTIAL_CONTEXTS,
     type: [...DEFAULT_CREDENTIAL_TYPES, cType.$id],
@@ -256,295 +202,11 @@
     issuanceDate: expect.any(String),
     issuer: expect.any(String),
     nonTransferable: true,
-<<<<<<< HEAD
-    proof: [
-      {
-        signature: expect.any(String),
-        type: 'KILTSelfSigned2020',
-        verificationMethod: expect.any(String),
-      },
-      {
-        attester: expect.any(String),
-        type: 'KILTAttestation2020',
-      },
-      {
-        claimHashes: expect.any(Array),
-        nonces: expect.any(Object),
-        type: 'KILTCredentialDigest2020',
-      },
-    ],
-  })
-})
-
-describe('proofs', () => {
-  let VC: VerifiableCredential
-  let documentLoader: DocumentLoader
-  beforeAll(() => {
-    VC = toVC.fromCredentialAndAttestation(credential, attestation)
-    const keyId = VC.proof[0].verificationMethod
-    const verificationMethod: IPublicKeyRecord = {
-      id: keyId,
-      type: 'Ed25519VerificationKey2018',
-      publicKeyBase58: base58Encode(
-        Crypto.decodeAddress(Did.parse(keyId).address)
-      ),
-      controller: VC.credentialSubject['@id'] as DidUri,
-    }
-    documentLoader = (url) => {
-      if (url === keyId) {
-        return Promise.resolve({
-          documentUrl: url,
-          document: verificationMethod,
-        })
-      }
-      return Promise.reject(Error('not found'))
-    }
-  })
-
-  it('it verifies self-signed proof', async () => {
-    // verify
-    expect(
-      await verificationUtils.verifySelfSignedProof(
-        VC,
-        VC.proof[0],
-        documentLoader
-      )
-    ).toMatchObject({
-      verified: true,
-    })
-  })
-
-  it('it verifies schema', () => {
-    const VCWithSchema = toVC.fromCredentialAndAttestation(
-      credential,
-      attestation,
-      cType
-    )
-    const result = verificationUtils.validateSchema(VCWithSchema)
-    expect(result.errors).toEqual([])
-    expect(result).toMatchObject({
-      verified: true,
-    })
-  })
-
-  it('it verifies credential with all properties revealed', async () => {
-    expect(VC.proof[2].nonces).toMatchObject(credential.claimNonceMap)
-    expect(Object.entries(VC.proof[2].nonces)).toHaveLength(4)
-    const result = await verificationUtils.verifyCredentialDigestProof(
-      VC,
-      VC.proof[2]
-    )
-    expect(result.errors).toEqual([])
-    expect(result).toMatchObject({
-      verified: true,
-    })
-  })
-
-  it('it verifies credential with selected properties revealed', async () => {
-    const reducedCredential: ICredential = JSON.parse(
-      JSON.stringify(credential)
-    )
-    delete reducedCredential.claim.contents.name
-    delete reducedCredential.claim.contents.birthday
-    const reducedVC = toVC.fromCredentialAndAttestation(
-      reducedCredential,
-      attestation
-    )
-
-    const result = await verificationUtils.verifyCredentialDigestProof(
-      reducedVC,
-      reducedVC.proof[2]
-    )
-    expect(result.errors).toEqual([])
-    expect(result).toMatchObject({
-      verified: true,
-    })
-  })
-
-  it('makes presentation', async () => {
-    const presentation = await presentationUtils.makePresentation(VC, ['name'])
-    const { contents, owner } = credential.claim
-    expect(presentation).toHaveProperty(
-      'verifiableCredential.credentialSubject',
-      {
-        '@context': expect.any(Object),
-        '@id': owner,
-        name: contents.name,
-      }
-    )
-    const VCfromPresentation =
-      presentation.verifiableCredential as VerifiableCredential
-    const result = await verificationUtils.verifyCredentialDigestProof(
-      VCfromPresentation,
-      VCfromPresentation.proof[2]
-    )
-    expect(result.errors).toEqual([])
-    expect(result).toStrictEqual({ verified: true, errors: [] })
-    expect(Object.entries(VCfromPresentation.proof[2].nonces)).toHaveLength(2)
-  })
-
-  it('verifies attestation proof on chain', async () => {
-    mockedApi.query.attestation.attestations.mockResolvedValueOnce(
-      encodedAttestation
-    )
-    jest.mocked(Attestation.fromChain).mockReturnValue(attestation)
-
-    const result = await verificationUtils.verifyAttestedProof(
-      VC,
-      VC.proof[1],
-      mockedApi
-    )
-    expect(result.errors).toEqual([])
-    expect(result).toMatchObject({
-      verified: true,
-      status: 'valid',
-    })
-  })
-
-  describe('negative tests', () => {
-    beforeEach(() => {
-      VC = toVC.fromCredentialAndAttestation(credential, attestation, cType)
-    })
-
-    it('errors on proof mismatch', async () => {
-      expect(
-        await verificationUtils.verifySelfSignedProof(
-          VC,
-          VC.proof[1],
-          documentLoader
-        )
-      ).toMatchObject({
-        verified: false,
-      })
-      expect(
-        await verificationUtils.verifyCredentialDigestProof(VC, VC.proof[0])
-      ).toMatchObject({
-        verified: false,
-      })
-      expect(
-        await verificationUtils.verifyAttestedProof(VC, VC.proof[2], mockedApi)
-      ).toMatchObject({
-        verified: false,
-      })
-    })
-
-    it('rejects selecting non-existent properties for presentation', async () => {
-      await expect(
-        presentationUtils.makePresentation(VC, ['name', 'age', 'profession'])
-      ).rejects.toThrow()
-
-      const presentation = await presentationUtils.makePresentation(VC, [
-        'name',
-      ])
-
-      await expect(
-        presentationUtils.makePresentation(
-          presentation.verifiableCredential as VerifiableCredential,
-          ['premium']
-        )
-      ).rejects.toThrow()
-    })
-
-    it('it detects tampering with credential digest', async () => {
-      VC.id = `${VC.id.slice(0, 10)}1${VC.id.slice(11)}`
-      expect(
-        await verificationUtils.verifySelfSignedProof(
-          VC,
-          VC.proof[0],
-          documentLoader
-        )
-      ).toMatchObject({
-        verified: false,
-      })
-      expect(
-        await verificationUtils.verifyCredentialDigestProof(VC, VC.proof[2])
-      ).toMatchObject({
-        verified: false,
-      })
-    })
-
-    it('it detects tampering with credential fields', async () => {
-      VC.delegationId = '0x123'
-      expect(
-        await verificationUtils.verifyCredentialDigestProof(VC, VC.proof[2])
-      ).toMatchObject({
-        verified: false,
-      })
-      expect(
-        await verificationUtils.verifyAttestedProof(VC, VC.proof[1], mockedApi)
-      ).toMatchObject({
-        verified: false,
-        status: 'invalid',
-      })
-    })
-
-    it('it detects tampering on claimed properties', async () => {
-      VC.credentialSubject.name = 'Kort'
-      expect(
-        await verificationUtils.verifyCredentialDigestProof(VC, VC.proof[2])
-      ).toMatchObject({
-        verified: false,
-      })
-    })
-
-    it('it detects schema violations', () => {
-      VC.credentialSubject.name = 42
-      const result = verificationUtils.validateSchema(VC)
-      expect(result).toMatchObject({
-        verified: false,
-      })
-    })
-
-    it('fails if attestation not on chain', async () => {
-      const result = await verificationUtils.verifyAttestedProof(
-        VC,
-        VC.proof[1],
-        mockedApi
-      )
-      expect(result).toMatchObject({
-        verified: false,
-        status: 'invalid',
-      })
-    })
-
-    it('fails if attestation on chain not identical', async () => {
-      const result = await verificationUtils.verifyAttestedProof(
-        VC,
-        VC.proof[1],
-        mockedApi
-      )
-      expect(result).toMatchObject({
-        verified: false,
-        status: 'invalid',
-      })
-    })
-
-    it('fails if attestation revoked', async () => {
-      mockedApi.query.attestation.attestations.mockResolvedValueOnce(
-        encodedAttestation
-      )
-      jest.spyOn(Attestation, 'fromChain').mockReturnValue({
-        ...attestation,
-        revoked: true,
-      })
-
-      const result = await verificationUtils.verifyAttestedProof(
-        VC,
-        VC.proof[1],
-        mockedApi
-      )
-      expect(result).toMatchObject({
-        verified: false,
-        status: 'revoked',
-      })
-    })
-=======
     proof: {
       type: 'KiltAttestationProofV1',
       commitments: expect.any(Array),
       salt: expect.any(Array),
       block: expect.any(String),
     },
->>>>>>> 26751e61
   })
 })