/**
 * Copyright (c) 2018-2023, BOTLabs GmbH.
 *
 * This source code is licensed under the BSD 4-Clause "Original" license
 * found in the LICENSE file in the root directory of this source tree.
 */

/**
 * @group unit/vc-js
 */

import { hexToU8a, u8aEq } from '@polkadot/util'
// @ts-expect-error not a typescript module
import * as vcjs from '@digitalbazaar/vc'
import {
  Ed25519Signature2020,
  suiteContext as Ed25519Signature2020Context,
  // @ts-expect-error not a typescript module
} from '@digitalbazaar/ed25519-signature-2020'
// @ts-expect-error not a typescript module
import jsigs from 'jsonld-signatures' // cjs module
// @ts-expect-error not a typescript module
import jsonld from 'jsonld' // cjs module

import { Credential } from '@kiltprotocol/core'
import { ConfigService } from '@kiltprotocol/config'
import * as Did from '@kiltprotocol/did'
import { Crypto } from '@kiltprotocol/utils'
import type {
  ConformingDidDocument,
  ICType,
  IClaim,
  ICredential,
  KiltKeyringPair,
  SubmittableExtrinsic,
} from '@kiltprotocol/types'

import { exportICredentialToVc } from '../../fromICredential.js'
import { applySelectiveDisclosure } from '../../KiltAttestationProofV1.js'
import { KiltAttestationProofV1Purpose } from '../purposes/KiltAttestationProofV1Purpose.js'
import {
  JsonLdObj,
  combineDocumentLoaders,
  kiltContextsLoader,
  kiltDidLoader,
} from '../documentLoader.js'
import {
  KILT_CREDENTIAL_CONTEXT_URL,
  W3C_CREDENTIAL_CONTEXT_URL,
} from '../../constants.js'
import { Sr25519Signature2020 } from './Sr25519Signature2020.js'
import {
  CredentialStub,
  KiltAttestationV1Suite,
} from './KiltAttestationProofV1.js'
import ingosCredential from '../examples/ICredentialExample.json'
import {
  cType,
  makeAttestationCreatedEvents,
  mockedApi,
} from '../../exportToVerifiableCredential.spec.js'
import type {
  KiltAttestationProofV1,
  Proof,
  KiltCredentialV1,
} from '../../types.js'
import { makeFakeDid } from './Sr25519Signature2020.spec'

jest.mock('@kiltprotocol/did', () => ({
  ...jest.requireActual('@kiltprotocol/did'),
  resolveCompliant: jest.fn(),
  authorizeTx: jest.fn(),
}))

// is not needed and imports a dependency that does not work in node 18
jest.mock('@digitalbazaar/http-client', () => ({}))

const attester = '4pnfkRn5UurBJTW92d9TaVLR2CqJdY4z5HPjrEbpGyBykare'
const timestamp = 1_649_670_060_000
const blockHash = hexToU8a(
  '0x93c4a399abff5a68812479445d121995fde278b7a29d5863259cf7b6b6f1dc7e'
)
const { genesisHash } = mockedApi

const attestedVc = exportICredentialToVc(ingosCredential as ICredential, {
  issuer: `did:kilt:${attester}`,
  chainGenesisHash: genesisHash,
  blockHash,
  timestamp,
})

const notAttestedVc = exportICredentialToVc(
  Credential.fromClaim(ingosCredential.claim as IClaim),
  {
    issuer: `did:kilt:${attester}`,
    chainGenesisHash: genesisHash,
    blockHash,
    timestamp,
  }
)
const revokedCredential = Credential.fromClaim(ingosCredential.claim as IClaim)
const revokedVc = exportICredentialToVc(revokedCredential, {
  issuer: `did:kilt:${attester}`,
  chainGenesisHash: genesisHash,
  blockHash,
  timestamp,
})

jest.mocked(mockedApi.query.attestation.attestations).mockImplementation(
  // @ts-expect-error
  async (claimHash) => {
    if (u8aEq(claimHash, ingosCredential.rootHash)) {
      return mockedApi.createType(
        'Option<AttestationAttestationsAttestationDetails>',
        {
          ctypeHash: ingosCredential.claim.cTypeHash,
          attester,
          revoked: false,
        }
      )
    }
    if (u8aEq(claimHash, revokedCredential.rootHash)) {
      return mockedApi.createType(
        'Option<AttestationAttestationsAttestationDetails>',
        {
          ctypeHash: revokedCredential.claim.cTypeHash,
          attester,
          revoked: true,
        }
      )
    }
    return mockedApi.createType(
      'Option<AttestationAttestationsAttestationDetails>'
    )
  }
)
jest.mocked(mockedApi.query.system.events).mockResolvedValue(
  makeAttestationCreatedEvents([
    [attester, ingosCredential.rootHash, ingosCredential.claim.cTypeHash, null],
    [
      attester,
      revokedCredential.rootHash,
      revokedCredential.claim.cTypeHash,
      null,
    ],
  ]) as any
)
jest
  .mocked(mockedApi.query.timestamp.now)
  .mockResolvedValue(mockedApi.createType('u64', timestamp) as any)

const emailCType: ICType = {
  $schema: 'http://kilt-protocol.org/draft-01/ctype#',
  properties: {
    Email: {
      type: 'string',
    },
  },
  title: 'Email',
  type: 'object',
  $id: 'kilt:ctype:0x3291bb126e33b4862d421bfaa1d2f272e6cdfc4f96658988fbcffea8914bd9ac',
}

const documentLoader = combineDocumentLoaders([
  kiltContextsLoader,
  kiltDidLoader,
  vcjs.defaultDocumentLoader,
])

let suite: KiltAttestationV1Suite
let purpose: KiltAttestationProofV1Purpose
let proof: KiltAttestationProofV1
let keypair: KiltKeyringPair
let didDocument: ConformingDidDocument

beforeAll(async () => {
<<<<<<< HEAD
  suite = new KiltAttestationV1Suite()
=======
  suite = new KiltAttestationV1Suite({
    api: mockedApi,
    ctypes: [cType, emailCType],
  })
>>>>>>> cdd99be4
  purpose = new KiltAttestationProofV1Purpose()
  proof = attestedVc.proof as KiltAttestationProofV1
  ;({ keypair, didDocument } = await makeFakeDid())
})

beforeEach(() => {
  ConfigService.set({ api: mockedApi })
})

describe('jsigs', () => {
  describe('proof matching', () => {
    it('purpose matches compacted proof', async () => {
      const compactedProof = (await jsonld.compact(
        { ...proof, '@context': attestedVc['@context'] },
        attestedVc['@context'],
        { documentLoader, compactToRelative: false }
      )) as Proof
      expect(await purpose.match(compactedProof, {})).toBe(true)
      expect(
        await purpose.match(compactedProof, {
          document: attestedVc,
          documentLoader,
        })
      ).toBe(true)
    })

    it('suite matches proof', async () => {
      const proofWithContext = {
        ...proof,
        '@context': attestedVc['@context'],
      }
      expect(await suite.matchProof({ proof: proofWithContext })).toBe(true)
      expect(
        await suite.matchProof({
          proof: proofWithContext,
          document: attestedVc as unknown as JsonLdObj,
          purpose,
          documentLoader,
        })
      ).toBe(true)
    })
  })

  describe('attested', () => {
    it('verifies Kilt Attestation Proof', async () => {
      const result = await jsigs.verify(attestedVc, {
        suite,
        purpose,
        documentLoader,
      })
      expect(result).toHaveProperty('verified', true)
      expect(result).not.toHaveProperty('error')
    })
  })

  it('verifies proof with props removed', async () => {
    const derived = applySelectiveDisclosure(attestedVc, proof, [])
    expect(derived.credential.credentialSubject).not.toHaveProperty('Email')
    expect(
      await jsigs.verify(
        { ...derived.credential, proof: derived.proof },
        { suite, purpose, documentLoader }
      )
    ).toMatchObject({ verified: true })
  })

  describe('revoked', () => {
    it('still verifies Kilt Attestation Proof', async () => {
      expect(
        await jsigs.verify(revokedVc, {
          suite,
          purpose,
          documentLoader,
        })
      ).toMatchObject({ verified: true })
    })
  })

  describe('not attested', () => {
    it('fails to verify Kilt Attestation Proof', async () => {
      expect(
        await jsigs.verify(notAttestedVc, {
          suite,
          purpose,
          documentLoader,
        })
      ).toMatchObject({ verified: false })
    })
  })

  it('detects tampering on claims', async () => {
    // make a copy
    const tamperCred: KiltCredentialV1 = JSON.parse(JSON.stringify(attestedVc))
    tamperCred.credentialSubject.Email = 'macgyver@google.com'
    expect(
      await jsigs.verify(tamperCred, { suite, purpose, documentLoader })
    ).toMatchObject({ verified: false })
  })

  it('detects tampering on credential', async () => {
    const tamperCred: KiltCredentialV1 = JSON.parse(JSON.stringify(attestedVc))
    tamperCred.id = tamperCred.id.replace('1', '2') as any
    expect(
      await jsigs.verify(tamperCred, { suite, purpose, documentLoader })
    ).toMatchObject({ verified: false })
  })

  it('detects signer mismatch', async () => {
    const tamperCred: KiltCredentialV1 = JSON.parse(JSON.stringify(attestedVc))
    tamperCred.issuer =
      'did:kilt:4oFNEgM6ibgEW1seCGXk3yCM6o7QTnDGrqGtgSRSspVMDg4c'
    expect(
      await jsigs.verify(tamperCred, { suite, purpose, documentLoader })
    ).toMatchObject({ verified: false })
  })

  it('detects proof mismatch', async () => {
    const tamperCred: KiltCredentialV1 = JSON.parse(JSON.stringify(attestedVc))
    tamperCred.proof!.type = 'Sr25519Signature2020' as any
    expect(
      await jsigs.verify(tamperCred, { suite, purpose, documentLoader })
    ).toMatchObject({ verified: false })
  })
})
describe('vc-js', () => {
  describe('attested', () => {
    it('verifies Kilt Attestation Proof', async () => {
      const result = await vcjs.verifyCredential({
        credential: attestedVc,
        suite,
        purpose,
        documentLoader,
        checkStatus: suite.checkStatus,
      })
      expect(result).toHaveProperty('verified', true)
      expect(result).not.toHaveProperty('error')
    })

    it('creates and verifies a signed presentation (sr25519)', async () => {
      const signer = {
        sign: async ({ data }: { data: Uint8Array }) => keypair.sign(data),
        id: didDocument.authentication[0],
      }
      const signingSuite = new Sr25519Signature2020({ signer })

      const verifiableCredential = { ...attestedVc }
      let presentation = vcjs.createPresentation({
        verifiableCredential,
        holder: didDocument.id,
      })

      presentation = await vcjs.signPresentation({
        presentation,
        suite: signingSuite,
        challenge: '0x1234',
        documentLoader,
      })

      const result = await vcjs.verify({
        presentation,
        suite: [suite, new Sr25519Signature2020()],
        purpose: new KiltAttestationProofV1Purpose(),
        challenge: '0x1234',
        documentLoader,
        checkStatus: suite.checkStatus,
      })

      expect(result.presentationResult).not.toHaveProperty(
        'error',
        expect.any(Array)
      )
      expect(result).toMatchObject({
        verified: true,
        presentationResult: { verified: true },
        credentialResults: [{ verified: true }],
      })
    })

    it('creates and verifies a signed presentation (ed25519)', async () => {
      const edKeypair = Crypto.makeKeypairFromUri('//Ingo', 'ed25519')
      const lightDid = Did.createLightDidDocument({
        authentication: [edKeypair],
      })
      const edSigner = {
        sign: async ({ data }: { data: Uint8Array }) => edKeypair.sign(data),
        id: lightDid.uri + lightDid.authentication[0].id,
      }
      const signingSuite = new Ed25519Signature2020({ signer: edSigner })

      const extendedDocLoader = combineDocumentLoaders([
        documentLoader,
        Ed25519Signature2020Context.documentLoader,
      ])

      let presentation = vcjs.createPresentation({
        verifiableCredential: attestedVc,
        holder: lightDid.uri,
      })

      presentation = await vcjs.signPresentation({
        presentation,
        suite: signingSuite,
        challenge: '0x1234',
        documentLoader: extendedDocLoader,
      })

      const result = await vcjs.verify({
        presentation,
        suite: [suite, new Ed25519Signature2020()],
        challenge: '0x1234',
        documentLoader: extendedDocLoader,
        checkStatus: suite.checkStatus,
        purpose: new KiltAttestationProofV1Purpose(),
      })

      expect(result.presentationResult).not.toHaveProperty(
        'error',
        expect.any(Array)
      )
      expect(result).toMatchObject({
        verified: true,
        presentationResult: { verified: true },
        credentialResults: [{ verified: true }],
      })
    })
  })

  describe('revoked', () => {
    it('fails to verify credential', async () => {
      ConfigService.set({
        api: {
          genesisHash,
          query: {
            attestation: {
              attestations: async () =>
                mockedApi.createType(
                  'Option<AttestationAttestationsAttestationDetails>'
                ),
            },
          },
        } as any,
      })
      expect(
        await vcjs.verifyCredential({
          credential: revokedVc,
          suite,
          purpose,
          documentLoader,
          checkStatus: suite.checkStatus,
        })
      ).toMatchObject({ verified: false })
    })
  })

  describe('not attested', () => {
    it('fails to verify Kilt Attestation Proof', async () => {
      expect(
        await vcjs.verifyCredential({
          credential: notAttestedVc,
          suite,
          purpose,
          documentLoader,
          checkStatus: suite.checkStatus,
        })
      ).toMatchObject({ verified: false })
    })
  })
})

describe('issuance', () => {
  let txArgs: any
  let issuanceSuite: KiltAttestationV1Suite
  let toBeSigned: CredentialStub
  beforeEach(() => {
    toBeSigned = {
      credentialSubject: attestedVc.credentialSubject,
      credentialSchema: attestedVc.credentialSchema,
    }
    issuanceSuite = new KiltAttestationV1Suite({
      didSigner: {
        did: attestedVc.issuer,
        signer: async () => ({
          signature: new Uint8Array(32),
          keyType: 'sr25519',
        }),
      },
      transactionHandler: {
        account: attester,
        signAndSubmit: async () => {
          return {
            blockHash,
            timestamp,
          }
        },
      },
    })
    jest
      .mocked(Did.authorizeTx)
      .mockImplementation(async (...[, extrinsic]) => {
        txArgs = extrinsic.args
        return extrinsic as SubmittableExtrinsic
      })
  })

  it('issues a credential via vc-js', async () => {
    let newCred: Partial<KiltCredentialV1> =
      await issuanceSuite.anchorCredential({ ...toBeSigned })
    newCred = await vcjs.issue({
      credential: newCred,
      suite: issuanceSuite,
      documentLoader,
      purpose,
    })
    expect(newCred.proof).toMatchObject({
      type: 'KiltAttestationProofV1',
      commitments: expect.any(Array),
      salt: expect.any(Array),
    })
    expect(newCred).toMatchObject(toBeSigned)

    expect(newCred.issuanceDate).toStrictEqual(attestedVc.issuanceDate)
    expect(newCred.proof?.block).toStrictEqual(attestedVc.proof.block)
    expect(newCred.credentialStatus).toMatchObject({
      id: expect.any(String),
      type: 'KiltRevocationStatusV1',
    })
    expect(newCred.credentialStatus?.id).not.toMatch(
      attestedVc.credentialStatus.id
    )
    expect(newCred.id).not.toMatch(attestedVc.id)

    jest
      .mocked(mockedApi.query.system.events)
      .mockResolvedValueOnce(
        makeAttestationCreatedEvents([[attester, ...txArgs]]) as any
      )
    jest.mocked(mockedApi.query.attestation.attestations).mockResolvedValueOnce(
      mockedApi.createType(
        'Option<AttestationAttestationsAttestationDetails>',
        {
          ctypeHash: txArgs[1],
          attester,
          revoked: false,
        }
      ) as any
    )

    const result = await vcjs.verifyCredential({
      credential: newCred,
      suite,
      documentLoader,
      purpose,
      checkStatus: suite.checkStatus,
    })
    expect(result).toMatchObject({ verified: true })
  })

  it('adds context if not present', async () => {
    let newCred = await issuanceSuite.anchorCredential({
      ...toBeSigned,
    })
    newCred = (await vcjs.issue({
      credential: {
        ...newCred,
        '@context': [W3C_CREDENTIAL_CONTEXT_URL],
      },
      suite: issuanceSuite,
      documentLoader,
      purpose,
    })) as KiltCredentialV1
    expect(newCred['@context']).toContain(KILT_CREDENTIAL_CONTEXT_URL)

    await expect(
      jsigs.sign(
        {
          ...newCred,
          '@context': [W3C_CREDENTIAL_CONTEXT_URL],
        },
        {
          suite: issuanceSuite,
          documentLoader,
          purpose,
          addSuiteContext: false,
        }
      )
    ).rejects.toThrowErrorMatchingInlineSnapshot(
      `"The document to be signed must contain this suite's @context, \\"https://www.kilt.io/contexts/credentials\\"."`
    )
  })

  it('complains if transaction handler not given', async () => {
    await expect(
      suite.anchorCredential({
        ...toBeSigned,
      })
    ).rejects.toThrowErrorMatchingInlineSnapshot(
      `"suite must be configured with a transactionHandler & didSigner for proof generation"`
    )
  })

  it('fails proof creation if credential is unknown', async () => {
    await expect(
      vcjs.issue({
        credential: attestedVc,
        suite,
        documentLoader,
        purpose,
      })
    ).rejects.toThrowErrorMatchingInlineSnapshot(
      `"No attestation information available for the credential kilt:credential:6N736gaJzLkwZXAgg51eZFjocLHGp2RH3YPpYnvqDHzw. Make sure you have called anchorCredential on the same instance of this class."`
    )
  })
})<|MERGE_RESOLUTION|>--- conflicted
+++ resolved
@@ -162,8 +162,8 @@
 }
 
 const documentLoader = combineDocumentLoaders([
+  kiltDidLoader,
   kiltContextsLoader,
-  kiltDidLoader,
   vcjs.defaultDocumentLoader,
 ])
 
@@ -174,14 +174,9 @@
 let didDocument: ConformingDidDocument
 
 beforeAll(async () => {
-<<<<<<< HEAD
-  suite = new KiltAttestationV1Suite()
-=======
   suite = new KiltAttestationV1Suite({
-    api: mockedApi,
     ctypes: [cType, emailCType],
   })
->>>>>>> cdd99be4
   purpose = new KiltAttestationProofV1Purpose()
   proof = attestedVc.proof as KiltAttestationProofV1
   ;({ keypair, didDocument } = await makeFakeDid())
@@ -458,7 +453,6 @@
   beforeEach(() => {
     toBeSigned = {
       credentialSubject: attestedVc.credentialSubject,
-      credentialSchema: attestedVc.credentialSchema,
     }
     issuanceSuite = new KiltAttestationV1Suite({
       didSigner: {
