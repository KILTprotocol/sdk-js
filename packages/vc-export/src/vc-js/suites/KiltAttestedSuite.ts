--- conflicted
+++ resolved
@@ -15,8 +15,6 @@
   VerificationResult,
 } from 'jsonld-signatures'
 import type { JsonLdObj } from 'jsonld/jsonld-spec'
-
-import { ConfigService } from '@kiltprotocol/config'
 
 import type { AttestedProof } from '../../types.js'
 import {
@@ -42,25 +40,11 @@
   constructor(options: { KiltConnection: ApiPromise }) {
     // vc-js complains when there is no verificationMethod
     super({ type: KILT_ATTESTED_PROOF_TYPE, verificationMethod: '<none>' })
-<<<<<<< HEAD
     if (!('KiltConnection' in options))
-=======
-    if (
-      !('KiltConnection' in options) ||
-      !(options.KiltConnection instanceof ApiPromise)
-    )
->>>>>>> 8a80ce79
       throw new TypeError('KiltConnection must be a Kilt blockchain connection')
     this.provider = options.KiltConnection
   }
 
-<<<<<<< HEAD
-=======
-  private setConnection(): void {
-    ConfigService.set({ api: this.provider })
-  }
-
->>>>>>> 8a80ce79
   /**
    * @inheritdoc
    */
