[![](https://user-images.githubusercontent.com/39338561/122415864-8d6a7c00-cf88-11eb-846f-a98a936f88da.png)](https://kilt.io)

![Lint and Test](https://github.com/KILTprotocol/sdk-js/workflows/Lint%20and%20Test/badge.svg)

# Kilt DIDs

A KILT Decentralised Identifier (DID) is a string uniquely identifying each KILT user. A DID can be thought of as a container of different keys that are all under the control of the same DID subject (see the [DID Core spec](https://www.w3.org/TR/did-core/) for more information).

The simplest type of KILT DID is a **light DID**, called this way because it can be generated and used offline without requiring any Internet connection (hence any connection with the KILT blockchain at all). Although very cheap, light DIDs are not very flexible and are suitable for lower-security use cases. In more complex use cases, a **full DID** is more indicated, which allows the subject to store several different keys (and key types) and replace them over time, with the help of the KILT blockchain.

## Light DIDs

An example of a light KILT DID is the following:

```
did:kilt:light:014sxSYXakw1ZXBymzT9t3Yw91mUaqKST5bFUEjGEpvkTuckar
```

Beyond the standard prefix `did:kilt:`, the `light:` component indicates that this DID is a light DID, hence it can be resolved and utilized offline.

Light DIDs optionally support the specification of an **encryption key** (of one of the supported key types), which is serialised, encoded and added at the end of the DID, like the following:

```
did:kilt:light:014sxSYXakw1ZXBymzT9t3Yw91mUaqKST5bFUEjGEpvkTuckar:oWFlomlwdWJsaWNLZXlYILu7u7u7u7u7u7u7u7u7u7u7u7u7u7u7u7u7u7u7u7u7ZHR5cGVmeDI1NTE5
```

### Creating a light DID

To create a light DID, there needs to be a keystore instance that conforms to the [Keystore interface](../types/src/Keystore.ts). For the sake of ease of use, this package includes a [demo keystore](./src/DemoKeystore/DemoKeystore.ts) which can be used to generate key pairs that are kept in memory and disappear at the end of the program execution.

> **Using the demo keystore in production is highly discouraged as all the keys are kept in the memory and easily retrievable by malicious actors.**

The following is an example of how to create a light DID after creating an instance of the demo keystore.

```typescript
import {
  DemoKeystore,
  EncryptionAlgorithms,
  LightDidDetails,
  SigningAlgorithms,
} from '@kiltprotocol/did'

// Instantiate the demo keystore.
const keystore = new DemoKeystore()

// Generate seed for the authentication key.
// For random mnemonic generation, refer to the `UUID` module of the `@kiltprotocol/utils` package.
const authenticationSeed = '0x123456789'

// Ask the keystore to generate a new keypair to use for authentication with the generated seed.
const authenticationKeyPublicDetails = await keystore.generateKeypair({
  alg: SigningAlgorithms.Ed25519,
  seed: authenticationSeed,
})

// Create a light DID from the generated authentication key.
const lightDID = new LightDidDetails({
  authenticationKey: {
    publicKey: authenticationKeyPublicDetails.publicKey,
    type: DemoKeystore.getKeypairTypeForAlg(authenticationKeyPublicDetails.alg),
  },
})
// Will print `did:kilt:light:014sxSYXakw1ZXBymzT9t3Yw91mUaqKST5bFUEjGEpvkTuckar`.
console.log(lightDID.did)
```

For cases in which also an encryption key needs to be added to a light DID:

```typescript
const keystore = new DemoKeystore()

const authenticationSeed = '0x123456789'

const authenticationKeyPublicDetails = await keystore.generateKeypair({
  alg: SigningAlgorithms.Ed25519,
  seed: authenticationSeed,
})

// Generate the seed for the encryption key.
const encryptionSeed = '0x987654321'

// Ask the keystore to generate a new keypair to use for encryption.
const encryptionKeyPublicDetails = await keystore.generateKeypair({
  alg: EncryptionAlgorithms.NaclBox,
  seed: encryptionSeed,
})

// Generate the KILT light DID with the information generated.
const lightDID = new LightDidDetails({
  authenticationKey: {
    publicKey: authenticationKeyPublicDetails.publicKey,
    type: DemoKeystore.getKeypairTypeForAlg(authenticationKeyPublicDetails.alg),
  },
  encryptionKey: {
    publicKey: encryptionKeyPublicDetails.publicKey,
    type: DemoKeystore.getKeypairTypeForAlg(encryptionKeyPublicDetails.alg),
  },
})

// Will print `did:kilt:light:014sxSYXakw1ZXBymzT9t3Yw91mUaqKST5bFUEjGEpvkTuckar:oWFlomlwdWJsaWNLZXlYILu7u7u7u7u7u7u7u7u7u7u7u7u7u7u7u7u7u7u7u7u7ZHR5cGVmeDI1NTE5`.
console.log(lightDID.did)
```

## Full DIDs

As mentioned above, the creation of a full DID requires interaction with the KILT blockchain. Therefore, it is necessary for the DID creation operation to be submitted by a KILT address with enough funds to pay the transaction fees and the required deposit (0,1 KILT).
While transaction fees are "burned" during the creation operation, the deposit is returned once and if the DID is deleted from the blockchain: this is to incentivise users to clean the data from the blockchain once such data is not needed anymore.

By design, DID signatures and Substrate signatures are decoupled, meaning that the encoded and signed DID creation operation can then be signed and submitted by a different KILT account than the DID subject. We think this opens the path for a wider range of use cases in which, for instance, a service provider might be willing to offer a DID-as-a-Service option for its customers.

An example of a full DID is the following:

```
did:kilt:4rp4rcDHP71YrBNvDhcH5iRoM3YzVoQVnCZvQPwPom9bjo2e
```

Here, there is no `light:` component, which indicates that the DID is a full DID and that the keys associated with it must not be derived from the DID identifier but must be retrieved from the KILT blockchain.

Beyond an authentication key and encryption key, a full DID also supports an **attestation key**, which must be used to write CTypes and attestations on the blockchain, and a **delegation key**, which must be used to write delegations on the blockchain.

### Creating and anchoring a full DID

The following is an example of how to create and write on blockchain a full DID that specifies only an authentication key.

```typescript
import Keyring from '@polkadot/keyring'

import { BlockchainUtils } from '@kiltprotocol/chain-helpers'
import { init as kiltInit } from '@kiltprotocol/core'
import {
  DefaultResolver,
  DemoKeystore,
  DidUtils,
  FullDidDetails,
  SigningAlgorithms,
} from '@kiltprotocol/did'
import {
  getDeleteDidExtrinsic,
  getSetKeyExtrinsic,
} from '@kiltprotocol/did/src/Did.chain'
import { KeyRelationship } from '@kiltprotocol/types'

// Configure the resolution promise to wait for transactions to be finalized or simply included in a block depending on the environment.
const resolveOn =
  process.env.NODE_ENV === 'production'
    ? BlockchainUtils.IS_FINALIZED
    : BlockchainUtils.IS_IN_BLOCK

// Initialise connection to the public KILT test network.
await kiltInit({ address: 'wss://kilt-peregrine-k8s.kilt.io' })

// Generate the KILT account that will submit the DID creation tx to the KILT blockchain.
// It must have enough funds to pay for the tx execution fees.
const aliceKiltAccount = new Keyring({
  type: 'ed25519',
  // KILT has registered the ss58 prefix 38
  ss58Format: 38,
}).createFromUri('//Alice')

// Instantiate the demo keystore.
const keystore = new DemoKeystore()

// Generate seed for the authentication key.
const authenticationSeed = '0x123456789'

// Ask the keystore to generate a new keypar to use for authentication.
const authenticationKeyPublicDetails = await keystore.generateKeypair({
  seed: authenticationSeed,
  alg: SigningAlgorithms.Ed25519,
})

// Generate the DID-signed creation extrinsic.
// The extrinsic is unsigned and contains the DID creation operation signed with the DID authentication key.
// The second argument, the submitter account, ensures that only an entity authorised by the DID subject
// can submit the extrinsic to the KILT blockchain.
<<<<<<< HEAD
const { extrinsic, did } = await DidUtils.writeDidFromPublicKeys(keystore, aliceKiltAccount.address, {
  [KeyRelationship.authentication]: {
    publicKey: authenticationKeyPublicDetails.publicKey,
    type: DemoKeystore.getKeypairTypeForAlg(authenticationKeyPublicDetails.alg),
  },
})
=======
const { extrinsic, did } = await DidUtils.writeDidFromPublicKeys(
  keystore,
  aliceKiltAccount.address,
  {
    [KeyRelationship.authentication]: {
      publicKey: authenticationKeyPublicDetails.publicKey,
      type: DemoKeystore.getKeypairTypeForAlg(
        authenticationKeyPublicDetails.alg
      ),
    },
  }
)
>>>>>>> b4962537
// Will print `did:kilt:4sxSYXakw1ZXBymzT9t3Yw91mUaqKST5bFUEjGEpvkTuckar`.
console.log(did)

// Submit the DID creation tx to the KILT blockchain after signing it with the KILT account specified in the creation operation.
await BlockchainUtils.signAndSubmitTx(extrinsic, aliceKiltAccount, {
  resolveOn,
})

// Retrieve the newly created DID from the KILT blockchain.
const fullDid = await DefaultResolver.resolveDoc(did)
```

If additional keys are to be specified, then they can be included in the DID create operation.

```typescript
const resolveOn =
  process.env.NODE_ENV === 'production'
    ? BlockchainUtils.IS_FINALIZED
    : BlockchainUtils.IS_IN_BLOCK

await kiltInit({ address: 'wss://kilt-peregrine-k8s.kilt.io' })

const aliceKiltAccount = new Keyring({
  type: 'ed25519',
  ss58Format: 38,
}).createFromUri('//Alice')

const keystore = new DemoKeystore()

const authenticationSeed = '0x123456789'

const authenticationKeyPublicDetails = await keystore.generateKeypair({
  seed: authenticationSeed,
  alg: SigningAlgorithms.Ed25519,
})

// Generate seed for the encryption key.
const encryptionSeed = '0x987654321'

// Ask the keystore to generate a new keypar to use for encryption.
const encryptionKeyPublicDetails = await keystore.generateKeypair({
  seed: encryptionSeed,
  alg: EncryptionAlgorithms.NaclBox,
})

// Generate the DID-signed creation extrinsic with the provided keys.
const { extrinsic, did } = await DidUtils.writeDidFromPublicKeys(
  keystore,
  aliceKiltAccount.address,
  {
    [KeyRelationship.authentication]: {
      publicKey: authenticationKeyPublicDetails.publicKey,
      type: DemoKeystore.getKeypairTypeForAlg(
        authenticationKeyPublicDetails.alg
      ),
    },
    [KeyRelationship.keyAgreement]: {
      publicKey: encryptionKeyPublicDetails.publicKey,
      type: DemoKeystore.getKeypairTypeForAlg(encryptionKeyPublicDetails.alg),
    },
  }
)
// Will print `did:kilt:4sxSYXakw1ZXBymzT9t3Yw91mUaqKST5bFUEjGEpvkTuckar`.
console.log(did)

await BlockchainUtils.signAndSubmitTx(extrinsic, aliceKiltAccount, {
  resolveOn,
})

const fullDid = await DefaultResolver.resolveDoc(did)
```

## Updating a full DID

Once anchored on the KILT blockchain, a KILT full DID can be updated by signing the operation with a valid authentication key. For instance, the following snippet shows how to update the authentication key of a full DID and set it to a new sr25519 key.

```typescript
// Generate seed for the new authentication key.
const newAuthenticationKeySeed = '0xabcdeffedcba'

// Ask the keystore to generate a new keypair to use for authentication.
const newAuthenticationKeyPublicDetails = await keystore.generateKeypair({
  seed: newAuthenticationKeySeed,
  alg: SigningAlgorithms.Ed25519,
})

// Create a DID operation to replace the authentication key with the new one generated.
const didUpdateExtrinsic = await getSetKeyExtrinsic(
  KeyRelationship.authentication,
  {
    publicKey: newAuthenticationKeyPublicDetails.publicKey,
    type: DemoKeystore.getKeypairTypeForAlg(
      newAuthenticationKeyPublicDetails.alg
    ),
  }
)

// Sign the DID operation using the old DID authentication key.
// This results in an unsigned extrinsic that can be then signed and submitted to the KILT blockchain by the account
// authorised in this operation, Alice in this case.
const didSignedUpdateExtrinsic = await fullDID.authorizeExtrinsic(
  didUpdateExtrinsic,
  keystore as KeystoreSigner<string>,
  aliceKiltAccount.address
)

// Submit the DID update tx to the KILT blockchain after signing it with the authorised KILT account.
await BlockchainUtils.signAndSubmitTx(
  didSignedUpdateExtrinsic,
  aliceKiltAccount,
  {
    resolveOn,
  }
)
```

## Deleting a full DID

Once not needed anymore, it is recommended to remove the DID details from the KILT blockchain. The following snippet shows how to do it:

```typescript
// Create a DID deletion operation.
const didDeletionExtrinsic = await getDeleteDidExtrinsic()

// Sign the DID deletion operation using the DID authentication key.
// This results in an unsigned extrinsic that can be then signed and submitted to the KILT blockchain by the account
// authorised in this operation, Alice in this case.
const didSignedDeletionExtrinsic = await fullDID.authorizeExtrinsic(
  didDeletionExtrinsic,
  keystore as KeystoreSigner<string>,
  aliceKiltAccount.address
)

await BlockchainUtils.signAndSubmitTx(
  didSignedDeletionExtrinsic,
  aliceKiltAccount,
  {
    resolveOn,
  }
)
```

### Claiming back a DID deposit

As the creation of a full DID requires a deposit that will lock 0,1 KILT from the balance of the creation tx submitter (which, once again, might differ from the DID subject), the deposit owner is allowed to claim the deposit back by deleting the DID associated with its deposit. This is the reason why full DID creation operations require the tx submitter to be included and signed by the DID subject: to make sure that only the DID subject themselves and the authorised account are ever able to delete the DID information from the chain.

Claiming back the deposit of a DID is semantically equivalent to deleting the DID, with the difference that the extrinsic to claim the deposit can only be called by the deposit owner and does not require a valid signature by the DID subject:

```typescript
<<<<<<< HEAD
import {
  generateReclaimDepositExtrinsic,
} from '@kiltprotocol/did/src/Did.chain'
=======
import { generateReclaimDepositExtrinsic } from '@kiltprotocol/did/src/Did.chain'
>>>>>>> b4962537

// Generate the submittable extrinsic to claim the deposit back, by including the DID identifier for which the deposit needs to be returned.
const depositClaimExtrinsic = await generateReclaimDepositExtrinsic(fullDID.did)

// The submission will fail if `aliceKiltAccount` is not the owner of the deposit associated with the given DID identifier.
<<<<<<< HEAD
await BlockchainUtils.signAndSubmitTx(
  depositClaimExtrinsic,
  aliceKiltAccount,
  {
    resolveOn,
  }
)
=======
await BlockchainUtils.signAndSubmitTx(depositClaimExtrinsic, aliceKiltAccount, {
  resolveOn,
})
>>>>>>> b4962537
```

## Migrating a light DID to a full DID

The **migration** of a DID means that a light, off-chain DID is anchored to the KILT blockchain, supporting all the features that full DIDs provide. In the current version (v1) of the KILT DID protocol, a light DID of the form `did:kilt:light:004sxSYXakw1ZXBymzT9t3Yw91mUaqKST5bFUEjGEpvkTuckar` would become a full DID of the form `did:kilt:4sxSYXakw1ZXBymzT9t3Yw91mUaqKST5bFUEjGEpvkTuckar`. Note that the identifier of the two DIDs, apart from the initial `00` sequence of the light DID, are equal since both DIDs are derived from the same KILT account.

Once a light DID is migrated, all the attested claims (i.e., attestations) generated using that light DID can only be presented using the migrated on-chain DID. This is by design, as it is assumed that the user had valid reasons to migrate the DID on chain, and as on-chain DIDs offer greater security guarantees, KILT will reject light DID signatures for presentations even in case the original claim in the attestation was generated with that off-chain DID.

The following code shows how to migrate a light DID to a full DID. Attested claim presentations and verifications remain unchanged as adding support for DID migration does not affect the public API that the SDK exposes.

```typescript
const resolveOn =
  process.env.NODE_ENV === 'production'
    ? BlockchainUtils.IS_FINALIZED
    : BlockchainUtils.IS_IN_BLOCK

await kiltInit({ address: 'wss://kilt-peregrine-k8s.kilt.io' })

const aliceKiltAccount = new Keyring({
  type: 'ed25519',
  ss58Format: 38,
}).createFromUri('//Alice')

const lightDidDetails = new LightDidDetails({
  authenticationKey: {
    publicKey: aliceKiltAccount.publicKey,
    type: DemoKeystore.getKeypairTypeForAlg(aliceKiltAccount.type),
  },
})

// Generate the DID creation extrinsic with the authentication and encryption keys taken from the light DID.
const { extrinsic, did } = await upgradeDid(
  lightDidDetails,
  aliceKiltAccount.address,
  keystore as KeystoreSigner<string>
)

// The extrinsic can then be submitted by the authorised account as usual.
await BlockchainUtils.signAndSubmitTx(extrinsic, aliceKiltAccount, {
  resolveOn,
})

// The full DID details can then be resolved after they have been stored on the chain.
const fullDidDetails = await resolve(did)
```<|MERGE_RESOLUTION|>--- conflicted
+++ resolved
@@ -173,14 +173,6 @@
 // The extrinsic is unsigned and contains the DID creation operation signed with the DID authentication key.
 // The second argument, the submitter account, ensures that only an entity authorised by the DID subject
 // can submit the extrinsic to the KILT blockchain.
-<<<<<<< HEAD
-const { extrinsic, did } = await DidUtils.writeDidFromPublicKeys(keystore, aliceKiltAccount.address, {
-  [KeyRelationship.authentication]: {
-    publicKey: authenticationKeyPublicDetails.publicKey,
-    type: DemoKeystore.getKeypairTypeForAlg(authenticationKeyPublicDetails.alg),
-  },
-})
-=======
 const { extrinsic, did } = await DidUtils.writeDidFromPublicKeys(
   keystore,
   aliceKiltAccount.address,
@@ -193,7 +185,6 @@
     },
   }
 )
->>>>>>> b4962537
 // Will print `did:kilt:4sxSYXakw1ZXBymzT9t3Yw91mUaqKST5bFUEjGEpvkTuckar`.
 console.log(did)
 
@@ -343,31 +334,15 @@
 Claiming back the deposit of a DID is semantically equivalent to deleting the DID, with the difference that the extrinsic to claim the deposit can only be called by the deposit owner and does not require a valid signature by the DID subject:
 
 ```typescript
-<<<<<<< HEAD
-import {
-  generateReclaimDepositExtrinsic,
-} from '@kiltprotocol/did/src/Did.chain'
-=======
 import { generateReclaimDepositExtrinsic } from '@kiltprotocol/did/src/Did.chain'
->>>>>>> b4962537
 
 // Generate the submittable extrinsic to claim the deposit back, by including the DID identifier for which the deposit needs to be returned.
 const depositClaimExtrinsic = await generateReclaimDepositExtrinsic(fullDID.did)
 
 // The submission will fail if `aliceKiltAccount` is not the owner of the deposit associated with the given DID identifier.
-<<<<<<< HEAD
-await BlockchainUtils.signAndSubmitTx(
-  depositClaimExtrinsic,
-  aliceKiltAccount,
-  {
-    resolveOn,
-  }
-)
-=======
 await BlockchainUtils.signAndSubmitTx(depositClaimExtrinsic, aliceKiltAccount, {
   resolveOn,
 })
->>>>>>> b4962537
 ```
 
 ## Migrating a light DID to a full DID
