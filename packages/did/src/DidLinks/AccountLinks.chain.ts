--- conflicted
+++ resolved
@@ -450,15 +450,9 @@
  *
  * @param accountAddress Address of the account to be linked.
  * @param did Full DID to be linked.
-<<<<<<< HEAD
  * @param sign The sign callback that generates the account signature over the encoded (DidAddress, BlockNumber) tuple.
  * @param nBlocksValid The link request will be rejected if submitted later than (current block number + nBlocksValid)?
- * @returns An Extrinsic that must be did-authorized by the full DID used.
-=======
- * @param signingCallback The signature generation callback that generates the account signature over the encoded (DidAddress, BlockNumber) tuple.
- * @param nBlocksValid How many blocks into the future should the account-signed proof be considered valid?
  * @returns An Extrinsic that must be DID-authorized by the full DID used.
->>>>>>> d55e403b
  */
 export async function getAuthorizeLinkWithAccountExtrinsic(
   accountAddress: Address,
@@ -500,28 +494,6 @@
     await sign(paddedDetails),
     accountAddress
   )
-<<<<<<< HEAD
-=======
-  // The signature may be prefixed; so we try to verify the signature without the prefix first.
-  // If it fails, we try the same with the prefix and return the result of the second operation.
-  let signature = u8aToU8a(await signingCallback(paddedDetails, accountAddress))
-  let result: VerifyResult
-  try {
-    result = signatureVerify(
-      paddedDetails,
-      signature.subarray(1),
-      accountAddress
-    )
-    // We discard this error message, as the error is caught in the catch block
-    assert(result.isValid, '')
-    // Remove type from signature if DID not fail to verify
-    signature = signature.subarray(1)
-  } catch {
-    // Otherwise, try to verify the whole signature
-    result = signatureVerify(paddedDetails, signature, accountAddress)
-    assert(result.isValid, 'signature not valid')
-  }
->>>>>>> d55e403b
 
   return getAccountSignedAssociationExtrinsic(
     accountAddress,
