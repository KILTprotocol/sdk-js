--- conflicted
+++ resolved
@@ -15,17 +15,8 @@
 } from '@kiltprotocol/types'
 
 import { encodeAddress, signatureVerify } from '@polkadot/util-crypto'
-<<<<<<< HEAD
 import type { u128 } from '@polkadot/types'
 import type { Extrinsic, MultiSignature } from '@polkadot/types/interfaces'
-=======
-import type { Option, Struct, u128 } from '@polkadot/types'
-import type {
-  AccountId,
-  Extrinsic,
-  MultiSignature,
-} from '@polkadot/types/interfaces'
->>>>>>> 38838e38
 import type { AnyNumber, TypeDef } from '@polkadot/types/types'
 import type { HexString } from '@polkadot/util/types'
 import { KeypairType, VerifyResult } from '@polkadot/util-crypto/types'
@@ -67,15 +58,8 @@
 export async function queryAccountLinkDepositInfo(
   linkedAccount: Address
 ): Promise<Deposit | null> {
-<<<<<<< HEAD
-  const { api } = await BlockchainApiConnection.getConnectionOrConnect()
+  const api = await BlockchainApiConnection.getConnectionOrConnect()
   const connectedDid = await api.query.didLookup.connectedDids(linkedAccount)
-=======
-  const api = await BlockchainApiConnection.getConnectionOrConnect()
-  const connectedDid = await api.query.didLookup.connectedDids<
-    Option<ConnectionRecord>
-  >(linkedAccount)
->>>>>>> 38838e38
   return connectedDid.isSome ? connectedDid.unwrap().deposit : null
 }
 
@@ -88,15 +72,8 @@
 export async function queryConnectedDidForAccount(
   linkedAccount: Address
 ): Promise<DidIdentifier | null> {
-<<<<<<< HEAD
-  const { api } = await BlockchainApiConnection.getConnectionOrConnect()
+  const api = await BlockchainApiConnection.getConnectionOrConnect()
   const connectedDid = await api.query.didLookup.connectedDids(linkedAccount)
-=======
-  const api = await BlockchainApiConnection.getConnectionOrConnect()
-  const connectedDid = await api.query.didLookup.connectedDids<
-    Option<ConnectionRecord>
-  >(linkedAccount)
->>>>>>> 38838e38
   return connectedDid.isNone ? null : connectedDid.unwrap().did.toString()
 }
 
@@ -200,19 +177,12 @@
   signature: Uint8Array | HexString,
   sigType: SignatureType
 ): Promise<Extrinsic> {
-<<<<<<< HEAD
-  const { api } = await BlockchainApiConnection.getConnectionOrConnect()
+  const api = await BlockchainApiConnection.getConnectionOrConnect()
   return api.tx.didLookup.associateAccount(
     account,
     signatureValidUntilBlock,
     makeJsonEnum(sigType, signature)
   )
-=======
-  const api = await BlockchainApiConnection.getConnectionOrConnect()
-  return api.tx.didLookup.associateAccount(account, signatureValidUntilBlock, {
-    [sigType]: signature,
-  })
->>>>>>> 38838e38
 }
 
 /**
@@ -301,11 +271,7 @@
   signingCallback: LinkingSignerCallback,
   nBlocksValid = 10
 ): Promise<Extrinsic> {
-<<<<<<< HEAD
-  const { api } = await BlockchainApiConnection.getConnectionOrConnect()
-=======
-  const api = await BlockchainApiConnection.getConnectionOrConnect()
->>>>>>> 38838e38
+  const api = await BlockchainApiConnection.getConnectionOrConnect()
   const blockNo = await api.query.system.number()
   const validTill = blockNo.addn(nBlocksValid)
   // Gets the current definition of BlockNumber (second tx argument) from the metadata.
