--- conflicted
+++ resolved
@@ -6,48 +6,29 @@
  */
 
 import { BlockchainApiConnection } from '@kiltprotocol/chain-helpers'
-<<<<<<< HEAD
-import { ss58Format } from '@kiltprotocol/utils'
+import { SDKErrors, ss58Format } from '@kiltprotocol/utils'
 import type {
-=======
-import { SDKErrors, ss58Format } from '@kiltprotocol/utils'
-import {
->>>>>>> 92a26dae
   Deposit,
   DidIdentifier,
   IIdentity,
-  JsonEnum,
+  TypedValue,
   SubmittableExtrinsic,
 } from '@kiltprotocol/types'
-
-<<<<<<< HEAD
+import type { PalletDidLookupConnectionRecord } from '@kiltprotocol/augment-api'
+
 import {
   decodeAddress,
   encodeAddress,
   ethereumEncode,
   signatureVerify,
 } from '@polkadot/util-crypto'
-import type {
-  bool,
-  Enum,
-  Option,
-  Struct,
-  u128,
-  u64,
-  U8aFixed,
-} from '@polkadot/types'
+import type { bool, Enum, Option, u128, u64, U8aFixed } from '@polkadot/types'
 import type {
   AccountId32,
   Extrinsic,
   MultiSignature,
 } from '@polkadot/types/interfaces'
 import type { AnyNumber, Codec, TypeDef } from '@polkadot/types/types'
-=======
-import { encodeAddress, signatureVerify } from '@polkadot/util-crypto'
-import type { u128 } from '@polkadot/types'
-import type { Extrinsic, MultiSignature } from '@polkadot/types/interfaces'
-import type { AnyNumber, TypeDef } from '@polkadot/types/types'
->>>>>>> 92a26dae
 import type { HexString } from '@polkadot/util/types'
 import type { KeypairType, VerifyResult } from '@polkadot/util-crypto/types'
 import {
@@ -68,9 +49,8 @@
   AugmentedSubmittable,
 } from '@polkadot/api/types'
 import { ApiPromise } from '@polkadot/api'
-import { makeJsonEnum } from '../Did.utils.js'
+import { makePolkadotTypedValue } from '../Did.utils.js'
 import { queryWeb3NameForDidIdentifier, Web3Name } from './Web3Names.chain.js'
-import { makePolkadotTypedValue } from '../Did.utils.js'
 
 // TODO: update with string pattern types once available
 /// A KILT-chain specific address, encoded with the KILT 38 network prefix.
@@ -80,11 +60,8 @@
 
 export type EthereumAddress = HexString
 
-<<<<<<< HEAD
 export type Address = KiltAddress | SubstrateAddress | EthereumAddress
 
-=======
->>>>>>> 92a26dae
 /// Type of signatures to link accounts to DIDs.
 export type SignatureType = MultiSignature['type'] | 'Ethereum'
 
@@ -106,21 +83,16 @@
   readonly type: 'AccountId20' | 'AccountId32'
 }
 
-interface PalletDidLookupConnectionRecord extends Struct {
-  readonly did: AccountId32
-  readonly deposit: Deposit
-}
-
-type LinkableAccountJson = JsonEnum<
+type LinkableAccountJson = TypedValue<
   PalletDidLookupLinkableAccountLinkableAccountId['type'],
   string | Uint8Array
 >
 
-type AssociateAccountRequest = JsonEnum<
+type AssociateAccountRequest = TypedValue<
   'Dotsama' | 'Ethereum',
   [
     string | Uint8Array, // AccountId
-    string | Uint8Array | JsonEnum<SignatureType, string | Uint8Array> // signature
+    string | Uint8Array | TypedValue<SignatureType, string | Uint8Array> // signature
   ]
 >
 
@@ -177,10 +149,10 @@
 
 function encodeMultiAddress(
   address: Address
-): JsonEnum<'AccountId20' | 'AccountId32', Uint8Array> {
+): TypedValue<'AccountId20' | 'AccountId32', Uint8Array> {
   const accountDecoded = decodeAddress(address)
   const isEthereumAddress = accountDecoded.length === 20
-  return makeJsonEnum(
+  return makePolkadotTypedValue(
     isEthereumAddress ? 'AccountId20' : 'AccountId32',
     accountDecoded
   )
@@ -195,9 +167,7 @@
   if (isEthereumEnabled(api)) {
     return api.query.didLookup.connectedDids(encodeMultiAddress(linkedAccount))
   }
-  return api.query.didLookup.connectedDids<
-    Option<PalletDidLookupConnectionRecord>
-  >(linkedAccount)
+  return api.query.didLookup.connectedDids(linkedAccount)
 }
 
 /**
@@ -209,12 +179,7 @@
 export async function queryAccountLinkDepositInfo(
   linkedAccount: Address
 ): Promise<Deposit | null> {
-<<<<<<< HEAD
   const connectedDid = await queryConnectedDid(linkedAccount)
-=======
-  const api = await BlockchainApiConnection.getConnectionOrConnect()
-  const connectedDid = await api.query.didLookup.connectedDids(linkedAccount)
->>>>>>> 92a26dae
   return connectedDid.isSome ? connectedDid.unwrap().deposit : null
 }
 
@@ -227,12 +192,7 @@
 export async function queryConnectedDidForAccount(
   linkedAccount: Address
 ): Promise<DidIdentifier | null> {
-<<<<<<< HEAD
   const connectedDid = await queryConnectedDid(linkedAccount)
-=======
-  const api = await BlockchainApiConnection.getConnectionOrConnect()
-  const connectedDid = await api.query.didLookup.connectedDids(linkedAccount)
->>>>>>> 92a26dae
   return connectedDid.isNone ? null : connectedDid.unwrap().did.toString()
 }
 
@@ -256,7 +216,6 @@
   const api = await BlockchainApiConnection.getConnectionOrConnect()
   const connectedAccountsRecords =
     await api.query.didLookup.connectedAccounts.keys(linkedDid)
-<<<<<<< HEAD
   return connectedAccountsRecords.map<string>(
     ({ args: [, accountAddress] }) => {
       if (isLinkableAccountId(accountAddress)) {
@@ -270,10 +229,6 @@
       // linked account is substrate account (legacy storage version)
       return encodeAddress(accountAddress.toU8a(), networkPrefix)
     }
-=======
-  return connectedAccountsRecords.map((account) =>
-    encodeAddress(account.args[1], networkPrefix)
->>>>>>> 92a26dae
   )
 }
 
@@ -365,7 +320,6 @@
   sigType: SignatureType
 ): Promise<Extrinsic> {
   const api = await BlockchainApiConnection.getConnectionOrConnect()
-<<<<<<< HEAD
   if (isEthereumEnabled(api)) {
     if (sigType === 'Ethereum') {
       return api.tx.didLookup.associateAccount(
@@ -374,20 +328,18 @@
       )
     }
     return api.tx.didLookup.associateAccount(
-      { Dotsama: [account, makeJsonEnum(sigType, signature)] },
+      { Dotsama: [account, makePolkadotTypedValue(sigType, signature)] },
       signatureValidUntilBlock
     )
   }
-  return api.tx.didLookup.associateAccount(
-    account,
-    signatureValidUntilBlock,
-    makeJsonEnum(sigType, signature)
-=======
+  if (sigType === 'Ethereum')
+    throw new SDKErrors.CodecMismatchError(
+      'Ethereum linking is not yet supported by this chain'
+    )
   return api.tx.didLookup.associateAccount(
     account,
     signatureValidUntilBlock,
     makePolkadotTypedValue(sigType, signature)
->>>>>>> 92a26dae
   )
 }
 
