/**
 * Copyright (c) 2018-2022, BOTLabs GmbH.
 *
 * This source code is licensed under the BSD 4-Clause "Original" license
 * found in the LICENSE file in the root directory of this source tree.
 */

import type {
  SubmittableExtrinsic,
  DidIdentifier,
<<<<<<< HEAD
  IDidDetails,
=======
  Deposit,
  DidUri,
>>>>>>> 38838e38
} from '@kiltprotocol/types'
import { BlockchainApiConnection } from '@kiltprotocol/chain-helpers'
import { DecoderUtils, SDKErrors } from '@kiltprotocol/utils'

import type { u128, u32 } from '@polkadot/types'
import type { ApiPromise } from '@polkadot/api'
import type { BN } from '@polkadot/util'

import * as DidUtils from '../Did.utils.js'

/**
<<<<<<< HEAD
 *  Web3Name is the type of a nickname for a DID.
=======
 * Web3NameOwner is a private interface for parsing the owner infos of a Web3Name from the on-chain format.
 */
interface Web3NameOwner extends Struct {
  owner: AccountId
  claimedAt: u64
  deposit: Deposit
}

/**
 * Web3Name is the type of a nickname for a DID.
>>>>>>> 38838e38
 */
export type Web3Name = string

function checkWeb3NameInputConstraints(
  api: ApiPromise,
  web3Name: Web3Name
): void {
  const [minLength, maxLength] = [
    (api.consts.web3Names.minNameLength as u32).toNumber(),
    (api.consts.web3Names.maxNameLength as u32).toNumber(),
  ]

  if (web3Name.length < minLength) {
    throw new SDKErrors.ERROR_WEB3_NAME_ERROR(
      `The provided name "${web3Name}" is shorter than the minimum number of characters allowed, which is ${minLength}.`
    )
  }
  if (web3Name.length > maxLength) {
    throw new SDKErrors.ERROR_WEB3_NAME_ERROR(
      `The provided name "${web3Name}" is longer than the maximum number of characters allowed, which is ${maxLength}.`
    )
  }
}

/**
 * Returns an extrinsic to claim a new web3name.
 *
 * @param name Web3Name that should be claimed.
 * The name must only contain ASCII characters and have a length in the inclusive range [3, 32].
 * @returns The SubmittableExtrinsic for the `claim` call.
 */
export async function getClaimTx(
  name: Web3Name
): Promise<SubmittableExtrinsic> {
  const api = await BlockchainApiConnection.getConnectionOrConnect()
  checkWeb3NameInputConstraints(api, name)
  return api.tx.web3Names.claim(name)
}

/**
 * Returns an extrinsic to release a web3name by its owner.
 *
 * @returns The SubmittableExtrinsic for the `releaseByOwner` call.
 */
export async function getReleaseByOwnerTx(): Promise<SubmittableExtrinsic> {
  const api = await BlockchainApiConnection.getConnectionOrConnect()
  return api.tx.web3Names.releaseByOwner()
}

/**
 * Returns an extrinsic to release a web3name by the account that owns the deposit.
 *
 * @param name Web3Name that should be released.
 * The name must only contain ASCII characters and have a length in the inclusive range [3, 32].
 * @returns The SubmittableExtrinsic for the `reclaimDeposit` call.
 */
export async function getReclaimDepositTx(
  name: Web3Name
): Promise<SubmittableExtrinsic> {
  const api = await BlockchainApiConnection.getConnectionOrConnect()
  checkWeb3NameInputConstraints(api, name)
  return api.tx.web3Names.reclaimDeposit(name)
}

/**
 * Retrieve the Web3Name for a specific did identifier.
 *
 * @param didIdentifier DID identifier of the web3name owner, i.e. '4abc...'.
 * @returns The registered web3name for this DID if any.
 */
export async function queryWeb3NameForDidIdentifier(
  didIdentifier: DidIdentifier
): Promise<Web3Name | null> {
<<<<<<< HEAD
  const blockchain = await BlockchainApiConnection.getConnectionOrConnect()
  const encoded = await blockchain.api.query.web3Names.names(didIdentifier)
=======
  const api = await BlockchainApiConnection.getConnectionOrConnect()
  const encoded = await api.query.web3Names.names<Option<Bytes>>(didIdentifier)
>>>>>>> 38838e38
  DecoderUtils.assertCodecIsType(encoded, ['Option<Bytes>'])
  return encoded.isSome ? encoded.unwrap().toUtf8() : null
}

/**
 * Retrieve the did identifier for a specific web3name.
 *
 * @param name Web3Name that should be resolved to a DID.
 * @returns The DID identifier for this web3name if any.
 */
export async function queryDidIdentifierForWeb3Name(
  name: Web3Name
): Promise<DidIdentifier | null> {
<<<<<<< HEAD
  const blockchain = await BlockchainApiConnection.getConnectionOrConnect()
  const encoded = await blockchain.api.query.web3Names.owner(name)
=======
  const api = await BlockchainApiConnection.getConnectionOrConnect()
  const encoded = await api.query.web3Names.owner<Option<Web3NameOwner>>(name)
>>>>>>> 38838e38
  DecoderUtils.assertCodecIsType(encoded, [
    'Option<PalletWeb3NamesWeb3NameWeb3NameOwnership>',
  ])

  return encoded.isSome ? encoded.unwrap().owner.toString() : null
}

/**
 * Retrieve the Web3Name for a specific did uri.
 *
 * @param did DID of the web3name owner, i.e. 'did:kilt:4abc...'.
 * @returns The registered web3name for this DID if any.
 */
export async function queryWeb3NameForDid(
  did: DidUri
): Promise<Web3Name | null> {
  const details = DidUtils.parseDidUri(did)
  return queryWeb3NameForDidIdentifier(details.identifier)
}

/**
 * Retrieve the DID uri for a specific web3 name.
 *
 * @param name Web3 name that should be looked up.
 * @returns The full DID uri, i.e. 'did:kilt:4abc...', if any.
 */
export async function queryDidForWeb3Name(
  name: Web3Name
): Promise<DidUri | null> {
  const identifier = await queryDidIdentifierForWeb3Name(name)
  if (identifier === null) {
    return null
  }
  return DidUtils.getKiltDidFromIdentifier(identifier, 'full')
}

/**
 * Retrieves the deposit amount to claim a web3 name as currently stored in the runtime.
 *
 * @returns The deposit amount. The value is indicated in femto KILTs.
 */
export async function queryDepositAmount(): Promise<BN> {
  const api = await BlockchainApiConnection.getConnectionOrConnect()
  return (api.consts.web3Names.deposit as u128).toBn()
}<|MERGE_RESOLUTION|>--- conflicted
+++ resolved
@@ -8,12 +8,7 @@
 import type {
   SubmittableExtrinsic,
   DidIdentifier,
-<<<<<<< HEAD
-  IDidDetails,
-=======
-  Deposit,
   DidUri,
->>>>>>> 38838e38
 } from '@kiltprotocol/types'
 import { BlockchainApiConnection } from '@kiltprotocol/chain-helpers'
 import { DecoderUtils, SDKErrors } from '@kiltprotocol/utils'
@@ -25,20 +20,7 @@
 import * as DidUtils from '../Did.utils.js'
 
 /**
-<<<<<<< HEAD
- *  Web3Name is the type of a nickname for a DID.
-=======
- * Web3NameOwner is a private interface for parsing the owner infos of a Web3Name from the on-chain format.
- */
-interface Web3NameOwner extends Struct {
-  owner: AccountId
-  claimedAt: u64
-  deposit: Deposit
-}
-
-/**
  * Web3Name is the type of a nickname for a DID.
->>>>>>> 38838e38
  */
 export type Web3Name = string
 
@@ -112,13 +94,8 @@
 export async function queryWeb3NameForDidIdentifier(
   didIdentifier: DidIdentifier
 ): Promise<Web3Name | null> {
-<<<<<<< HEAD
-  const blockchain = await BlockchainApiConnection.getConnectionOrConnect()
-  const encoded = await blockchain.api.query.web3Names.names(didIdentifier)
-=======
   const api = await BlockchainApiConnection.getConnectionOrConnect()
-  const encoded = await api.query.web3Names.names<Option<Bytes>>(didIdentifier)
->>>>>>> 38838e38
+  const encoded = await api.query.web3Names.names(didIdentifier)
   DecoderUtils.assertCodecIsType(encoded, ['Option<Bytes>'])
   return encoded.isSome ? encoded.unwrap().toUtf8() : null
 }
@@ -132,13 +109,8 @@
 export async function queryDidIdentifierForWeb3Name(
   name: Web3Name
 ): Promise<DidIdentifier | null> {
-<<<<<<< HEAD
-  const blockchain = await BlockchainApiConnection.getConnectionOrConnect()
-  const encoded = await blockchain.api.query.web3Names.owner(name)
-=======
   const api = await BlockchainApiConnection.getConnectionOrConnect()
-  const encoded = await api.query.web3Names.owner<Option<Web3NameOwner>>(name)
->>>>>>> 38838e38
+  const encoded = await api.query.web3Names.owner(name)
   DecoderUtils.assertCodecIsType(encoded, [
     'Option<PalletWeb3NamesWeb3NameWeb3NameOwnership>',
   ])
