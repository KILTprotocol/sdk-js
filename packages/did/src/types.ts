--- conflicted
+++ resolved
@@ -34,30 +34,11 @@
   serviceEndpoints?: ServiceEndpoints
 }
 
-<<<<<<< HEAD
-export interface Web3NameOwner extends Struct {
-  owner: DidIdentifier
-  claimedAt: BlockNumber
-  deposit: Deposit
-}
-
-export type JsonDidDocument = {
-  id: IDidDetails['did']
-  verificationMethod: Pick<IDidKeyDetails, 'id' | 'controller' | 'type'> & {
-    publicKeyBase58: string
-  }
-  authentication: string[]
-  assertionMethod?: string[]
-  keyAgreement?: string[]
-  capabilityDelegation?: string[]
-  serviceEndpoints?: IDidServiceEndpoint[]
-=======
 /**
  * A new public key specified when creating a new DID.
  */
 export type LightDidKeyCreationInput = Pick<DidKey, 'type'> & {
   publicKey: Uint8Array
->>>>>>> 78b3721d
 }
 
 /**
