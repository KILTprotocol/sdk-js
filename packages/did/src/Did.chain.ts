/**
 * Copyright (c) 2018-2022, BOTLabs GmbH.
 *
 * This source code is licensed under the BSD 4-Clause "Original" license
 * found in the LICENSE file in the root directory of this source tree.
 */

import type {
  BTreeMap,
  BTreeSet,
  Enum,
  Option,
  Struct,
  Vec,
  u8,
  u64,
  GenericAccountId,
  Text,
  u128,
  u32,
} from '@polkadot/types'
import type {
  BlockNumber,
  Call,
  Extrinsic,
  Hash,
} from '@polkadot/types/interfaces'
import type { AnyNumber } from '@polkadot/types/types'
import { BN, hexToString, hexToU8a } from '@polkadot/util'
import type { ApiPromise } from '@polkadot/api'

import {
  Deposit,
  DidEncryptionKey,
  DidKey,
  DidServiceEndpoint,
  DidSignature,
  DidVerificationKey,
  EncryptionKeyType,
  DidIdentifier,
  IIdentity,
  KeyRelationship,
  KeystoreSigner,
  KeystoreSigningOptions,
  NewDidKey,
  SubmittableExtrinsic,
  VerificationKeyType,
} from '@kiltprotocol/types'
import { ConfigService } from '@kiltprotocol/config'
import { BlockchainApiConnection } from '@kiltprotocol/chain-helpers'
import { Crypto, SDKErrors } from '@kiltprotocol/utils'

import type { DidDetails } from './DidDetails/index.js'
import type { FullDidCreationDetails } from './types.js'
import {
  checkServiceEndpointSizeConstraints,
  checkServiceEndpointSyntax,
  getSigningAlgorithmForVerificationKeyType,
  getVerificationKeyTypeForSigningAlgorithm,
} from './commonHelpers.js'

const log = ConfigService.LoggingFactory.getLogger('Did')

// ### Chain type definitions

type KeyId = Hash
type ChainDidKeyAgreementKeys = BTreeSet<KeyId>

export interface ChainDidKey extends Enum {
  type: string
  value: Vec<u8>
}

export interface ChainDidPublicKey extends Enum {
  isPublicVerificationKey: boolean
  asPublicVerificationKey: ChainDidKey
  isPublicEncryptionKey: boolean
  asPublicEncryptionKey: ChainDidKey
  type: 'PublicVerificationKey' | 'PublicEncryptionKey'
  value: ChainDidKey
}

interface ChainDidPublicKeyDetails extends Struct {
  key: ChainDidPublicKey
  blockNumber: BlockNumber
}

type ChainDidPublicKeyMap = BTreeMap<KeyId, ChainDidPublicKeyDetails>

interface IDidChainRecordCodec extends Struct {
  authenticationKey: KeyId
  keyAgreementKeys: ChainDidKeyAgreementKeys
  delegationKey: Option<KeyId>
  attestationKey: Option<KeyId>
  publicKeys: ChainDidPublicKeyMap
  lastTxCounter: u64
  deposit: Deposit
}

interface IServiceEndpointChainRecordCodec extends Struct {
  id: Text
  serviceTypes: Vec<Text>
  urls: Vec<Text>
}

// ### RAW QUERYING (lowest layer)

// Query a full DID given the identifier (a KILT address for v1).
// Interacts with the Did storage map.
async function queryDidEncoded(
  didIdentifier: DidIdentifier
): Promise<Option<IDidChainRecordCodec>> {
  const { api } = await BlockchainApiConnection.getConnectionOrConnect()
  return api.query.did.did<Option<IDidChainRecordCodec>>(didIdentifier)
}

// Query ALL deleted DIDs, which can be very time consuming if the number of deleted DIDs gets large.
async function queryDeletedDidsEncoded(): Promise<GenericAccountId[]> {
  const { api } = await BlockchainApiConnection.getConnectionOrConnect()
  // Query all the storage keys, and then only take the relevant property, i.e., the encoded DID identifier.
  return api.query.did.didBlacklist
    .keys<GenericAccountId[]>()
    .then((entries) =>
      entries.map(({ args: [encodedDidIdentifier] }) => encodedDidIdentifier)
    )
}

// Query a DID service given the DID identifier and the service ID.
// Interacts with the ServiceEndpoints storage double map.
async function queryServiceEncoded(
  didIdentifier: DidIdentifier,
  serviceId: string
): Promise<Option<IServiceEndpointChainRecordCodec>> {
  const { api } = await BlockchainApiConnection.getConnectionOrConnect()
  return api.query.did.serviceEndpoints<
    Option<IServiceEndpointChainRecordCodec>
  >(didIdentifier, serviceId)
}

// Query all services for a DID given the DID identifier.
// Interacts with the ServiceEndpoints storage double map.
async function queryAllServicesEncoded(
  didIdentifier: DidIdentifier
): Promise<IServiceEndpointChainRecordCodec[]> {
  const { api } = await BlockchainApiConnection.getConnectionOrConnect()
  const encodedEndpoints = await api.query.did.serviceEndpoints.entries<
    Option<IServiceEndpointChainRecordCodec>
  >(didIdentifier)
  return encodedEndpoints.map(([, encodedValue]) => encodedValue.unwrap())
}

// Query the # of services stored under a DID without fetching all the services.
// Interacts with the DidEndpointsCount storage map.
async function queryEndpointsCountsEncoded(
  didIdentifier: DidIdentifier
): Promise<u32> {
  const { api } = await BlockchainApiConnection.getConnectionOrConnect()
  return api.query.did.didEndpointsCount<u32>(didIdentifier)
}

async function queryDepositAmountEncoded(): Promise<u128> {
  const { api } = await BlockchainApiConnection.getConnectionOrConnect()
  return api.consts.did.deposit as u128
}

// ### DECODED QUERYING types

export type IChainDeposit = {
  owner: IIdentity['address']
  amount: BN
}

export type IDidChainRecordJSON = {
  authenticationKey: DidVerificationKey['id']
  keyAgreementKeys: Array<DidEncryptionKey['id']>
  capabilityDelegationKey?: DidVerificationKey['id']
  assertionMethodKey?: DidVerificationKey['id']
  publicKeys: DidKey[]
  lastTxCounter: BN
  deposit: IChainDeposit
}

// ### DECODED QUERYING (builds on top of raw querying)

function decodeDidDeposit(encodedDeposit: Deposit): IChainDeposit {
  return {
    amount: new BN(encodedDeposit.amount.toString()),
    owner: encodedDeposit.owner.toString(),
  }
}

const chainTypeToDidKeyType: Record<string, DidKey['type']> = {
  Sr25519: VerificationKeyType.Sr25519,
  Ed25519: VerificationKeyType.Ed25519,
  Ecdsa: VerificationKeyType.Ecdsa,
  X25519: EncryptionKeyType.X25519,
}
function decodeDidPublicKeyDetails(
  keyId: Hash,
  keyDetails: ChainDidPublicKeyDetails
): DidKey {
  const key = keyDetails.key.value
  const keyType = chainTypeToDidKeyType[key.type]
  if (!keyType) {
    throw new SDKErrors.ERROR_DID_ERROR(
      `Unsupported key type "${key.type}" found on chain.`
    )
  }
  return {
    id: keyId.toHex(),
    type: keyType,
    publicKey: key.value.toU8a(),
    includedAt: keyDetails.blockNumber.toBn(),
  }
}

function decodeDidChainRecord(
  didDetail: IDidChainRecordCodec
): IDidChainRecordJSON {
  const publicKeys: DidKey[] = [...didDetail.publicKeys.entries()].map(
    ([keyId, keyDetails]) => {
      return decodeDidPublicKeyDetails(keyId, keyDetails)
    }
  )
  const authenticationKeyId = didDetail.authenticationKey.toHex()
  const keyAgreementKeyIds = [...didDetail.keyAgreementKeys.values()].map(
    (keyId) => {
      return keyId.toHex()
    }
  )

  const didRecord: IDidChainRecordJSON = {
    publicKeys,
    authenticationKey: authenticationKeyId,
    keyAgreementKeys: keyAgreementKeyIds,
    lastTxCounter: didDetail.lastTxCounter.toBn(),
    deposit: decodeDidDeposit(didDetail.deposit),
  }
  if (didDetail.delegationKey.isSome) {
    didRecord.capabilityDelegationKey = didDetail.delegationKey.unwrap().toHex()
  }
  if (didDetail.attestationKey.isSome) {
    didRecord.assertionMethodKey = didDetail.attestationKey.unwrap().toHex()
  }
  return didRecord
}

/**
 * Query data associated with a FullDid from the KILT blockchain.
 *
 * @param didIdentifier Unique identifier of the FullDid (i.e. Minus the prefix kilt:did:).
 * @returns Data associated with this Did or null if the Did has not been claimed or has been deleted.
 */
export async function queryDetails(
  didIdentifier: DidIdentifier
): Promise<IDidChainRecordJSON | null> {
  const result = await queryDidEncoded(didIdentifier)
  if (result.isNone) {
    return null
  }
  return decodeDidChainRecord(result.unwrap())
}

/**
 * Query a key record associated with a FullDid from the KILT blockchain.
 *
 * @param didIdentifier Unique identifier of the FullDid (i.e. Minus the prefix kilt:did:).
 * @param keyId Identifier of the requested public key (not the full key uri).
 * @returns Public key data or null if the requested key is not found on this FullDid, or if the FullDid does not exist.
 */
export async function queryKey(
  didIdentifier: DidIdentifier,
  keyId: DidKey['id']
): Promise<DidKey | null> {
  const didDetails = await queryDetails(didIdentifier)
  if (!didDetails) {
    return null
  }
  return didDetails.publicKeys.find((key) => key.id === keyId) || null
}

function decodeServiceChainRecord(
  serviceDetails: IServiceEndpointChainRecordCodec
): DidServiceEndpoint {
  const id = hexToString(serviceDetails.id.toString())
  return {
    id,
    types: serviceDetails.serviceTypes.map((type) =>
      hexToString(type.toString())
    ),
    urls: serviceDetails.urls.map((url) => hexToString(url.toString())),
  }
}

/**
 * Query service endpoint records associated with a FullDid from the KILT blockchain.
 *
 * @param didIdentifier Unique identifier of the FullDid (i.e. Minus the prefix kilt:did:).
 * @returns An array of service endpoint data or an empty array if the FullDid does not exist or has no service endpoints associated with it.
 */
export async function queryServiceEndpoints(
  didIdentifier: DidIdentifier
): Promise<DidServiceEndpoint[]> {
  const encoded = await queryAllServicesEncoded(didIdentifier)
  return encoded.map((e) => decodeServiceChainRecord(e))
}

/**
 * Query a service endpoint record associated with a FullDid from the KILT blockchain.
 *
 * @param didIdentifier Unique identifier of the FullDid (i.e. Minus the prefix kilt:did:).
 * @param serviceId Identifier of the requested service endpoint (not the full endpoint uri).
 * @returns Service endpoint data or null if the requested endpoint is not found on this FullDid, or if the FullDid does not exist.
 */
export async function queryServiceEndpoint(
  didIdentifier: DidIdentifier,
  serviceId: DidServiceEndpoint['id']
): Promise<DidServiceEndpoint | null> {
  const serviceEncoded = await queryServiceEncoded(didIdentifier, serviceId)
  if (serviceEncoded.isNone) return null

  return decodeServiceChainRecord(serviceEncoded.unwrap())
}

/**
 * Gets the total number of service endpoints associated with a given FullDid.
 *
 * @param didIdentifier Unique identifier of the FullDid (i.e. Minus the prefix kilt:did:).
 * @returns Number of endpoints.
 */
export async function queryEndpointsCounts(
  didIdentifier: DidIdentifier
): Promise<BN> {
  const endpointsCountEncoded = await queryEndpointsCountsEncoded(didIdentifier)
  return endpointsCountEncoded.toBn()
}

/**
 * Gets the state of a FullDid's transaction counter which is bumped with each transaction authorized by that DID for replay protection purposes.
 *
 * @param didIdentifier Unique identifier of the FullDid (i.e. Minus the prefix kilt:did:).
 * @returns Current state of the transaction counter which must be increased by one to yield the next transaction's nonce.
 */
export async function queryNonce(didIdentifier: DidIdentifier): Promise<BN> {
  const encoded = await queryDidEncoded(didIdentifier)
  return encoded.isSome ? encoded.unwrap().lastTxCounter.toBn() : new BN(0)
}

/**
 * Checks whether a FullDid with a given identifier had previously been deleted, resulting in it being blocked from (re)creation.
 *
 * @param didIdentifier Unique identifier of the FullDid (i.e. Minus the prefix kilt:did:).
 * @returns Whether or not the didIdentifier is listed in the block list.
 */
export async function queryDidDeletionStatus(
  didIdentifier: DidIdentifier
): Promise<boolean> {
  const { api } = await BlockchainApiConnection.getConnectionOrConnect()
  // The following function returns something different than 0x00 if there is an entry for the provided key, 0x00 otherwise.
  const encodedStorageHash = await api.query.did.didBlacklist.hash(
    didIdentifier
  )
  // isEmpty returns true if there is no entry for the given key -> the function should return false.
  return !encodedStorageHash.isEmpty
}

/**
 * Gets the current deposit amount due for the creation of new FullDids.
 *
 * @returns Deposit amount in Femto Kilt as a BigNumber.
 */
export async function queryDepositAmount(): Promise<BN> {
  const encodedDeposit = await queryDepositAmountEncoded()
  return encodedDeposit.toBn()
}

/**
 * Queries the full list of FullDids that have previously been deleted, resulting in them being blocked from (re)creation.
 *
 * @returns An array of DID identifiers that have been deleted.
 */
export async function queryDeletedDidIdentifiers(): Promise<DidIdentifier[]> {
  const encodedIdentifiers = await queryDeletedDidsEncoded()
  return encodedIdentifiers.map((id) => id.toHuman())
}

// ### EXTRINSICS types

export type PublicKeyEnum = Record<string, Uint8Array>
export type SignatureEnum = Record<string, Uint8Array>

export type AuthorizeCallInput = {
  didIdentifier: DidIdentifier
  txCounter: AnyNumber
  call: Extrinsic
  submitter: IIdentity['address']
  blockNumber?: AnyNumber
}

interface IDidAuthorizedCallOperation extends Struct {
  did: DidIdentifier
  txCounter: u64
  call: Call
  submitter: GenericAccountId
  blockNumber: AnyNumber
}

// ### EXTRINSICS

/**
 * Transforms a DID public key record to an enum-type key-value pair required in many key-related extrinsics.
 *
 * @param key Object describing data associated with a public key.
 * @returns Data restructured to allow SCALE encoding by polkadot api.
 */
export function formatPublicKey(key: NewDidKey): PublicKeyEnum {
  const { type, publicKey } = key
  return { [type]: publicKey }
}

function checkServiceEndpointInput(
  api: ApiPromise,
  endpoint: DidServiceEndpoint
): void {
<<<<<<< HEAD
  const [, syntaxErrors] = checkServiceEndpointSyntax(endpoint)
  if (syntaxErrors && syntaxErrors.length) throw syntaxErrors[0]
  const [, sizeErrors] = checkServiceEndpointSizeConstraints(api, endpoint)
  if (sizeErrors && sizeErrors.length) throw sizeErrors[0]
=======
  const [
    maxServiceIdLength,
    maxNumberOfTypesPerService,
    maxNumberOfUrlsPerService,
    maxServiceTypeLength,
    maxServiceUrlLength,
  ] = [
    (api.consts.did.maxServiceIdLength as u32).toNumber(),
    (api.consts.did.maxNumberOfTypesPerService as u32).toNumber(),
    (api.consts.did.maxNumberOfUrlsPerService as u32).toNumber(),
    (api.consts.did.maxServiceTypeLength as u32).toNumber(),
    (api.consts.did.maxServiceUrlLength as u32).toNumber(),
  ]

  if (endpoint.id.length > maxServiceIdLength) {
    throw new SDKErrors.ERROR_DID_ERROR(
      `The service with ID "${endpoint.id}" has an ID that is too long. Max number of characters allowed for a service ID is ${maxServiceIdLength}.`
    )
  }
  if (endpoint.types.length > maxNumberOfTypesPerService) {
    throw new SDKErrors.ERROR_DID_ERROR(
      `The service with ID "${endpoint.id}" has too many types. Max number of types allowed per service is ${maxNumberOfTypesPerService}.`
    )
  }
  if (endpoint.urls.length > maxNumberOfUrlsPerService) {
    throw new SDKErrors.ERROR_DID_ERROR(
      `The service with ID "${endpoint.id}" has too many URLs. Max number of URLs allowed per service is ${maxNumberOfUrlsPerService}.`
    )
  }
  endpoint.types.forEach((type) => {
    if (type.length > maxServiceTypeLength) {
      throw new SDKErrors.ERROR_DID_ERROR(
        `The service with ID "${endpoint.id}" has the type "${type}" that is too long. Max number of characters allowed for a service type is ${maxServiceTypeLength}.`
      )
    }
  })
  endpoint.urls.forEach((url) => {
    if (url.length > maxServiceUrlLength) {
      throw new SDKErrors.ERROR_DID_ERROR(
        `The service with ID "${endpoint.id}" has the URL "${url}" that is too long. Max number of characters allowed for a service URL is ${maxServiceUrlLength}.`
      )
    }
  })
>>>>>>> 37c044d7
}

/**
 * Create a DID creation operation which includes the provided [[FullDidCreationDetails]].
 *
 * The resulting extrinsic can be submitted to create an on-chain DID that contains the information provided.
 *
 * @param details The creation details.
 * @param details.identifier The identifier of the new DID.
 * @param details.authenticationKey The authentication key of the new DID.
 * @param details.keyAgreementKeys The optional key agreement keys of the new DID.
 * A DID creation operation can contain at most 10 new key agreement keys.
 * @param details.assertionKey The optional attestation key of the new DID.
 * @param details.delegationKey The optional delegation key of the new DID.
 * @param details.serviceEndpoints The optional service endpoints of the new DID.
 * A DID creation operation can contain at most 25 new service endpoints.
 * Additionally, each service endpoint must respect the following conditions:
 *     - The service endpoint ID is at most 50 ASCII characters long and is a valid URI fragment according to RFC#3986.
 *     - The service endpoint has at most 1 service type, with a value that is at most 50 ASCII characters long.
 *     - The service endpoint has at most 1 URL, with a value that is at most 200 ASCII characters long, and which is a valid URI according to RFC#3986.
 * @param submitterAddress The KILT address authorised to submit the creation operation.
 * @param signer The keystore signer.
 *
 * @returns The SubmittableExtrinsic for the DID creation operation.
 */
export async function generateCreateTxFromCreationDetails(
  details: FullDidCreationDetails,
  submitterAddress: IIdentity['address'],
  signer: KeystoreSigner
): Promise<SubmittableExtrinsic> {
  const { api } = await BlockchainApiConnection.getConnectionOrConnect()

  const {
    authenticationKey,
    keyAgreementKeys = [],
    assertionKey,
    delegationKey,
    serviceEndpoints = [],
  } = details

  const maxKeyAgreementKeys = (
    api.consts.did.maxNewKeyAgreementKeys as u32
  ).toNumber()

  if (keyAgreementKeys.length > maxKeyAgreementKeys) {
    throw new SDKErrors.ERROR_DID_ERROR(
      `The number of key agreement keys in the creation operation is greater than the maximum allowed, which is ${maxKeyAgreementKeys}.`
    )
  }

  const newKeyAgreementKeys: PublicKeyEnum[] = keyAgreementKeys.map(
    ({ publicKey }) =>
      formatPublicKey({ type: EncryptionKeyType.X25519, publicKey })
  )

  const newAssertionKey = assertionKey
    ? formatPublicKey(assertionKey)
    : undefined
  const newDelegationKey = delegationKey
    ? formatPublicKey(delegationKey)
    : undefined

  const maxNumberOfServicesPerDid = (
    api.consts.did.maxNumberOfServicesPerDid as u32
  ).toNumber()

  if (serviceEndpoints.length > maxNumberOfServicesPerDid) {
    throw new SDKErrors.ERROR_DID_ERROR(
      `Cannot store more than ${maxNumberOfServicesPerDid} service endpoints per DID.`
    )
  }

  serviceEndpoints.forEach((service) => {
    checkServiceEndpointInput(api, service)
  })

  const newServiceDetails = serviceEndpoints.map((service) => {
    const { id, urls } = service
    return { id, urls, serviceTypes: service.types }
  })

  const rawCreationDetails = {
    did: details.identifier,
    submitter: submitterAddress,
    newKeyAgreementKeys,
    newAttestationKey: newAssertionKey,
    newDelegationKey,
    newServiceDetails,
  }

  const encodedDidCreationDetails = api.registry.createType(
    api.tx.did.create.meta.args[0].type.toString(),
    rawCreationDetails
  )

  const signature = await signer.sign({
    data: encodedDidCreationDetails.toU8a(),
    meta: {},
    publicKey: Crypto.coToUInt8(authenticationKey.publicKey),
    alg: getSigningAlgorithmForVerificationKeyType(authenticationKey.type),
  })
  return api.tx.did.create(encodedDidCreationDetails, {
    [getVerificationKeyTypeForSigningAlgorithm(signature.alg)]: signature.data,
  })
}

/**
 * Create a DID creation operation which includes the information present in the provided DID.
 *
 * The resulting extrinsic can be submitted to create an on-chain DID that has the same keys and service endpoints of the provided DID details.
 *
 * @param did The input DID details.
 * @param submitterAddress The KILT address authorised to submit the creation operation.
 * @param signer The keystore signer.
 *
 * @returns The SubmittableExtrinsic for the DID creation operation.
 */
export async function generateCreateTxFromDidDetails(
  did: DidDetails,
  submitterAddress: IIdentity['address'],
  signer: KeystoreSigner
): Promise<SubmittableExtrinsic> {
  const { authenticationKey } = did
  if (!authenticationKey) {
    throw new SDKErrors.ERROR_DID_ERROR(
      `The provided DID does not have an authentication key to sign the creation operation.`
    )
  }

  const keyAgreementKeys = did.getEncryptionKeys(KeyRelationship.keyAgreement)

  // For now, it only takes the first attestation key, if present.
  const assertionKeys = did.getVerificationKeys(KeyRelationship.assertionMethod)
  if (assertionKeys.length > 1) {
    log.warn(
      `More than one attestation key (${assertionKeys.length}) specified. Only the first will be stored on the chain.`
    )
  }
  const assertionKey = assertionKeys.pop()

  // For now, it only takes the first delegation key, if present.
  const delegationKeys = did.getVerificationKeys(
    KeyRelationship.capabilityDelegation
  )
  if (delegationKeys.length > 1) {
    log.warn(
      `More than one delegation key (${delegationKeys.length}) specified. Only the first will be stored on the chain.`
    )
  }
  const delegationKey = delegationKeys.pop()

  const serviceEndpoints = did.getEndpoints()

  const fullDidCreationDetails: FullDidCreationDetails = {
    identifier: did.identifier,
    authenticationKey,
    keyAgreementKeys,
    assertionKey,
    delegationKey,
    serviceEndpoints,
  }

  return generateCreateTxFromCreationDetails(
    fullDidCreationDetails,
    submitterAddress,
    signer
  )
}

/**
 * Builds an extrinsic to set a new public key for a given verification relationship, replacing any keys that occupied this role previously.
 *
 * @param keyRelationship The role or relationship which the new key should have according to the DID specifications (e.g. Authentication, assertionMethod, capabilityDelegation...).
 * @param key Data describing the public key.
 * @returns An extrinsic that must be authorized (signed) by the FullDid whose keys should be changed.
 */
export async function getSetKeyExtrinsic(
  keyRelationship: KeyRelationship,
  key: NewDidKey
): Promise<Extrinsic> {
  const { api } = await BlockchainApiConnection.getConnectionOrConnect()
  const keyAsEnum = formatPublicKey(key)
  switch (keyRelationship) {
    case KeyRelationship.authentication:
      return api.tx.did.setAuthenticationKey(keyAsEnum)
    case KeyRelationship.capabilityDelegation:
      return api.tx.did.setDelegationKey(keyAsEnum)
    case KeyRelationship.assertionMethod:
      return api.tx.did.setAttestationKey(keyAsEnum)
    default:
      throw new SDKErrors.ERROR_DID_ERROR(
        `setting a key is only allowed for the following key types: ${[
          KeyRelationship.authentication,
          KeyRelationship.capabilityDelegation,
          KeyRelationship.assertionMethod,
        ]}`
      )
  }
}

/**
 * Builds an extrinsic to remove a public key for a given verification relationship.
 *
 * @param keyRelationship The key's role or relationship according to the DID specifications (e.g. Authentication, assertionMethod, capabilityDelegation, keyAgreement...).
 * @param keyId Where a verification relationship allows multiple keys in the same role, you will need to identify the key to be removed with its id (not the full key uri).
 * @returns An extrinsic that must be authorized (signed) by the FullDid whose keys should be changed.
 */
export async function getRemoveKeyExtrinsic(
  keyRelationship: KeyRelationship,
  keyId?: DidKey['id']
): Promise<Extrinsic> {
  const { api } = await BlockchainApiConnection.getConnectionOrConnect()
  switch (keyRelationship) {
    case KeyRelationship.capabilityDelegation:
      return api.tx.did.removeDelegationKey()
    case KeyRelationship.assertionMethod:
      return api.tx.did.removeAttestationKey()
    case KeyRelationship.keyAgreement:
      if (!keyId) {
        throw new SDKErrors.ERROR_DID_ERROR(
          `When removing a ${KeyRelationship.keyAgreement} key it is required to specify the id of the key to be removed.`
        )
      }
      return api.tx.did.removeKeyAgreementKey(keyId)
    default:
      throw new SDKErrors.ERROR_DID_ERROR(
        `key removal is only allowed for the following key types: ${[
          KeyRelationship.keyAgreement,
          KeyRelationship.capabilityDelegation,
          KeyRelationship.assertionMethod,
        ]}`
      )
  }
}

/**
 * Builds an extrinsic to add an additional public key for a given verification relationship if this allows multiple keys in the same role.
 *
 * @param keyRelationship The role or relationship which the new key should have according to the DID specifications (currently only keyAgreement allows multiple keys).
 * @param key Data describing the public key.
 * @returns An extrinsic that must be authorized (signed) by the FullDid whose keys should be changed.
 */
export async function getAddKeyExtrinsic(
  keyRelationship: KeyRelationship,
  key: NewDidKey
): Promise<Extrinsic> {
  const { api } = await BlockchainApiConnection.getConnectionOrConnect()
  const keyAsEnum = formatPublicKey(key)
  if (keyRelationship === KeyRelationship.keyAgreement) {
    return api.tx.did.addKeyAgreementKey(keyAsEnum)
  }
  throw new SDKErrors.ERROR_DID_ERROR(
    `adding to the key set is only allowed for the following key types:  ${[
      KeyRelationship.keyAgreement,
    ]}`
  )
}

/**
 * Generate an extrinsic to add the provided [[DidServiceEndpoint]] to the authorising DID.
 *
 * @param endpoint The new service endpoint to include in the extrinsic.
 * The service endpoint must respect the following conditions:
 *     - The service endpoint ID is at most 50 ASCII characters long and is a valid URI fragment according to RFC#3986.
 *     - The service endpoint has at most 1 service type, with a value that is at most 50 ASCII characters long.
<<<<<<< HEAD
 *     - The service endpoint has at most 1 URL, with a value that is at most 200 ASCII characters long, and which is a valid URI according to RFC#3986.
 * @returns The [[Extrinsic]] that can be submitted to add the provided service endpoint.
=======
 *     - The service endpoint has at most 1 URL, with a value that is at most 200 ASCII characters long.
 * @returns An extrinsic that must be authorized (signed) by the FullDid with which the service endpoint should be associated.
>>>>>>> 37c044d7
 */
export async function getAddEndpointExtrinsic(
  endpoint: DidServiceEndpoint
): Promise<Extrinsic> {
  const { api } = await BlockchainApiConnection.getConnectionOrConnect()
  checkServiceEndpointInput(api, endpoint)

  return api.tx.did.addServiceEndpoint({
    serviceTypes: endpoint.types,
    ...endpoint,
  })
}

/**
 * Generate an extrinsic to remove the service endpoint with the provided ID from to the state of the authorising DID.
 *
 * @param endpointId The ID of the service endpoint to include in the extrinsic.
 * The ID must be at most 50 ASCII characters long.
 * @returns An extrinsic that must be authorized (signed) by the FullDid associated with the service endpoint to be removed.
 */
export async function getRemoveEndpointExtrinsic(
  endpointId: DidServiceEndpoint['id']
): Promise<Extrinsic> {
  const { api } = await BlockchainApiConnection.getConnectionOrConnect()
  const maxServiceIdLength = (
    api.consts.did.maxServiceIdLength as u32
  ).toNumber()
  if (endpointId.length > maxServiceIdLength) {
    throw new SDKErrors.ERROR_DID_ERROR(
      `The service ID "${endpointId}" has is too long. Max number of characters allowed for a service ID is ${maxServiceIdLength}.`
    )
  }

  return api.tx.did.removeServiceEndpoint(endpointId)
}

/**
 * Produces an extrinsic to remove the signing FullDid from the KILT blockchain.
 *
 * @param endpointsCount The current number of service endpoints associated with the FullDid to be deleted, which is important for the precalculation of the deletion fee.
 * @returns An extrinsic that must be authorized (signed) by the FullDid to be deleted.
 */
export async function getDeleteDidExtrinsic(
  endpointsCount: BN
): Promise<Extrinsic> {
  const { api } = await BlockchainApiConnection.getConnectionOrConnect()
  return api.tx.did.delete(endpointsCount)
}

/**
 * Produces an extrinsic to reclaim a deposit paid for storing a FullDid record on the KILT blockchain, resulting in the deletion of that Did.
 *
 * @param didIdentifier Unique identifier of the FullDid (i.e. Minus the prefix kilt:did:).
 * @param endpointsCount The current number of service endpoints associated with the FullDid to be deleted, which is important for the precalculation of the deletion fee.
 * @returns An extrinsic that is to be signed by the payment account owning the deposit, without prior DID authorization.
 */
export async function getReclaimDepositExtrinsic(
  didIdentifier: DidIdentifier,
  endpointsCount: BN
): Promise<SubmittableExtrinsic> {
  const { api } = await BlockchainApiConnection.getConnectionOrConnect()
  return api.tx.did.reclaimDeposit(didIdentifier, endpointsCount)
}

/**
 * DID related operations on the KILT blockchain require authorization by a FullDid. This is realized by requiring that relevant extrinsics are signed with a key featured by a FullDid as a verification method.
 * Such extrinsics can be produced using this function.
 *
 * @param params Object wrapping all input to the function.
 * @param params.didIdentifier Unique identifier of the FullDid (i.e. Minus the prefix kilt:did:).
 * @param params.signingPublicKey Public key of the keypair to be used for authorization as hex string or Uint8Array.
 * @param params.alg Identifier of the cryptographic signing algorithm to be used.
 * @param params.signer A signer callback to interface with the key store managing the private key to be used.
 * @param params.call The call or extrinsic to be authorized.
 * @param params.txCounter The nonce or txCounter value for this extrinsic, which must be on larger than the current txCounter value of the authorizing FullDid.
 * @param params.submitter Payment account allowed to submit this extrinsic and cover its fees, which will end up owning any deposit associated with newly created records.
 * @param params.blockNumber Block number for determining the validity period of this authorization. If omitted, the current block number will be fetched from chain.
 * @returns A DID authenticated extrinsic that, after signing with the payment account mentioned in the params, is ready for submission.
 */
export async function generateDidAuthenticatedTx({
  didIdentifier,
  signingPublicKey,
  alg,
  signer,
  call,
  txCounter,
  submitter,
  blockNumber,
}: AuthorizeCallInput & KeystoreSigningOptions): Promise<SubmittableExtrinsic> {
  const { api } = await BlockchainApiConnection.getConnectionOrConnect()
  const signableCall = api.registry.createType<IDidAuthorizedCallOperation>(
    api.tx.did.submitDidCall.meta.args[0].type.toString(),
    {
      txCounter,
      did: didIdentifier,
      call,
      submitter,
      blockNumber: blockNumber || (await api.query.system.number()),
    }
  )
  const signature = await signer.sign({
    data: signableCall.toU8a(),
    meta: {
      method: call.method.toHex(),
      version: call.version,
      specVersion: api.runtimeVersion.specVersion.toString(),
      transactionVersion: api.runtimeVersion.transactionVersion.toString(),
      genesisHash: api.genesisHash.toHex(),
      nonce: signableCall.txCounter.toHex(),
      address: Crypto.encodeAddress(signableCall.did),
    },
    publicKey: Crypto.coToUInt8(signingPublicKey),
    alg,
  })
  return api.tx.did.submitDidCall(signableCall, {
    [getVerificationKeyTypeForSigningAlgorithm(signature.alg)]: signature.data,
  })
}

// ### Chain utils
/**
 * Compiles an enum-type key-value pair representation of a signature created with a FullDid verification method. Required for creating FullDid signed extrinsics.
 *
 * @param key Object describing data associated with a public key.
 * @param signature Object containing a signature generated with a FullDid associated public key.
 * @returns Data restructured to allow SCALE encoding by polkadot api.
 */
export function encodeDidSignature(
  key: Pick<ChainDidKey, 'type'>,
  signature: Pick<DidSignature, 'signature'>
): SignatureEnum {
  if (!Object.values(VerificationKeyType).some((kt) => kt === key.type)) {
    throw new SDKErrors.ERROR_DID_ERROR(
      `encodedDidSignature requires a verification key. A key of type "${key.type}" was used instead.`
    )
  }
  const alg = getSigningAlgorithmForVerificationKeyType(
    key.type as VerificationKeyType
  )
  return {
    [alg]: hexToU8a(signature.signature),
  }
}<|MERGE_RESOLUTION|>--- conflicted
+++ resolved
@@ -422,56 +422,10 @@
   api: ApiPromise,
   endpoint: DidServiceEndpoint
 ): void {
-<<<<<<< HEAD
   const [, syntaxErrors] = checkServiceEndpointSyntax(endpoint)
   if (syntaxErrors && syntaxErrors.length) throw syntaxErrors[0]
   const [, sizeErrors] = checkServiceEndpointSizeConstraints(api, endpoint)
   if (sizeErrors && sizeErrors.length) throw sizeErrors[0]
-=======
-  const [
-    maxServiceIdLength,
-    maxNumberOfTypesPerService,
-    maxNumberOfUrlsPerService,
-    maxServiceTypeLength,
-    maxServiceUrlLength,
-  ] = [
-    (api.consts.did.maxServiceIdLength as u32).toNumber(),
-    (api.consts.did.maxNumberOfTypesPerService as u32).toNumber(),
-    (api.consts.did.maxNumberOfUrlsPerService as u32).toNumber(),
-    (api.consts.did.maxServiceTypeLength as u32).toNumber(),
-    (api.consts.did.maxServiceUrlLength as u32).toNumber(),
-  ]
-
-  if (endpoint.id.length > maxServiceIdLength) {
-    throw new SDKErrors.ERROR_DID_ERROR(
-      `The service with ID "${endpoint.id}" has an ID that is too long. Max number of characters allowed for a service ID is ${maxServiceIdLength}.`
-    )
-  }
-  if (endpoint.types.length > maxNumberOfTypesPerService) {
-    throw new SDKErrors.ERROR_DID_ERROR(
-      `The service with ID "${endpoint.id}" has too many types. Max number of types allowed per service is ${maxNumberOfTypesPerService}.`
-    )
-  }
-  if (endpoint.urls.length > maxNumberOfUrlsPerService) {
-    throw new SDKErrors.ERROR_DID_ERROR(
-      `The service with ID "${endpoint.id}" has too many URLs. Max number of URLs allowed per service is ${maxNumberOfUrlsPerService}.`
-    )
-  }
-  endpoint.types.forEach((type) => {
-    if (type.length > maxServiceTypeLength) {
-      throw new SDKErrors.ERROR_DID_ERROR(
-        `The service with ID "${endpoint.id}" has the type "${type}" that is too long. Max number of characters allowed for a service type is ${maxServiceTypeLength}.`
-      )
-    }
-  })
-  endpoint.urls.forEach((url) => {
-    if (url.length > maxServiceUrlLength) {
-      throw new SDKErrors.ERROR_DID_ERROR(
-        `The service with ID "${endpoint.id}" has the URL "${url}" that is too long. Max number of characters allowed for a service URL is ${maxServiceUrlLength}.`
-      )
-    }
-  })
->>>>>>> 37c044d7
 }
 
 /**
@@ -737,13 +691,8 @@
  * The service endpoint must respect the following conditions:
  *     - The service endpoint ID is at most 50 ASCII characters long and is a valid URI fragment according to RFC#3986.
  *     - The service endpoint has at most 1 service type, with a value that is at most 50 ASCII characters long.
-<<<<<<< HEAD
  *     - The service endpoint has at most 1 URL, with a value that is at most 200 ASCII characters long, and which is a valid URI according to RFC#3986.
- * @returns The [[Extrinsic]] that can be submitted to add the provided service endpoint.
-=======
- *     - The service endpoint has at most 1 URL, with a value that is at most 200 ASCII characters long.
  * @returns An extrinsic that must be authorized (signed) by the FullDid with which the service endpoint should be associated.
->>>>>>> 37c044d7
  */
 export async function getAddEndpointExtrinsic(
   endpoint: DidServiceEndpoint
