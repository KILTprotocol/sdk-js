/**
 * Copyright (c) 2018-2022, BOTLabs GmbH.
 *
 * This source code is licensed under the BSD 4-Clause "Original" license
 * found in the LICENSE file in the root directory of this source tree.
 */

import type { Option } from '@polkadot/types'
import type { AccountId32, Extrinsic, Hash } from '@polkadot/types/interfaces'
import type { AnyNumber } from '@polkadot/types/types'
import { BN, hexToU8a } from '@polkadot/util'

import type {
  Deposit,
  DidDocument,
  DidEncryptionKey,
  DidKey,
  DidServiceEndpoint,
  DidSignature,
  DidUri,
  DidVerificationKey,
  KiltAddress,
  NewDidEncryptionKey,
  NewDidVerificationKey,
  SignCallback,
  SignRequestData,
  SignResponseData,
  SubmittableExtrinsic,
<<<<<<< HEAD
  VerificationKeyRelationship,
=======
  UriFragment,
>>>>>>> 8b3c75dc
} from '@kiltprotocol/types'
import { verificationKeyTypes } from '@kiltprotocol/types'
import { Crypto, SDKErrors, ss58Format } from '@kiltprotocol/utils'
import { ConfigService } from '@kiltprotocol/config'
import type {
  DidDidDetails,
  DidDidDetailsDidAuthorizedCallOperation,
  DidDidDetailsDidPublicKey,
  DidDidDetailsDidPublicKeyDetails,
  DidServiceEndpointsDidEndpoint,
  KiltSupportDeposit,
} from '@kiltprotocol/augment-api'

import {
  checkServiceEndpointSyntax,
  EncodedEncryptionKey,
  EncodedKey,
  EncodedSignature,
  EncodedVerificationKey,
  getAddressByKey,
  getFullDidUri,
  parseDidUri,
  stripFragment,
} from './Did.utils.js'

// ### Chain type definitions

export type ChainDidPublicKey = DidDidDetailsDidPublicKey
export type ChainDidPublicKeyDetails = DidDidDetailsDidPublicKeyDetails

// ### RAW QUERYING (lowest layer)

export function didToChain(did: DidUri): KiltAddress {
  return parseDidUri(did).address
}

export function resourceIdToChain(id: UriFragment): string {
  return stripFragment(id)
}

export function depositFromChain(deposit: KiltSupportDeposit): Deposit {
  return {
    owner: Crypto.encodeAddress(deposit.owner, ss58Format),
    amount: deposit.amount.toBn(),
  }
}

// ### DECODED QUERYING types

export type EncodedDid = Pick<
  DidDocument,
  'authentication' | 'assertionMethod' | 'capabilityDelegation' | 'keyAgreement'
> & {
  lastTxCounter: BN
  deposit: Deposit
}

// ### DECODED QUERYING (builds on top of raw querying)

function didPublicKeyDetailsFromChain(
  keyId: Hash,
  keyDetails: ChainDidPublicKeyDetails
): DidKey {
  const key = keyDetails.key.isPublicEncryptionKey
    ? keyDetails.key.asPublicEncryptionKey
    : keyDetails.key.asPublicVerificationKey
  return {
    id: `#${keyId.toHex()}`,
    type: key.type.toLowerCase() as DidKey['type'],
    publicKey: key.value.toU8a(),
  }
}

export function uriFromChain(encoded: AccountId32): DidUri {
  return getFullDidUri(Crypto.encodeAddress(encoded, ss58Format))
}

export function didFromChain(encoded: Option<DidDidDetails>): EncodedDid {
  const {
    publicKeys,
    authenticationKey,
    attestationKey,
    delegationKey,
    keyAgreementKeys,
    lastTxCounter,
    deposit,
  } = encoded.unwrap()

  const keys: Record<string, DidKey> = [...publicKeys.entries()]
    .map(([keyId, keyDetails]) =>
      didPublicKeyDetailsFromChain(keyId, keyDetails)
    )
    .reduce((res, key) => {
      res[resourceIdToChain(key.id)] = key
      return res
    }, {})

  const authentication = keys[authenticationKey.toHex()] as DidVerificationKey

  const didRecord: EncodedDid = {
    authentication: [authentication],
    lastTxCounter: lastTxCounter.toBn(),
    deposit: depositFromChain(deposit),
  }
  if (attestationKey.isSome) {
    const key = keys[attestationKey.unwrap().toHex()] as DidVerificationKey
    didRecord.assertionMethod = [key]
  }
  if (delegationKey.isSome) {
    const key = keys[delegationKey.unwrap().toHex()] as DidVerificationKey
    didRecord.capabilityDelegation = [key]
  }

  const keyAgreementKeyIds = [...keyAgreementKeys.values()].map((keyId) =>
    keyId.toHex()
  )
  if (keyAgreementKeyIds.length > 0) {
    didRecord.keyAgreement = keyAgreementKeyIds.map(
      (id) => keys[id] as DidEncryptionKey
    )
  }

  return didRecord
}

interface BlockchainEndpoint {
  id: string
  serviceTypes: DidServiceEndpoint['type']
  urls: DidServiceEndpoint['serviceEndpoint']
}

export function serviceToChain(
  endpoint: DidServiceEndpoint
): BlockchainEndpoint {
  checkServiceEndpointSyntax(endpoint)
  const { id, type, serviceEndpoint } = endpoint
  return {
    id: resourceIdToChain(id),
    serviceTypes: type,
    urls: serviceEndpoint,
  }
}

export function serviceFromChain(
  encoded: Option<DidServiceEndpointsDidEndpoint>
): DidServiceEndpoint {
  const { id, serviceTypes, urls } = encoded.unwrap()
  return {
    id: `#${id.toUtf8()}`,
    type: serviceTypes.map((type) => type.toUtf8()),
    serviceEndpoint: urls.map((url) => url.toUtf8()),
  }
}

/**
 * Decode service endpoint records associated with the full DID from the KILT blockchain.
 *
 * @param encoded The data returned by `api.query.did.serviceEndpoints.entries`.
 * @returns An array of service endpoint data or an empty array if the full DID does not exist or has no service endpoints associated with it.
 */
export function servicesFromChain(
  encoded: Array<[any, Option<DidServiceEndpointsDidEndpoint>]>
): DidServiceEndpoint[] {
  return encoded.map(([, encodedValue]) => serviceFromChain(encodedValue))
}

// ### EXTRINSICS types

export type AuthorizeCallInput = {
  did: DidUri
  txCounter: AnyNumber
  call: Extrinsic
  submitter: KiltAddress
  blockNumber?: AnyNumber
}

// ### EXTRINSICS

export function publicKeyToChain(
  key: NewDidVerificationKey
): EncodedVerificationKey
export function publicKeyToChain(key: NewDidEncryptionKey): EncodedEncryptionKey

/**
 * Transforms a DID public key record to an enum-type key-value pair required in many key-related extrinsics.
 *
 * @param key Object describing data associated with a public key.
 * @returns Data restructured to allow SCALE encoding by polkadot api.
 */
export function publicKeyToChain(
  key: NewDidVerificationKey | NewDidEncryptionKey
): EncodedKey {
  // TypeScript can't infer type here, so we have to add a type assertion.
  return { [key.type]: key.publicKey } as EncodedKey
}

interface GetStoreTxInput {
  authentication: [NewDidVerificationKey]
  assertionMethod?: [NewDidVerificationKey]
  capabilityDelegation?: [NewDidVerificationKey]
  keyAgreement?: NewDidEncryptionKey[]

  service?: DidServiceEndpoint[]
}

type GetStoreTxSignCallback = (
  signData: Omit<SignRequestData, 'did'>
) => Promise<Omit<SignResponseData, 'keyUri'>>

/**
 * Create a DID creation operation which includes the information provided.
 *
 * The resulting extrinsic can be submitted to create an on-chain DID that has the provided keys and service endpoints.
 *
 * A DID creation operation can contain at most 25 new service endpoints.
 * Additionally, each service endpoint must respect the following conditions:
 * - The service endpoint ID is at most 50 bytes long and is a valid URI fragment according to RFC#3986.
 * - The service endpoint has at most 1 service type, with a value that is at most 50 bytes long.
 * - The service endpoint has at most 1 URI, with a value that is at most 200 bytes long, and which is a valid URI according to RFC#3986.
 *
 * @param input The DID keys and services to store, also accepts DidDocument, so you can store a light DID for example.
 * @param submitter The KILT address authorized to submit the creation operation.
 * @param sign The sign callback. The authentication key has to be used.
 *
 * @returns The SubmittableExtrinsic for the DID creation operation.
 */
export async function getStoreTx(
  input: GetStoreTxInput | DidDocument,
  submitter: KiltAddress,
  sign: GetStoreTxSignCallback
): Promise<SubmittableExtrinsic> {
  const api = ConfigService.get('api')

  const {
    authentication,
    assertionMethod,
    capabilityDelegation,
    keyAgreement = [],
    service = [],
  } = input

  if (!('authentication' in input) || typeof authentication[0] !== 'object') {
    throw new SDKErrors.DidError(
      `The provided DID does not have an authentication key to sign the creation operation`
    )
  }

  // For now, it only takes the first attestation key, if present.
  if (assertionMethod && assertionMethod.length > 1) {
    throw new SDKErrors.DidError(
      `More than one attestation key (${assertionMethod.length}) specified. The chain can only store one.`
    )
  }

  // For now, it only takes the first delegation key, if present.
  if (capabilityDelegation && capabilityDelegation.length > 1) {
    throw new SDKErrors.DidError(
      `More than one delegation key (${capabilityDelegation.length}) specified. The chain can only store one.`
    )
  }

  const maxKeyAgreementKeys = api.consts.did.maxNewKeyAgreementKeys.toNumber()
  if (keyAgreement.length > maxKeyAgreementKeys) {
    throw new SDKErrors.DidError(
      `The number of key agreement keys in the creation operation is greater than the maximum allowed, which is ${maxKeyAgreementKeys}`
    )
  }

  const maxNumberOfServicesPerDid =
    api.consts.did.maxNumberOfServicesPerDid.toNumber()
  if (service.length > maxNumberOfServicesPerDid) {
    throw new SDKErrors.DidError(
      `Cannot store more than ${maxNumberOfServicesPerDid} service endpoints per DID`
    )
  }

  const [authenticationKey] = authentication
  const did = getAddressByKey(authenticationKey)

  const newAttestationKey =
    assertionMethod &&
    assertionMethod.length > 0 &&
    publicKeyToChain(assertionMethod[0])

  const newDelegationKey =
    capabilityDelegation &&
    capabilityDelegation.length > 0 &&
    publicKeyToChain(capabilityDelegation[0])

  const newKeyAgreementKeys = keyAgreement.map(publicKeyToChain)
  const newServiceDetails = service.map(serviceToChain)

  const apiInput = {
    did,
    submitter,
    newAttestationKey,
    newDelegationKey,
    newKeyAgreementKeys,
    newServiceDetails,
  }

  const encoded = api.registry
    .createType(api.tx.did.create.meta.args[0].type.toString(), apiInput)
    .toU8a()

  const signature = await sign({
    data: encoded,
    keyRelationship: 'authentication',
  })
  const encodedSignature = {
    [signature.keyType]: signature.data,
  } as EncodedSignature
  return api.tx.did.create(encoded, encodedSignature)
}

/**
<<<<<<< HEAD
 * Builds an extrinsic to set a new public key for a given verification relationship, replacing any keys that occupied this role previously.
 *
 * @param keyRelationship The role or relationship which the new key should have according to the DID specifications (e.g. Authentication, assertionMethod, capabilityDelegation...).
 * @param key Data describing the public key.
 * @returns An extrinsic that must be authorized (signed) by the full DID whose keys should be changed.
 */
export async function getSetKeyExtrinsic(
  keyRelationship: KeyRelationship,
  key: NewDidVerificationKey
): Promise<Extrinsic> {
  if (!verificationKeyTypes.includes(key.type)) {
    throw new SDKErrors.DidError(
      `Unacceptable key type for key with role ${keyRelationship}: ${
        (key as any).type
      }`
    )
  }
  const typedKey = encodePublicKey(key)
  const api = ConfigService.get('api')
  switch (keyRelationship) {
    case 'authentication':
      return api.tx.did.setAuthenticationKey(typedKey)
    case 'capabilityDelegation':
      return api.tx.did.setDelegationKey(typedKey)
    case 'assertionMethod':
      return api.tx.did.setAttestationKey(typedKey)
    default:
      throw new SDKErrors.DidError(
        `Setting a key is only allowed for the following key types: ${[
          'authentication',
          'capabilityDelegation',
          'assertionMethod',
        ]}`
      )
  }
}

/**
 * Builds an extrinsic to remove a public key for a given verification relationship.
 *
 * @param keyRelationship The key's role or relationship according to the DID specifications (e.g. Authentication, assertionMethod, capabilityDelegation, keyAgreement...).
 * @param keyId Where a verification relationship allows multiple keys in the same role, you will need to identify the key to be removed with its id (not the full key uri).
 * @returns An extrinsic that must be authorized (signed) by the full DID whose keys should be changed.
 */
export async function getRemoveKeyExtrinsic(
  keyRelationship: KeyRelationship,
  keyId?: DidKey['id']
): Promise<Extrinsic> {
  const api = ConfigService.get('api')
  switch (keyRelationship) {
    case 'capabilityDelegation':
      return api.tx.did.removeDelegationKey()
    case 'assertionMethod':
      return api.tx.did.removeAttestationKey()
    case 'keyAgreement':
      if (!keyId) {
        throw new SDKErrors.DidError(
          'When removing a keyAgreement key it is required to specify the id of the key to be removed'
        )
      }
      return api.tx.did.removeKeyAgreementKey(keyId)
    default:
      throw new SDKErrors.DidError(
        `Key removal is only allowed for the following key types: ${[
          'keyAgreement',
          'capabilityDelegation',
          'assertionMethod',
        ]}`
      )
  }
}

/**
 * Builds an extrinsic to add another public key for a given verification relationship if this allows multiple keys in the same role.
 *
 * @param keyRelationship The role or relationship which the new key should have according to the DID specifications (currently only keyAgreement allows multiple keys).
 * @param key Data describing the public key.
 * @returns An extrinsic that must be authorized (signed) by the full DID whose keys should be changed.
 */
export async function getAddKeyExtrinsic(
  keyRelationship: KeyRelationship,
  key: NewDidEncryptionKey
): Promise<Extrinsic> {
  const api = ConfigService.get('api')
  if (keyRelationship === 'keyAgreement') {
    if (!encryptionKeyTypes.includes(key.type))
      throw new SDKErrors.DidError(
        `Unacceptable key type for key with role ${keyRelationship}: ${key.type}`
      )
    const keyAsEnum = encodePublicKey(key)
    return api.tx.did.addKeyAgreementKey(keyAsEnum)
  }
  throw new SDKErrors.DidError(
    `Adding to the key set is only allowed for the following key types: ${[
      'keyAgreement',
    ]}`
  )
}

/**
 * Generate an extrinsic to add the provided [[DidServiceEndpoint]] to the authorizing DID.
 *
 * @param endpoint The new service endpoint to include in the extrinsic.
 * The service endpoint must respect the following conditions:
 *     - The service endpoint ID is at most 50 ASCII characters long and is a valid URI fragment according to RFC#3986.
 *     - The service endpoint has at most 1 service type, with a value that is at most 50 ASCII characters long.
 *     - The service endpoint has at most 1 URI, with a value that is at most 200 ASCII characters long, and which is a valid URI according to RFC#3986.
 * @returns An extrinsic that must be authorized (signed) by the full DID with which the service endpoint should be associated.
 */
export async function getAddEndpointExtrinsic(
  endpoint: DidServiceEndpoint
): Promise<Extrinsic> {
  const api = ConfigService.get('api')
  checkServiceEndpointInput(api, endpoint)
  return api.tx.did.addServiceEndpoint(endpointToBlockchainEndpoint(endpoint))
}

/**
 * Generate an extrinsic to remove the service endpoint with the provided ID from to the state of the authorizing DID.
 *
 * @param endpointId The ID of the service endpoint to include in the extrinsic.
 * The ID must be at most 50 ASCII characters long.
 * @returns An extrinsic that must be authorized (signed) by the full DID associated with the service endpoint to be removed.
 */
export async function getRemoveEndpointExtrinsic(
  endpointId: DidServiceEndpoint['id']
): Promise<Extrinsic> {
  const strippedId = stripFragment(endpointId)
  const api = ConfigService.get('api')
  const maxServiceIdLength = api.consts.did.maxServiceIdLength.toNumber()
  if (strippedId.length > maxServiceIdLength) {
    throw new SDKErrors.DidError(
      `The service ID "${endpointId}" has is too long. Max number of characters allowed for a service ID is ${maxServiceIdLength}.`
    )
  }

  return api.tx.did.removeServiceEndpoint(strippedId)
}

/**
 * Produces an extrinsic to remove the signing full DID from the KILT blockchain.
 *
 * @param endpointsCount The current number of service endpoints associated with the full DID to be deleted, which is important for the precalculation of the deletion fee.
 * @returns An extrinsic that must be authorized (signed) by the full DID to be deleted.
 */
export async function getDeleteDidExtrinsic(
  endpointsCount: BN
): Promise<Extrinsic> {
  const api = ConfigService.get('api')
  return api.tx.did.delete(endpointsCount)
}

/**
 * Produces an extrinsic to reclaim a deposit paid for storing a full DID record on the KILT blockchain, resulting in the deletion of that DID.
 *
 * @param did Full DID.
 * @param endpointsCount The current number of service endpoints associated with the full DID to be deleted, which is important for the precalculation of the deletion fee.
 * @returns An extrinsic that is to be signed by the payment account owning the deposit, without prior DID authorization.
 */
export async function getReclaimDepositExtrinsic(
  did: DidUri,
  endpointsCount: BN
): Promise<SubmittableExtrinsic> {
  const api = ConfigService.get('api')
  return api.tx.did.reclaimDeposit(encodeDid(did), endpointsCount)
}

export interface SigningOptions {
  sign: SignCallback
  keyRelationship: VerificationKeyRelationship
}

/**
=======
>>>>>>> 8b3c75dc
 * DID related operations on the KILT blockchain require authorization by a full DID. This is realized by requiring that relevant extrinsics are signed with a key featured by a full DID as a verification method.
 * Such extrinsics can be produced using this function.
 *
 * @param params Object wrapping all input to the function.
 * @param params.did Full DID.
 * @param params.keyRelationship DID key relationship to be used for authorization.
 * @param params.sign The callback to interface with the key store managing the private key to be used.
 * @param params.call The call or extrinsic to be authorized.
 * @param params.txCounter The nonce or txCounter value for this extrinsic, which must be on larger than the current txCounter value of the authorizing full DID.
 * @param params.submitter Payment account allowed to submit this extrinsic and cover its fees, which will end up owning any deposit associated with newly created records.
 * @param params.blockNumber Block number for determining the validity period of this authorization. If omitted, the current block number will be fetched from chain.
 * @returns A DID authorized extrinsic that, after signing with the payment account mentioned in the params, is ready for submission.
 */
export async function generateDidAuthenticatedTx({
  did,
  keyRelationship,
  sign,
  call,
  txCounter,
  submitter,
  blockNumber,
}: AuthorizeCallInput & SigningOptions): Promise<SubmittableExtrinsic> {
  const api = ConfigService.get('api')
  const signableCall =
    api.registry.createType<DidDidDetailsDidAuthorizedCallOperation>(
      api.tx.did.submitDidCall.meta.args[0].type.toString(),
      {
        txCounter,
        did: didToChain(did),
        call,
        submitter,
        blockNumber: blockNumber ?? (await api.query.system.number()),
      }
    )
  const signature = await sign({
    data: signableCall.toU8a(),
    keyRelationship,
    did,
    meta: {
      method: call.method.toHex(),
      version: call.version,
      specVersion: api.runtimeVersion.specVersion.toString(),
      transactionVersion: api.runtimeVersion.transactionVersion.toString(),
      genesisHash: api.genesisHash.toHex(),
      nonce: signableCall.txCounter.toHex(),
      address: Crypto.encodeAddress(signableCall.did, ss58Format),
    },
  })
  const encodedSignature = {
    [signature.keyType]: signature.data,
  } as EncodedSignature
  return api.tx.did.submitDidCall(signableCall, encodedSignature)
}

// ### Chain utils
/**
 * Compiles an enum-type key-value pair representation of a signature created with a full DID verification method. Required for creating full DID signed extrinsics.
 *
 * @param key Object describing data associated with a public key.
 * @param signature Object containing a signature generated with a full DID associated public key.
 * @returns Data restructured to allow SCALE encoding by polkadot api.
 */
export function didSignatureToChain(
  key: DidVerificationKey,
  signature: Pick<DidSignature, 'signature'>
): EncodedSignature {
  if (!verificationKeyTypes.includes(key.type)) {
    throw new SDKErrors.DidError(
      `encodedDidSignature requires a verification key. A key of type "${key.type}" was used instead`
    )
  }

  return { [key.type]: hexToU8a(signature.signature) } as EncodedSignature
}<|MERGE_RESOLUTION|>--- conflicted
+++ resolved
@@ -26,11 +26,8 @@
   SignRequestData,
   SignResponseData,
   SubmittableExtrinsic,
-<<<<<<< HEAD
+  UriFragment,
   VerificationKeyRelationship,
-=======
-  UriFragment,
->>>>>>> 8b3c75dc
 } from '@kiltprotocol/types'
 import { verificationKeyTypes } from '@kiltprotocol/types'
 import { Crypto, SDKErrors, ss58Format } from '@kiltprotocol/utils'
@@ -346,183 +343,12 @@
   return api.tx.did.create(encoded, encodedSignature)
 }
 
-/**
-<<<<<<< HEAD
- * Builds an extrinsic to set a new public key for a given verification relationship, replacing any keys that occupied this role previously.
- *
- * @param keyRelationship The role or relationship which the new key should have according to the DID specifications (e.g. Authentication, assertionMethod, capabilityDelegation...).
- * @param key Data describing the public key.
- * @returns An extrinsic that must be authorized (signed) by the full DID whose keys should be changed.
- */
-export async function getSetKeyExtrinsic(
-  keyRelationship: KeyRelationship,
-  key: NewDidVerificationKey
-): Promise<Extrinsic> {
-  if (!verificationKeyTypes.includes(key.type)) {
-    throw new SDKErrors.DidError(
-      `Unacceptable key type for key with role ${keyRelationship}: ${
-        (key as any).type
-      }`
-    )
-  }
-  const typedKey = encodePublicKey(key)
-  const api = ConfigService.get('api')
-  switch (keyRelationship) {
-    case 'authentication':
-      return api.tx.did.setAuthenticationKey(typedKey)
-    case 'capabilityDelegation':
-      return api.tx.did.setDelegationKey(typedKey)
-    case 'assertionMethod':
-      return api.tx.did.setAttestationKey(typedKey)
-    default:
-      throw new SDKErrors.DidError(
-        `Setting a key is only allowed for the following key types: ${[
-          'authentication',
-          'capabilityDelegation',
-          'assertionMethod',
-        ]}`
-      )
-  }
-}
-
-/**
- * Builds an extrinsic to remove a public key for a given verification relationship.
- *
- * @param keyRelationship The key's role or relationship according to the DID specifications (e.g. Authentication, assertionMethod, capabilityDelegation, keyAgreement...).
- * @param keyId Where a verification relationship allows multiple keys in the same role, you will need to identify the key to be removed with its id (not the full key uri).
- * @returns An extrinsic that must be authorized (signed) by the full DID whose keys should be changed.
- */
-export async function getRemoveKeyExtrinsic(
-  keyRelationship: KeyRelationship,
-  keyId?: DidKey['id']
-): Promise<Extrinsic> {
-  const api = ConfigService.get('api')
-  switch (keyRelationship) {
-    case 'capabilityDelegation':
-      return api.tx.did.removeDelegationKey()
-    case 'assertionMethod':
-      return api.tx.did.removeAttestationKey()
-    case 'keyAgreement':
-      if (!keyId) {
-        throw new SDKErrors.DidError(
-          'When removing a keyAgreement key it is required to specify the id of the key to be removed'
-        )
-      }
-      return api.tx.did.removeKeyAgreementKey(keyId)
-    default:
-      throw new SDKErrors.DidError(
-        `Key removal is only allowed for the following key types: ${[
-          'keyAgreement',
-          'capabilityDelegation',
-          'assertionMethod',
-        ]}`
-      )
-  }
-}
-
-/**
- * Builds an extrinsic to add another public key for a given verification relationship if this allows multiple keys in the same role.
- *
- * @param keyRelationship The role or relationship which the new key should have according to the DID specifications (currently only keyAgreement allows multiple keys).
- * @param key Data describing the public key.
- * @returns An extrinsic that must be authorized (signed) by the full DID whose keys should be changed.
- */
-export async function getAddKeyExtrinsic(
-  keyRelationship: KeyRelationship,
-  key: NewDidEncryptionKey
-): Promise<Extrinsic> {
-  const api = ConfigService.get('api')
-  if (keyRelationship === 'keyAgreement') {
-    if (!encryptionKeyTypes.includes(key.type))
-      throw new SDKErrors.DidError(
-        `Unacceptable key type for key with role ${keyRelationship}: ${key.type}`
-      )
-    const keyAsEnum = encodePublicKey(key)
-    return api.tx.did.addKeyAgreementKey(keyAsEnum)
-  }
-  throw new SDKErrors.DidError(
-    `Adding to the key set is only allowed for the following key types: ${[
-      'keyAgreement',
-    ]}`
-  )
-}
-
-/**
- * Generate an extrinsic to add the provided [[DidServiceEndpoint]] to the authorizing DID.
- *
- * @param endpoint The new service endpoint to include in the extrinsic.
- * The service endpoint must respect the following conditions:
- *     - The service endpoint ID is at most 50 ASCII characters long and is a valid URI fragment according to RFC#3986.
- *     - The service endpoint has at most 1 service type, with a value that is at most 50 ASCII characters long.
- *     - The service endpoint has at most 1 URI, with a value that is at most 200 ASCII characters long, and which is a valid URI according to RFC#3986.
- * @returns An extrinsic that must be authorized (signed) by the full DID with which the service endpoint should be associated.
- */
-export async function getAddEndpointExtrinsic(
-  endpoint: DidServiceEndpoint
-): Promise<Extrinsic> {
-  const api = ConfigService.get('api')
-  checkServiceEndpointInput(api, endpoint)
-  return api.tx.did.addServiceEndpoint(endpointToBlockchainEndpoint(endpoint))
-}
-
-/**
- * Generate an extrinsic to remove the service endpoint with the provided ID from to the state of the authorizing DID.
- *
- * @param endpointId The ID of the service endpoint to include in the extrinsic.
- * The ID must be at most 50 ASCII characters long.
- * @returns An extrinsic that must be authorized (signed) by the full DID associated with the service endpoint to be removed.
- */
-export async function getRemoveEndpointExtrinsic(
-  endpointId: DidServiceEndpoint['id']
-): Promise<Extrinsic> {
-  const strippedId = stripFragment(endpointId)
-  const api = ConfigService.get('api')
-  const maxServiceIdLength = api.consts.did.maxServiceIdLength.toNumber()
-  if (strippedId.length > maxServiceIdLength) {
-    throw new SDKErrors.DidError(
-      `The service ID "${endpointId}" has is too long. Max number of characters allowed for a service ID is ${maxServiceIdLength}.`
-    )
-  }
-
-  return api.tx.did.removeServiceEndpoint(strippedId)
-}
-
-/**
- * Produces an extrinsic to remove the signing full DID from the KILT blockchain.
- *
- * @param endpointsCount The current number of service endpoints associated with the full DID to be deleted, which is important for the precalculation of the deletion fee.
- * @returns An extrinsic that must be authorized (signed) by the full DID to be deleted.
- */
-export async function getDeleteDidExtrinsic(
-  endpointsCount: BN
-): Promise<Extrinsic> {
-  const api = ConfigService.get('api')
-  return api.tx.did.delete(endpointsCount)
-}
-
-/**
- * Produces an extrinsic to reclaim a deposit paid for storing a full DID record on the KILT blockchain, resulting in the deletion of that DID.
- *
- * @param did Full DID.
- * @param endpointsCount The current number of service endpoints associated with the full DID to be deleted, which is important for the precalculation of the deletion fee.
- * @returns An extrinsic that is to be signed by the payment account owning the deposit, without prior DID authorization.
- */
-export async function getReclaimDepositExtrinsic(
-  did: DidUri,
-  endpointsCount: BN
-): Promise<SubmittableExtrinsic> {
-  const api = ConfigService.get('api')
-  return api.tx.did.reclaimDeposit(encodeDid(did), endpointsCount)
-}
-
 export interface SigningOptions {
   sign: SignCallback
   keyRelationship: VerificationKeyRelationship
 }
 
 /**
-=======
->>>>>>> 8b3c75dc
  * DID related operations on the KILT blockchain require authorization by a full DID. This is realized by requiring that relevant extrinsics are signed with a key featured by a full DID as a verification method.
  * Such extrinsics can be produced using this function.
  *
