--- conflicted
+++ resolved
@@ -191,7 +191,7 @@
     id: keyId.toHex(),
     type: key.type.toLowerCase(),
     publicKey: key.value.toU8a(),
-    includedAt: blockNumber.toNumber(),
+    includedAt: blockNumber.toBn(),
   }
 }
 
@@ -493,11 +493,7 @@
 // The endpointId parameter is the service endpoint ID without the DID prefix.
 // So for a endpoint of the form did:kilt:<identifier>#<endpoint_id>, only <endpoint_id> must be passed as parameter here.
 export async function getRemoveEndpointExtrinsic(
-<<<<<<< HEAD
   endpointId: DidServiceEndpoint['id']
-=======
-  endpointId: string
->>>>>>> 19703c46
 ): Promise<Extrinsic> {
   const { api } = await BlockchainApiConnection.getConnectionOrConnect()
   return api.tx.did.removeServiceEndpoint(endpointId)
