/**
 * Copyright 2018-2021 BOTLabs GmbH.
 *
 * This source code is licensed under the BSD 4-Clause "Original" license
 * found in the LICENSE file in the root directory of this source tree.
 */

/**
 * @packageDocumentation
 * @module DID
 */

import type { Option, u32 } from '@polkadot/types'
import type {
  IIdentity,
  SubmittableExtrinsic,
  IDidKeyDetails,
  IDidServiceEndpoint,
  KeystoreSigningOptions,
  IDidDetails,
} from '@kiltprotocol/types'
import { KeyRelationship } from '@kiltprotocol/types'
import { BlockchainApiConnection } from '@kiltprotocol/chain-helpers'
import { Crypto } from '@kiltprotocol/utils'
import type { Extrinsic, Hash } from '@polkadot/types/interfaces'
import type { Codec } from '@polkadot/types/types'
import { BN, hexToString } from '@polkadot/util'
import type {
  AuthenticationTxCreationInput,
  IDidCreationOptions,
  IDidChainRecordJSON,
  DidPublicKeyDetails,
  INewPublicKey,
  IDidChainRecordCodec,
  IServiceEndpointChainRecordCodec,
} from './types'
import {
  encodeDidAuthorizedCallOperation,
  encodeDidCreationOperation,
  getKiltDidFromIdentifier,
  formatPublicKey,
  encodeServiceEndpoint,
  parseDidUrl,
<<<<<<< HEAD
=======
  assembleDidFragment,
>>>>>>> 2b1b67e8
} from './Did.utils'

// ### RAW QUERYING (lowest layer)

// Query a full DID given the identifier (a KILT address for v1).
// Interacts with the Did storage map.
export async function queryDidEncoded(
  didIdentifier: IIdentity['address']
): Promise<Option<IDidChainRecordCodec>> {
  const { api } = await BlockchainApiConnection.getConnectionOrConnect()
  return api.query.did.did<Option<IDidChainRecordCodec>>(didIdentifier)
}

// Query a DID service given the DID identifier and the service ID.
// Interacts with the ServiceEndpoints storage double map.
export async function queryServiceEncoded(
  didIdentifier: IIdentity['address'],
  serviceId: IDidServiceEndpoint['id']
): Promise<Option<IServiceEndpointChainRecordCodec>> {
  const { api } = await BlockchainApiConnection.getConnectionOrConnect()
  return api.query.did.serviceEndpoints<
    Option<IServiceEndpointChainRecordCodec>
  >(didIdentifier, serviceId)
}

// Query all services for a DID given the DID identifier.
// Interacts with the ServiceEndpoints storage double map.
export async function queryAllServicesEncoded(
  didIdentifier: IIdentity['address']
): Promise<IServiceEndpointChainRecordCodec[]> {
  const { api } = await BlockchainApiConnection.getConnectionOrConnect()
<<<<<<< HEAD
  const endpoints = await api.query.did.serviceEndpoints.entries<
    Option<IServiceEndpointChainRecordCodec>
  >(didIdentifier)
  return endpoints.map(([, value]) => value.unwrap())
=======
  const encodedEndpoints = await api.query.did.serviceEndpoints.entries<
    Option<IServiceEndpointChainRecordCodec>
  >(didIdentifier)
  return encodedEndpoints.map(([, encodedValue]) => encodedValue.unwrap())
>>>>>>> 2b1b67e8
}

// Query the # of services stored under a DID without fetching all the services.
// Interacts with the DidEndpointsCount storage map.
export async function queryEndpointsCountsEncoded(
  didIdentifier: IIdentity['address']
): Promise<u32> {
  const { api } = await BlockchainApiConnection.getConnectionOrConnect()
  return api.query.did.didEndpointsCount<u32>(didIdentifier)
}

// ### DECODED QUERYING (builds on top of raw querying)

// This should not be part of this layer, as it has knowledge of DID URI.
// This level should only be concerned with IDs.
// Building DID URIs from IDs should be a concern of a higher level, so
// we might want to refactor this in the future when time pressure is off.
function assembleKeyId(keyId: Codec, did: IDidDetails['did']): string {
  return `${did}#${keyId.toHex()}`
}

function decodeDidPublicKeyDetails(
  did: IDidDetails['did'],
  keyId: Hash,
  keyDetails: DidPublicKeyDetails
): IDidKeyDetails {
  const key = keyDetails.key.value
  return {
    id: assembleKeyId(keyId, did),
    type: key.type.toLowerCase(),
    controller: did,
    publicKeyHex: key.value.toHex(),
    includedAt: keyDetails.blockNumber.toNumber(),
  }
}

// Same reasoning as `assembleKeyId`.
function decodeDidChainRecord(
  didDetail: IDidChainRecordCodec,
  did: IDidDetails['did']
): IDidChainRecordJSON {
  const publicKeys: IDidKeyDetails[] = Array.from(
    didDetail.publicKeys.entries()
  ).map(([keyId, keyDetails]) => {
    return decodeDidPublicKeyDetails(did, keyId, keyDetails)
  })
  const authenticationKeyId = assembleKeyId(didDetail.authenticationKey, did)
  const keyAgreementKeyIds = Array.from(
    didDetail.keyAgreementKeys.values()
  ).map((id) => assembleKeyId(id, did))

  const didRecord: IDidChainRecordJSON = {
    did,
    publicKeys,
    authenticationKey: authenticationKeyId,
    keyAgreementKeys: keyAgreementKeyIds,
    lastTxCounter: didDetail.lastTxCounter,
  }
  if (didDetail.delegationKey.isSome) {
    didRecord.capabilityDelegationKey = assembleKeyId(
      didDetail.delegationKey.unwrap(),
      did
    )
  }
  if (didDetail.attestationKey.isSome) {
    didRecord.assertionMethodKey = assembleKeyId(
      didDetail.attestationKey.unwrap(),
      did
    )
  }
  return didRecord
}

// Same reasoning as `assembleKeyId`.
function decodeServiceChainRecord(
  serviceDetails: IServiceEndpointChainRecordCodec,
  did: IDidDetails['did']
): IDidServiceEndpoint {
  const decodedId = hexToString(serviceDetails.id.toString())
  return {
<<<<<<< HEAD
    id: `${did}#${decodedId}`,
=======
    id: assembleDidFragment(did, decodedId),
>>>>>>> 2b1b67e8
    types: serviceDetails.serviceTypes.map((type) =>
      hexToString(type.toString())
    ),
    urls: serviceDetails.urls.map((url) => hexToString(url.toString())),
  }
}

export async function queryById(
  didIdentifier: IIdentity['address']
): Promise<IDidChainRecordJSON | null> {
  const result = await queryDidEncoded(didIdentifier)
  if (result.isNone) {
    return null
  }
  return decodeDidChainRecord(
    result.unwrap(),
    getKiltDidFromIdentifier(didIdentifier, 'full')
  )
}

// Query full DID details given the DID URI.
export async function queryDidDetails(
  didUri: IDidDetails['did']
): Promise<IDidChainRecordJSON | null> {
  const { identifier, fragment } = parseDidUrl(didUri)
  if (fragment) {
    throw new Error(`The provided URI ${didUri} must not contain any fragment.`)
  }
  return queryById(identifier)
}

// Query a given key given the DID identifier and the key ID.
export async function queryDidKey(
  keyUri: IDidKeyDetails['id']
): Promise<IDidKeyDetails | null> {
  const { identifier, fragment } = parseDidUrl(keyUri)
  if (!fragment) {
    throw new Error(
      `The provided URI ${keyUri} does not contain a valid fragment for key ID.`
    )
  }
  const didDetails = await queryById(identifier)
  if (!didDetails) {
    return null
  }
<<<<<<< HEAD
  return (
    didDetails.publicKeys
      .filter((key) => {
        return key.id === keyUri
      })
      .pop() || null
  )
=======
  return didDetails.publicKeys.find((key) => key.id === keyUri) || null
>>>>>>> 2b1b67e8
}

export async function queryServiceEndpoints(
  didUri: IDidDetails['did']
): Promise<IDidServiceEndpoint[]> {
  const { identifier, fragment } = parseDidUrl(didUri)
  if (fragment) {
    throw new Error(`The provided URI ${didUri} must not contain any fragment.`)
  }
  const encoded = await queryAllServicesEncoded(identifier)
  return encoded.map((e) => decodeServiceChainRecord(e, didUri))
}

export async function queryServiceEndpoint(
  serviceUri: IDidServiceEndpoint['id']
): Promise<IDidServiceEndpoint | null> {
  const { identifier, fragment } = parseDidUrl(serviceUri)
  if (!fragment) {
    throw new Error(
      `The provided URI ${serviceUri} does not contain a valid fragment for service ID.`
    )
  }
  const serviceEncoded = await queryServiceEncoded(identifier, fragment)
  if (serviceEncoded.isNone) return null

<<<<<<< HEAD
  return decodeServiceChainRecord(
    serviceEncoded.unwrap(),
    getKiltDidFromIdentifier(identifier, 'full')
  )
=======
  const didUri = getKiltDidFromIdentifier(identifier, 'full')

  return decodeServiceChainRecord(serviceEncoded.unwrap(), didUri)
>>>>>>> 2b1b67e8
}

export async function queryEndpointsCounts(
  didUri: IDidDetails['did']
): Promise<number> {
  const { identifier, fragment } = parseDidUrl(didUri)
  if (fragment) {
    throw new Error(`The provided URI ${didUri} must not contain any fragment.`)
  }
  const blockchain = await BlockchainApiConnection.getConnectionOrConnect()
  const count = await blockchain.api.query.did.didEndpointsCount<u32>(
    identifier
  )
  return count.toNumber()
}

<<<<<<< HEAD
export async function queryLastTxIndex(
=======
export async function queryLastTxCounter(
>>>>>>> 2b1b67e8
  didUri: IDidDetails['did']
): Promise<BN> {
  const { identifier, fragment } = parseDidUrl(didUri)
  if (fragment) {
    throw new Error(`The provided URI ${didUri} must not contain any fragment.`)
  }
  const encoded = await queryDidEncoded(identifier)
  return encoded.isSome ? encoded.unwrap().lastTxCounter.toBn() : new BN(0)
}

// ### EXTRINSICS

export async function generateCreateTx({
  signer,
  signingPublicKey,
  alg,
  didIdentifier,
  submitter,
  keys = {},
  endpoints = [],
}: IDidCreationOptions & KeystoreSigningOptions): Promise<
  SubmittableExtrinsic
> {
  const { api } = await BlockchainApiConnection.getConnectionOrConnect()
  const encoded = encodeDidCreationOperation(api.registry, {
    didIdentifier,
    submitter,
    keys,
    endpoints,
  })
  const signature = await signer.sign({
    data: encoded.toU8a(),
    meta: {},
    publicKey: Crypto.coToUInt8(signingPublicKey),
    alg,
  })
  return api.tx.did.create(encoded, {
    [signature.alg]: signature.data,
  })
}

export async function getSetKeyExtrinsic(
  keyRelationship: KeyRelationship,
  key: INewPublicKey
): Promise<Extrinsic> {
  const keyAsEnum = formatPublicKey(key)
  const { api } = await BlockchainApiConnection.getConnectionOrConnect()
  switch (keyRelationship) {
    case KeyRelationship.authentication:
      return api.tx.did.setAuthenticationKey(keyAsEnum)
    case KeyRelationship.capabilityDelegation:
      return api.tx.did.setDelegationKey(keyAsEnum)
    case KeyRelationship.assertionMethod:
      return api.tx.did.setAttestationKey(keyAsEnum)
    default:
      throw new Error(
        `setting a key is only allowed for the following key types: ${[
          KeyRelationship.authentication,
          KeyRelationship.capabilityDelegation,
          KeyRelationship.assertionMethod,
        ]}`
      )
  }
}

export async function getRemoveKeyExtrinsic(
  keyRelationship: KeyRelationship,
  keyId?: string
): Promise<Extrinsic> {
  const { api } = await BlockchainApiConnection.getConnectionOrConnect()
  switch (keyRelationship) {
    case KeyRelationship.capabilityDelegation:
      return api.tx.did.removeDelegationKey()
    case KeyRelationship.assertionMethod:
      return api.tx.did.removeAttestationKey()
    case KeyRelationship.keyAgreement:
      if (!keyId) {
        throw new Error(
          `When removing a ${KeyRelationship.keyAgreement} key it is required to specify the id of the key to be removed.`
        )
      }
      return api.tx.did.removeKeyAgreementKey(keyId)
    default:
      throw new Error(
        `key removal is only allowed for the following key types: ${[
          KeyRelationship.keyAgreement,
          KeyRelationship.capabilityDelegation,
          KeyRelationship.assertionMethod,
        ]}`
      )
  }
}

export async function getAddKeyExtrinsic(
  keyRelationship: KeyRelationship,
  key: INewPublicKey
): Promise<Extrinsic> {
  const keyAsEnum = formatPublicKey(key)
  const { api } = await BlockchainApiConnection.getConnectionOrConnect()
  if (keyRelationship === KeyRelationship.keyAgreement) {
    return api.tx.did.addKeyAgreementKey(keyAsEnum)
  }
  throw new Error(
    `adding to the key set is only allowed for the following key types:  ${[
      KeyRelationship.keyAgreement,
    ]}`
  )
}

export async function getAddEndpointExtrinsic(
  endpoint: IDidServiceEndpoint
): Promise<Extrinsic> {
  const { api } = await BlockchainApiConnection.getConnectionOrConnect()
  const encoded = encodeServiceEndpoint(api.registry, endpoint)
  return api.tx.did.addServiceEndpoint(encoded)
}

export async function getRemoveEndpointExtrinsic(
  endpointId: IDidServiceEndpoint['id']
): Promise<Extrinsic> {
  const { api } = await BlockchainApiConnection.getConnectionOrConnect()
  return api.tx.did.removeServiceEndpoint(endpointId)
}

export async function getDeleteDidExtrinsic(
  endpointsCount: number
): Promise<Extrinsic> {
  const { api } = await BlockchainApiConnection.getConnectionOrConnect()
  return api.tx.did.delete(endpointsCount)
}

export async function getReclaimDepositExtrinsic(
  didIdentifier: IIdentity['address'],
  endpointsCount: number
): Promise<SubmittableExtrinsic> {
  const { api } = await BlockchainApiConnection.getConnectionOrConnect()
  return api.tx.did.reclaimDeposit(didIdentifier, endpointsCount)
}

// The block number can either be provided by the DID subject,
// or the latest one will automatically be fetched from the blockchain.
export async function generateDidAuthenticatedTx({
  signingPublicKey,
  alg,
  signer,
  txCounter,
  didIdentifier,
  call,
  submitter,
  blockNumber,
}: AuthenticationTxCreationInput & KeystoreSigningOptions): Promise<
  SubmittableExtrinsic
> {
  const blockchain = await BlockchainApiConnection.getConnectionOrConnect()
  const block = blockNumber || (await blockchain.api.query.system.number())
  const signableCall = encodeDidAuthorizedCallOperation(
    blockchain.api.registry,
    { txCounter, didIdentifier, call, submitter, blockNumber: block }
  )
  const signature = await signer.sign({
    data: signableCall.toU8a(),
    meta: {
      method: call.method.toHex(),
      version: call.version,
      specVersion: blockchain.api.runtimeVersion.specVersion.toString(),
      transactionVersion: blockchain.api.runtimeVersion.transactionVersion.toString(),
      genesisHash: blockchain.api.genesisHash.toHex(),
      nonce: signableCall.txCounter.toHex(),
      address: Crypto.encodeAddress(signableCall.did),
    },
    publicKey: Crypto.coToUInt8(signingPublicKey),
    alg,
  })
  return blockchain.api.tx.did.submitDidCall(signableCall, {
    [signature.alg]: signature.data,
  })
}<|MERGE_RESOLUTION|>--- conflicted
+++ resolved
@@ -41,10 +41,7 @@
   formatPublicKey,
   encodeServiceEndpoint,
   parseDidUrl,
-<<<<<<< HEAD
-=======
   assembleDidFragment,
->>>>>>> 2b1b67e8
 } from './Did.utils'
 
 // ### RAW QUERYING (lowest layer)
@@ -76,17 +73,10 @@
   didIdentifier: IIdentity['address']
 ): Promise<IServiceEndpointChainRecordCodec[]> {
   const { api } = await BlockchainApiConnection.getConnectionOrConnect()
-<<<<<<< HEAD
-  const endpoints = await api.query.did.serviceEndpoints.entries<
-    Option<IServiceEndpointChainRecordCodec>
-  >(didIdentifier)
-  return endpoints.map(([, value]) => value.unwrap())
-=======
   const encodedEndpoints = await api.query.did.serviceEndpoints.entries<
     Option<IServiceEndpointChainRecordCodec>
   >(didIdentifier)
   return encodedEndpoints.map(([, encodedValue]) => encodedValue.unwrap())
->>>>>>> 2b1b67e8
 }
 
 // Query the # of services stored under a DID without fetching all the services.
@@ -167,11 +157,7 @@
 ): IDidServiceEndpoint {
   const decodedId = hexToString(serviceDetails.id.toString())
   return {
-<<<<<<< HEAD
-    id: `${did}#${decodedId}`,
-=======
     id: assembleDidFragment(did, decodedId),
->>>>>>> 2b1b67e8
     types: serviceDetails.serviceTypes.map((type) =>
       hexToString(type.toString())
     ),
@@ -217,17 +203,7 @@
   if (!didDetails) {
     return null
   }
-<<<<<<< HEAD
-  return (
-    didDetails.publicKeys
-      .filter((key) => {
-        return key.id === keyUri
-      })
-      .pop() || null
-  )
-=======
   return didDetails.publicKeys.find((key) => key.id === keyUri) || null
->>>>>>> 2b1b67e8
 }
 
 export async function queryServiceEndpoints(
@@ -253,16 +229,9 @@
   const serviceEncoded = await queryServiceEncoded(identifier, fragment)
   if (serviceEncoded.isNone) return null
 
-<<<<<<< HEAD
-  return decodeServiceChainRecord(
-    serviceEncoded.unwrap(),
-    getKiltDidFromIdentifier(identifier, 'full')
-  )
-=======
   const didUri = getKiltDidFromIdentifier(identifier, 'full')
 
   return decodeServiceChainRecord(serviceEncoded.unwrap(), didUri)
->>>>>>> 2b1b67e8
 }
 
 export async function queryEndpointsCounts(
@@ -279,11 +248,7 @@
   return count.toNumber()
 }
 
-<<<<<<< HEAD
-export async function queryLastTxIndex(
-=======
 export async function queryLastTxCounter(
->>>>>>> 2b1b67e8
   didUri: IDidDetails['did']
 ): Promise<BN> {
   const { identifier, fragment } = parseDidUrl(didUri)
