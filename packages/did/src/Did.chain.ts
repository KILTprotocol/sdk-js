/**
 * Copyright (c) 2018-2022, BOTLabs GmbH.
 *
 * This source code is licensed under the BSD 4-Clause "Original" license
 * found in the LICENSE file in the root directory of this source tree.
 */

import type { Option } from '@polkadot/types'
import type { AccountId32, Extrinsic, Hash } from '@polkadot/types/interfaces'
import type { AnyNumber } from '@polkadot/types/types'
<<<<<<< HEAD
import { BN } from '@polkadot/util'
=======
import type { PalletWeb3NamesWeb3NameWeb3NameOwnership } from '@polkadot/types/lookup'
import type { Bytes } from '@polkadot/types-codec'
import { BN, hexToU8a } from '@polkadot/util'
>>>>>>> 103ef83b

import type {
  Deposit,
  DidDocument,
  DidEncryptionKey,
  DidKey,
  DidServiceEndpoint,
  DidUri,
  DidVerificationKey,
  KiltAddress,
  NewDidEncryptionKey,
  NewDidVerificationKey,
  SignExtrinsicCallback,
  SignRequestData,
  SignResponseData,
  SubmittableExtrinsic,
  UriFragment,
  VerificationKeyRelationship,
} from '@kiltprotocol/types'
import { verificationKeyTypes } from '@kiltprotocol/types'
import { Crypto, SDKErrors, ss58Format } from '@kiltprotocol/utils'
import { ConfigService } from '@kiltprotocol/config'
import type {
  DidDidDetails,
  DidDidDetailsDidAuthorizedCallOperation,
  DidDidDetailsDidPublicKey,
  DidDidDetailsDidPublicKeyDetails,
  DidServiceEndpointsDidEndpoint,
  KiltSupportDeposit,
} from '@kiltprotocol/augment-api'

import {
  EncodedEncryptionKey,
  EncodedKey,
  EncodedSignature,
  EncodedVerificationKey,
  getAddressByKey,
  getFullDidUri,
  parse,
} from './Did.utils.js'

// ### Chain type definitions

export type ChainDidPublicKey = DidDidDetailsDidPublicKey
export type ChainDidPublicKeyDetails = DidDidDetailsDidPublicKeyDetails

// ### RAW QUERYING (lowest layer)

/**
 * Format a DID to be used as a parameter for the blockchain API functions.

 * @param did The DID to format.
 * @returns The blockchain-formatted DID.
 */
export function toChain(did: DidUri): KiltAddress {
  return parse(did).address
}

/**
 * Format a DID resource ID to be used as a parameter for the blockchain API functions.

 * @param id The DID resource ID to format.
 * @returns The blockchain-formatted ID.
 */
export function resourceIdToChain(id: UriFragment): string {
  return id.replace(/^#/, '')
}

/**
 * Convert the deposit data coming from the blockchain to JS object.
 *
 * @param deposit The blockchain-formatted deposit data.
 * @returns The deposit data.
 */
export function depositFromChain(deposit: KiltSupportDeposit): Deposit {
  return {
    owner: Crypto.encodeAddress(deposit.owner, ss58Format),
    amount: deposit.amount.toBn(),
  }
}

// ### DECODED QUERYING types

type ChainDocument = Pick<
  DidDocument,
  'authentication' | 'assertionMethod' | 'capabilityDelegation' | 'keyAgreement'
> & {
  lastTxCounter: BN
  deposit: Deposit
}

// ### DECODED QUERYING (builds on top of raw querying)

function didPublicKeyDetailsFromChain(
  keyId: Hash,
  keyDetails: ChainDidPublicKeyDetails
): DidKey {
  const key = keyDetails.key.isPublicEncryptionKey
    ? keyDetails.key.asPublicEncryptionKey
    : keyDetails.key.asPublicVerificationKey
  return {
    id: `#${keyId.toHex()}`,
    type: key.type.toLowerCase() as DidKey['type'],
    publicKey: key.value.toU8a(),
  }
}

/**
 * Convert the DID data from blockchain format to the DID URI.
 *
 * @param encoded The chain-formatted DID.
 * @returns The DID URI.
 */
export function fromChain(encoded: AccountId32): DidUri {
  return getFullDidUri(Crypto.encodeAddress(encoded, ss58Format))
}

/**
 * Convert the DID Document data from the blockchain format to a JS object.
 *
 * @param encoded The chain-formatted DID Document.
 * @returns The DID Document.
 */
export function documentFromChain(
  encoded: Option<DidDidDetails>
): ChainDocument {
  const {
    publicKeys,
    authenticationKey,
    attestationKey,
    delegationKey,
    keyAgreementKeys,
    lastTxCounter,
    deposit,
  } = encoded.unwrap()

  const keys: Record<string, DidKey> = [...publicKeys.entries()]
    .map(([keyId, keyDetails]) =>
      didPublicKeyDetailsFromChain(keyId, keyDetails)
    )
    .reduce((res, key) => {
      res[resourceIdToChain(key.id)] = key
      return res
    }, {})

  const authentication = keys[authenticationKey.toHex()] as DidVerificationKey

  const didRecord: ChainDocument = {
    authentication: [authentication],
    lastTxCounter: lastTxCounter.toBn(),
    deposit: depositFromChain(deposit),
  }
  if (attestationKey.isSome) {
    const key = keys[attestationKey.unwrap().toHex()] as DidVerificationKey
    didRecord.assertionMethod = [key]
  }
  if (delegationKey.isSome) {
    const key = keys[delegationKey.unwrap().toHex()] as DidVerificationKey
    didRecord.capabilityDelegation = [key]
  }

  const keyAgreementKeyIds = [...keyAgreementKeys.values()].map((keyId) =>
    keyId.toHex()
  )
  if (keyAgreementKeyIds.length > 0) {
    didRecord.keyAgreement = keyAgreementKeyIds.map(
      (id) => keys[id] as DidEncryptionKey
    )
  }

  return didRecord
}

interface ChainEndpoint {
  id: string
  serviceTypes: DidServiceEndpoint['type']
  urls: DidServiceEndpoint['serviceEndpoint']
}

/**
 * Checks if a string is a valid URI according to RFC#3986.
 *
 * @param str String to be checked.
 * @returns Whether `str` is a valid URI.
 */
function isUri(str: string): boolean {
  try {
    const url = new URL(str) // this actually accepts any URI but throws if it can't be parsed
    return url.href === str || encodeURI(decodeURI(str)) === str // make sure our URI has not been converted implicitly by URL
  } catch {
    return false
  }
}

const UriFragmentRegex = /^[a-zA-Z0-9._~%+,;=*()'&$!@:/?-]+$/

/**
 * Checks if a string is a valid URI fragment according to RFC#3986.
 *
 * @param str String to be checked.
 * @returns Whether `str` is a valid URI fragment.
 */
function isUriFragment(str: string): boolean {
  try {
    return UriFragmentRegex.test(str) && !!decodeURIComponent(str)
  } catch {
    return false
  }
}

/**
 * Performs sanity checks on service endpoint data, making sure that the following conditions are met:
 *   - The `id` property is a string containing a valid URI fragment according to RFC#3986, not a complete DID URI.
 *   - If the `uris` property contains one or more strings, they must be valid URIs according to RFC#3986.
 *
 * @param endpoint A service endpoint object to check.
 */
export function validateService(endpoint: DidServiceEndpoint): void {
  const { id, serviceEndpoint } = endpoint
  if (id.startsWith('did:kilt')) {
    throw new SDKErrors.DidError(
      `This function requires only the URI fragment part (following '#') of the service ID, not the full DID URI, which is violated by id "${id}"`
    )
  }
  if (!isUriFragment(resourceIdToChain(id))) {
    throw new SDKErrors.DidError(
      `The service ID must be valid as a URI fragment according to RFC#3986, which "${id}" is not. Make sure not to use disallowed characters (e.g. whitespace) or consider URL-encoding the desired id.`
    )
  }
  serviceEndpoint.forEach((uri) => {
    if (!isUri(uri)) {
      throw new SDKErrors.DidError(
        `A service URI must be a URI according to RFC#3986, which "${uri}" (service id "${id}") is not. Make sure not to use disallowed characters (e.g. whitespace) or consider URL-encoding resource locators beforehand.`
      )
    }
  })
}

/**
 * Format the DID service to be used as a parameter for the blockchain API functions.
 *
 * @param service The DID service to format.
 * @returns The blockchain-formatted DID service.
 */
export function serviceToChain(service: DidServiceEndpoint): ChainEndpoint {
  validateService(service)
  const { id, type, serviceEndpoint } = service
  return {
    id: resourceIdToChain(id),
    serviceTypes: type,
    urls: serviceEndpoint,
  }
}

/**
 * Convert the DID service data coming from the blockchain to JS object.
 *
 * @param encoded The blockchain-formatted DID service data.
 * @returns The DID service.
 */
export function serviceFromChain(
  encoded: Option<DidServiceEndpointsDidEndpoint>
): DidServiceEndpoint {
  const { id, serviceTypes, urls } = encoded.unwrap()
  return {
    id: `#${id.toUtf8()}`,
    type: serviceTypes.map((type) => type.toUtf8()),
    serviceEndpoint: urls.map((url) => url.toUtf8()),
  }
}

/**
 * Decode service endpoint records associated with the full DID from the KILT blockchain.
 *
 * @param encoded The data returned by `api.query.did.serviceEndpoints.entries`.
 * @returns An array of service endpoint data or an empty array if the full DID does not exist or has no service endpoints associated with it.
 */
export function servicesFromChain(
  encoded: Array<[any, Option<DidServiceEndpointsDidEndpoint>]>
): DidServiceEndpoint[] {
  return encoded.map(([, encodedValue]) => serviceFromChain(encodedValue))
}

// ### EXTRINSICS types

export type AuthorizeCallInput = {
  did: DidUri
  txCounter: AnyNumber
  call: Extrinsic
  submitter: KiltAddress
  blockNumber?: AnyNumber
}

// ### EXTRINSICS

export function publicKeyToChain(
  key: NewDidVerificationKey
): EncodedVerificationKey
export function publicKeyToChain(key: NewDidEncryptionKey): EncodedEncryptionKey

/**
 * Transforms a DID public key record to an enum-type key-value pair required in many key-related extrinsics.
 *
 * @param key Object describing data associated with a public key.
 * @returns Data restructured to allow SCALE encoding by polkadot api.
 */
export function publicKeyToChain(
  key: NewDidVerificationKey | NewDidEncryptionKey
): EncodedKey {
  // TypeScript can't infer type here, so we have to add a type assertion.
  return { [key.type]: key.publicKey } as EncodedKey
}

interface GetStoreTxInput {
  authentication: [NewDidVerificationKey]
  assertionMethod?: [NewDidVerificationKey]
  capabilityDelegation?: [NewDidVerificationKey]
  keyAgreement?: NewDidEncryptionKey[]

  service?: DidServiceEndpoint[]
}

export type GetStoreTxSignCallback = (
  signData: Omit<SignRequestData, 'did'>
) => Promise<Omit<SignResponseData, 'keyUri'>>

/**
 * Create a DID creation operation which includes the information provided.
 *
 * The resulting extrinsic can be submitted to create an on-chain DID that has the provided keys and service endpoints.
 *
 * A DID creation operation can contain at most 25 new service endpoints.
 * Additionally, each service endpoint must respect the following conditions:
 * - The service endpoint ID is at most 50 bytes long and is a valid URI fragment according to RFC#3986.
 * - The service endpoint has at most 1 service type, with a value that is at most 50 bytes long.
 * - The service endpoint has at most 1 URI, with a value that is at most 200 bytes long, and which is a valid URI according to RFC#3986.
 *
 * @param input The DID keys and services to store, also accepts DidDocument, so you can store a light DID for example.
 * @param submitter The KILT address authorized to submit the creation operation.
 * @param sign The sign callback. The authentication key has to be used.
 *
 * @returns The SubmittableExtrinsic for the DID creation operation.
 */
export async function getStoreTx(
  input: GetStoreTxInput | DidDocument,
  submitter: KiltAddress,
  sign: GetStoreTxSignCallback
): Promise<SubmittableExtrinsic> {
  const api = ConfigService.get('api')

  const {
    authentication,
    assertionMethod,
    capabilityDelegation,
    keyAgreement = [],
    service = [],
  } = input

  if (!('authentication' in input) || typeof authentication[0] !== 'object') {
    throw new SDKErrors.DidError(
      `The provided DID does not have an authentication key to sign the creation operation`
    )
  }

  // For now, it only takes the first attestation key, if present.
  if (assertionMethod && assertionMethod.length > 1) {
    throw new SDKErrors.DidError(
      `More than one attestation key (${assertionMethod.length}) specified. The chain can only store one.`
    )
  }

  // For now, it only takes the first delegation key, if present.
  if (capabilityDelegation && capabilityDelegation.length > 1) {
    throw new SDKErrors.DidError(
      `More than one delegation key (${capabilityDelegation.length}) specified. The chain can only store one.`
    )
  }

  const maxKeyAgreementKeys = api.consts.did.maxNewKeyAgreementKeys.toNumber()
  if (keyAgreement.length > maxKeyAgreementKeys) {
    throw new SDKErrors.DidError(
      `The number of key agreement keys in the creation operation is greater than the maximum allowed, which is ${maxKeyAgreementKeys}`
    )
  }

  const maxNumberOfServicesPerDid =
    api.consts.did.maxNumberOfServicesPerDid.toNumber()
  if (service.length > maxNumberOfServicesPerDid) {
    throw new SDKErrors.DidError(
      `Cannot store more than ${maxNumberOfServicesPerDid} service endpoints per DID`
    )
  }

  const [authenticationKey] = authentication
  const did = getAddressByKey(authenticationKey)

  const newAttestationKey =
    assertionMethod &&
    assertionMethod.length > 0 &&
    publicKeyToChain(assertionMethod[0])

  const newDelegationKey =
    capabilityDelegation &&
    capabilityDelegation.length > 0 &&
    publicKeyToChain(capabilityDelegation[0])

  const newKeyAgreementKeys = keyAgreement.map(publicKeyToChain)
  const newServiceDetails = service.map(serviceToChain)

  const apiInput = {
    did,
    submitter,
    newAttestationKey,
    newDelegationKey,
    newKeyAgreementKeys,
    newServiceDetails,
  }

  const encoded = api.registry
    .createType(api.tx.did.create.meta.args[0].type.toString(), apiInput)
    .toU8a()

  const signature = await sign({
    data: encoded,
    keyRelationship: 'authentication',
  })
  const encodedSignature = {
    [signature.keyType]: signature.signature,
  } as EncodedSignature
  return api.tx.did.create(encoded, encodedSignature)
}

export interface SigningOptions {
  sign: SignExtrinsicCallback
  keyRelationship: VerificationKeyRelationship
}

/**
 * DID related operations on the KILT blockchain require authorization by a full DID. This is realized by requiring that relevant extrinsics are signed with a key featured by a full DID as a verification method.
 * Such extrinsics can be produced using this function.
 *
 * @param params Object wrapping all input to the function.
 * @param params.did Full DID.
 * @param params.keyRelationship DID key relationship to be used for authorization.
 * @param params.sign The callback to interface with the key store managing the private key to be used.
 * @param params.call The call or extrinsic to be authorized.
 * @param params.txCounter The nonce or txCounter value for this extrinsic, which must be on larger than the current txCounter value of the authorizing full DID.
 * @param params.submitter Payment account allowed to submit this extrinsic and cover its fees, which will end up owning any deposit associated with newly created records.
 * @param params.blockNumber Block number for determining the validity period of this authorization. If omitted, the current block number will be fetched from chain.
 * @returns A DID authorized extrinsic that, after signing with the payment account mentioned in the params, is ready for submission.
 */
export async function generateDidAuthenticatedTx({
  did,
  keyRelationship,
  sign,
  call,
  txCounter,
  submitter,
  blockNumber,
}: AuthorizeCallInput & SigningOptions): Promise<SubmittableExtrinsic> {
  const api = ConfigService.get('api')
  const signableCall =
    api.registry.createType<DidDidDetailsDidAuthorizedCallOperation>(
      api.tx.did.submitDidCall.meta.args[0].type.toString(),
      {
        txCounter,
        did: toChain(did),
        call,
        submitter,
        blockNumber: blockNumber ?? (await api.query.system.number()),
      }
    )
  const signature = await sign({
    data: signableCall.toU8a(),
    keyRelationship,
    did,
  })
  const encodedSignature = {
    [signature.keyType]: signature.signature,
  } as EncodedSignature
  return api.tx.did.submitDidCall(signableCall, encodedSignature)
}

// ### Chain utils
/**
 * Compiles an enum-type key-value pair representation of a signature created with a full DID verification method. Required for creating full DID signed extrinsics.
 *
 * @param key Object describing data associated with a public key.
 * @param signature Object containing a signature generated with a full DID associated public key.
 * @returns Data restructured to allow SCALE encoding by polkadot api.
 */
export function didSignatureToChain(
  key: DidVerificationKey,
  signature: Uint8Array
): EncodedSignature {
  if (!verificationKeyTypes.includes(key.type)) {
    throw new SDKErrors.DidError(
      `encodedDidSignature requires a verification key. A key of type "${key.type}" was used instead`
    )
  }

<<<<<<< HEAD
  return { [key.type]: signature } as EncodedSignature
=======
  return { [key.type]: hexToU8a(signature.signature) } as EncodedSignature
}

/**
 * Web3Name is the type of nickname for a DID.
 */
export type Web3Name = string

/**
 * Decodes the web3name of a DID.
 *
 * @param encoded The value returned by `api.query.web3Names.names()`.
 * @returns The registered web3name for this DID if any.
 */
export function web3NameFromChain(encoded: Option<Bytes>): Web3Name {
  return encoded.unwrap().toUtf8()
}

/**
 * Decodes the DID of the owner of web3name.
 *
 * @param encoded The value returned by `api.query.web3Names.owner()`.
 * @returns The full DID uri, i.e. 'did:kilt:4abc...', if any.
 */
export function web3NameOwnerFromChain(
  encoded: Option<PalletWeb3NamesWeb3NameWeb3NameOwnership>
): {
  owner: DidUri
  deposit: Deposit
  claimedAt: BN
} {
  const { owner, deposit, claimedAt } = encoded.unwrap()
  return {
    owner: fromChain(owner),
    deposit: depositFromChain(deposit),
    claimedAt: claimedAt.toBn(),
  }
>>>>>>> 103ef83b
}<|MERGE_RESOLUTION|>--- conflicted
+++ resolved
@@ -8,13 +8,9 @@
 import type { Option } from '@polkadot/types'
 import type { AccountId32, Extrinsic, Hash } from '@polkadot/types/interfaces'
 import type { AnyNumber } from '@polkadot/types/types'
-<<<<<<< HEAD
-import { BN } from '@polkadot/util'
-=======
 import type { PalletWeb3NamesWeb3NameWeb3NameOwnership } from '@polkadot/types/lookup'
 import type { Bytes } from '@polkadot/types-codec'
-import { BN, hexToU8a } from '@polkadot/util'
->>>>>>> 103ef83b
+import { BN } from '@polkadot/util'
 
 import type {
   Deposit,
@@ -516,10 +512,7 @@
     )
   }
 
-<<<<<<< HEAD
   return { [key.type]: signature } as EncodedSignature
-=======
-  return { [key.type]: hexToU8a(signature.signature) } as EncodedSignature
 }
 
 /**
@@ -556,5 +549,4 @@
     deposit: depositFromChain(deposit),
     claimedAt: claimedAt.toBn(),
   }
->>>>>>> 103ef83b
 }