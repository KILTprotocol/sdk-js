/**
 * Copyright 2018-2021 BOTLabs GmbH.
 *
 * This source code is licensed under the BSD 4-Clause "Original" license
 * found in the LICENSE file in the root directory of this source tree.
 */

/**
 * @packageDocumentation
 * @module DID
 */

import type { Option } from '@polkadot/types'
import type {
  IIdentity,
  SubmittableExtrinsic,
  IDidKeyDetails,
  KeystoreSigningOptions,
} from '@kiltprotocol/types'
import { KeyRelationship } from '@kiltprotocol/types'
import { BlockchainApiConnection } from '@kiltprotocol/chain-helpers'
import { Crypto } from '@kiltprotocol/utils'
import type { Extrinsic, Hash } from '@polkadot/types/interfaces'
import type { Codec } from '@polkadot/types/types'
import { BN } from '@polkadot/util'
import type {
  AuthenticationTxCreationInput,
  IDidCreationOptions,
  IDidChainRecordJSON,
  DidPublicKeyDetails,
  INewPublicKey,
  IDidChainRecordCodec,
} from './types'
import {
  encodeDidAuthorizedCallOperation,
  encodeDidCreationOperation,
  getKiltDidFromIdentifier,
  getIdentifierFromKiltDid,
  formatPublicKey,
} from './Did.utils'

// ### QUERYING

export async function queryEncoded(
  didIdentifier: IIdentity['address']
): Promise<Option<IDidChainRecordCodec>> {
  const blockchain = await BlockchainApiConnection.getConnectionOrConnect()
  return blockchain.api.query.did.did<Option<IDidChainRecordCodec>>(
    didIdentifier
  )
}

function assembleKeyId(keyId: Codec, did: string): string {
  return `${did}#${keyId.toHex()}`
}

function decodeDidPublicKeyDetails(
  did: string,
  keyId: Hash,
  keyDetails: DidPublicKeyDetails
): IDidKeyDetails {
  const key = keyDetails.key.value
  return {
    id: assembleKeyId(keyId, did),
    type: key.type.toLowerCase(),
    controller: did,
    publicKeyHex: key.value.toHex(),
    includedAt: keyDetails.blockNumber.toNumber(),
  }
}

function decodeDidChainRecord(
  didDetail: IDidChainRecordCodec,
  did: string
): IDidChainRecordJSON {
  const publicKeys: IDidKeyDetails[] = Array.from(
    didDetail.publicKeys.entries()
  ).map(([keyId, keyDetails]) => {
    return decodeDidPublicKeyDetails(did, keyId, keyDetails)
  })
  const authenticationKeyId = assembleKeyId(didDetail.authenticationKey, did)
  const keyAgreementKeyIds = Array.from(
    didDetail.keyAgreementKeys.values()
  ).map((id) => assembleKeyId(id, did))

  const didRecord: IDidChainRecordJSON = {
    did,
    publicKeys,
    authenticationKey: authenticationKeyId,
    keyAgreementKeys: keyAgreementKeyIds,
    lastTxCounter: didDetail.lastTxCounter,
  }
  if (didDetail.capabilityDelegationKey.isSome) {
    didRecord.capabilityDelegationKey = assembleKeyId(
      didDetail.capabilityDelegationKey.unwrap(),
      did
    )
  }
  if (didDetail.assertionMethodKey.isSome) {
    didRecord.assertionMethodKey = assembleKeyId(
      didDetail.assertionMethodKey.unwrap(),
      did
    )
  }
  return didRecord
}

export async function queryById(
  didIdentifier: IIdentity['address']
): Promise<IDidChainRecordJSON | null> {
  const result = await queryEncoded(didIdentifier)
  if (result.isSome) {
    return decodeDidChainRecord(
      result.unwrap(),
      getKiltDidFromIdentifier(didIdentifier, 'full')
    )
  }
  return null
}

export async function queryByDID(
  did: IDidChainRecordJSON['did']
): Promise<IDidChainRecordJSON | null> {
  // we will have to extract the id part from the did string
  const didId = getIdentifierFromKiltDid(did)
  return queryById(didId)
}

export async function queryKey(
  did: string,
  keyId: string
): Promise<IDidKeyDetails | null> {
  const encoded = await queryEncoded(getIdentifierFromKiltDid(did))
  if (encoded.isNone) return null
  const keyIdU8a = Crypto.coToUInt8(keyId)
  let key: IDidKeyDetails | null = null
  encoded.unwrap().publicKeys.forEach((keyDetails, id) => {
    if (id.eq(keyIdU8a)) {
      key = decodeDidPublicKeyDetails(did, id, keyDetails)
    }
  })
  return key
}

export async function queryLastTxIndex(did: string): Promise<BN> {
  const identifier = getIdentifierFromKiltDid(did)
  const encoded = await queryEncoded(identifier)
  if (encoded.isNone) return new BN(0)
  return encoded.unwrap().lastTxCounter.toBn()
}

// ### EXTRINSICS

export async function generateCreateTx({
  signer,
  signingPublicKey,
  alg,
  didIdentifier,
  submitter,
  keys = {},
}: IDidCreationOptions & KeystoreSigningOptions): Promise<
  SubmittableExtrinsic
> {
  const blockchain = await BlockchainApiConnection.getConnectionOrConnect()
  const encoded = encodeDidCreationOperation(blockchain.api.registry, {
    didIdentifier,
    submitter,
    keys,
  })
  const signature = await signer.sign({
    data: encoded.toU8a(),
    meta: {},
    publicKey: Crypto.coToUInt8(signingPublicKey),
    alg,
  })
  return blockchain.api.tx.did.create(encoded, {
    [signature.alg]: signature.data,
  })
}

export async function getSetKeyExtrinsic(
  keyRelationship: KeyRelationship,
  key: INewPublicKey
): Promise<Extrinsic> {
  const keyAsEnum = formatPublicKey(key)
  const { api } = await BlockchainApiConnection.getConnectionOrConnect()
  switch (keyRelationship) {
    case KeyRelationship.authentication:
      return api.tx.did.setAuthenticationKey(keyAsEnum)
    case KeyRelationship.capabilityDelegation:
      return api.tx.did.setDelegationKey(keyAsEnum)
    case KeyRelationship.assertionMethod:
      return api.tx.did.setAttestationKey(keyAsEnum)
    default:
      throw new Error(
        `setting a key is only allowed for the following key types: ${[
          KeyRelationship.authentication,
          KeyRelationship.capabilityDelegation,
          KeyRelationship.assertionMethod,
        ]}`
      )
  }
}

export async function getRemoveKeyExtrinsic(
  keyRelationship: KeyRelationship,
  keyId?: string
): Promise<Extrinsic> {
  const { api } = await BlockchainApiConnection.getConnectionOrConnect()
  switch (keyRelationship) {
    case KeyRelationship.capabilityDelegation:
      return api.tx.did.removeDelegationKey()
    case KeyRelationship.assertionMethod:
      return api.tx.did.removeAttestationKey()
    case KeyRelationship.keyAgreement:
      if (!keyId) {
        throw new Error(
          `When removing a ${KeyRelationship.keyAgreement} key it is required to specify the id of the key to be removed.`
        )
      }
      return api.tx.did.removeKeyAgreementKey(keyId)
    default:
      throw new Error(
        `key removal is only allowed for the following key types: ${[
          KeyRelationship.keyAgreement,
          KeyRelationship.capabilityDelegation,
          KeyRelationship.assertionMethod,
        ]}`
      )
  }
}

export async function getAddKeyExtrinsic(
  keyRelationship: KeyRelationship,
  key: INewPublicKey
): Promise<Extrinsic> {
  const keyAsEnum = formatPublicKey(key)
  const { api } = await BlockchainApiConnection.getConnectionOrConnect()
  if (keyRelationship === KeyRelationship.keyAgreement) {
    return api.tx.did.addKeyAgreementKey(keyAsEnum)
  }
  throw new Error(
    `adding to the key set is only allowed for the following key types:  ${[
      KeyRelationship.keyAgreement,
    ]}`
  )
}

export async function getDeleteDidExtrinsic(): Promise<Extrinsic> {
  const { api } = await BlockchainApiConnection.getConnectionOrConnect()
  return api.tx.did.delete()
}

<<<<<<< HEAD
export async function generateReclaimDepositExtrinsic(
=======
export async function getReclaimDepositExtrinsic(
>>>>>>> b4962537
  identifier: IIdentity['address']
): Promise<SubmittableExtrinsic> {
  const { api } = await BlockchainApiConnection.getConnectionOrConnect()
  return api.tx.did.reclaimDeposit(identifier)
}

// The block number can either be provided by the DID subject,
// or the latest one will automatically be fetched from the blockchain.
export async function generateDidAuthenticatedTx({
  signingPublicKey,
  alg,
  signer,
  txCounter,
  didIdentifier,
  call,
  submitter,
  blockNumber,
}: AuthenticationTxCreationInput & KeystoreSigningOptions): Promise<
  SubmittableExtrinsic
> {
  const blockchain = await BlockchainApiConnection.getConnectionOrConnect()
  const block = blockNumber || (await blockchain.api.query.system.number())
  const signableCall = encodeDidAuthorizedCallOperation(
    blockchain.api.registry,
    { txCounter, didIdentifier, call, submitter, blockNumber: block }
  )
  const signature = await signer.sign({
    data: signableCall.toU8a(),
    meta: {
      method: call.method.toHex(),
      version: call.version,
      specVersion: blockchain.api.runtimeVersion.specVersion.toString(),
      transactionVersion: blockchain.api.runtimeVersion.transactionVersion.toString(),
      genesisHash: blockchain.api.genesisHash.toHex(),
      nonce: signableCall.txCounter.toHex(),
      address: Crypto.encodeAddress(signableCall.did),
    },
    publicKey: Crypto.coToUInt8(signingPublicKey),
    alg,
  })
  return blockchain.api.tx.did.submitDidCall(signableCall, {
    [signature.alg]: signature.data,
  })
}<|MERGE_RESOLUTION|>--- conflicted
+++ resolved
@@ -251,11 +251,7 @@
   return api.tx.did.delete()
 }
 
-<<<<<<< HEAD
-export async function generateReclaimDepositExtrinsic(
-=======
 export async function getReclaimDepositExtrinsic(
->>>>>>> b4962537
   identifier: IIdentity['address']
 ): Promise<SubmittableExtrinsic> {
   const { api } = await BlockchainApiConnection.getConnectionOrConnect()
