/**
 * Copyright (c) 2018-2022, BOTLabs GmbH.
 *
 * This source code is licensed under the BSD 4-Clause "Original" license
 * found in the LICENSE file in the root directory of this source tree.
 */

/**
 * @module @kiltprotocol/did
 */

import '@polkadot/api-augment'

export * from './DemoKeystore/index.js'
export * from './DidDetails/index.js'
export * from './DidBatcher/index.js'
export * from './DidDocumentExporter/index.js'
export * from './DidResolver/index.js'
<<<<<<< HEAD
export * as DidChain from './Did.chain.js'
export * as DidUtils from './Did.utils.js'
=======
export * as Chain from './Did.chain.js'
export * as Utils from './Did.utils.js'
export * from './Did.signature.js'
>>>>>>> 7b718402
export * from './DidLinks/index.js'
export * from './types.js'<|MERGE_RESOLUTION|>--- conflicted
+++ resolved
@@ -16,13 +16,8 @@
 export * from './DidBatcher/index.js'
 export * from './DidDocumentExporter/index.js'
 export * from './DidResolver/index.js'
-<<<<<<< HEAD
-export * as DidChain from './Did.chain.js'
-export * as DidUtils from './Did.utils.js'
-=======
 export * as Chain from './Did.chain.js'
 export * as Utils from './Did.utils.js'
 export * from './Did.signature.js'
->>>>>>> 7b718402
 export * from './DidLinks/index.js'
 export * from './types.js'