--- conflicted
+++ resolved
@@ -118,11 +118,7 @@
   } catch {
     return {
       verified: false,
-<<<<<<< HEAD
-      reason: `Signature key ID "${signature.keyUri}" invalid`,
-=======
-      reason: `Signature key URI ${signature.keyUri} invalid.`,
->>>>>>> 20b653bc
+      reason: `Signature key URI "${signature.keyUri}" invalid`,
     }
   }
   const resolutionDetails = await resolver.resolveDoc(keyUri)
@@ -130,11 +126,7 @@
   if (!resolutionDetails) {
     return {
       verified: false,
-<<<<<<< HEAD
-      reason: `No result for provided key ID "${signature.keyUri}"`,
-=======
-      reason: `No result for provided key URI ${keyUri}`,
->>>>>>> 20b653bc
+      reason: `No result for provided key URI "${keyUri}"`,
     }
   }
   // Verification also fails if the DID has been deleted.
