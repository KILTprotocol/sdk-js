--- conflicted
+++ resolved
@@ -12,20 +12,12 @@
 import { IDidServiceEndpoint, KeyRelationship } from '@kiltprotocol/types'
 import { BN, hexToU8a } from '@polkadot/util'
 import type { IDidKeyDetails } from '@kiltprotocol/types'
-<<<<<<< HEAD
-import type { INewPublicKey, LightDidDetailsCreationOpts } from '../types'
-import {
-  FullDidDetails,
-  FullDidDetailsCreationOpts,
-} from '../DidDetails/FullDidDetails'
-=======
 import type {
   INewPublicKey,
   LightDidDetailsCreationOpts,
   FullDidDetailsCreationOpts,
 } from '../types'
 import { FullDidDetails } from '../DidDetails/FullDidDetails'
->>>>>>> 2b1b67e8
 import { LightDidDetails } from '../DidDetails/LightDidDetails'
 import { exportToDidDocument } from './DidDocumentExporter'
 
@@ -284,11 +276,7 @@
   let encryptionDidKeyDetails: INewPublicKey | undefined
   let serviceEndpoints: IDidServiceEndpoint[]
 
-<<<<<<< HEAD
-  it('exports the expected application/json W3C DID Document with an Ed25519 authentication key, an x25519 encryption key, and some service endpoints', () => {
-=======
   it('exports the expected application/json W3C DID Document with an Ed25519 authentication key, an x25519 encryption key, and two service endpoints', () => {
->>>>>>> 2b1b67e8
     encryptionDidKeyDetails = {
       publicKey: encPublicKey,
       type: 'x25519',
