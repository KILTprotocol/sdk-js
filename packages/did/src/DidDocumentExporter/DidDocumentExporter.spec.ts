/**
 * Copyright (c) 2018-2022, BOTLabs GmbH.
 *
 * This source code is licensed under the BSD 4-Clause "Original" license
 * found in the LICENSE file in the root directory of this source tree.
 */

import { BN } from '@polkadot/util'

import type {
  DidServiceEndpoint,
  NewDidVerificationKey,
  DidDocument,
  DidVerificationKey,
  DidEncryptionKey,
  UriFragment,
  DidUri,
} from '@kiltprotocol/types'

import { exportToDidDocument } from './DidDocumentExporter.js'
import * as Did from '../index.js'
import { stripFragment } from '../Did.utils'

/**
 * @group unit/did
 */

const did: DidUri = 'did:kilt:4r1WkS3t8rbCb11H8t3tJvGVCynwDXSUBiuGB6sLRHzCLCjs'

function generateAuthenticationKey(): DidVerificationKey {
  return {
    id: '#auth',
    type: 'ed25519',
    publicKey: new Uint8Array(32).fill(0),
  }
}

function generateEncryptionKey(): DidEncryptionKey {
  return {
    id: '#enc',
    type: 'x25519',
    publicKey: new Uint8Array(32).fill(0),
    includedAt: new BN(15),
  }
}

function generateAttestationKey(): DidVerificationKey {
  return {
    id: '#att',
    type: 'sr25519',
    publicKey: new Uint8Array(32).fill(0),
    includedAt: new BN(20),
  }
}

function generateDelegationKey(): DidVerificationKey {
  return {
    id: '#del',
    type: 'ecdsa',
    publicKey: new Uint8Array(32).fill(0),
    includedAt: new BN(25),
  }
}

function generateServiceEndpoint(serviceId: UriFragment): DidServiceEndpoint {
  const fragment = stripFragment(serviceId)
  return {
    id: serviceId,
    type: [`type-${fragment}`],
    serviceEndpoint: [`x:url-${fragment}`],
  }
}

<<<<<<< HEAD
const fullDidDetails: DidDetails = {
  uri: did,
  authentication: [generateAuthenticationKeyDetails()],
  keyAgreement: [generateEncryptionKeyDetails()],
  assertionMethod: [generateAttestationKeyDetails()],
  capabilityDelegation: [generateDelegationKeyDetails()],
  service: [
    generateServiceEndpointDetails('#id-1'),
    generateServiceEndpointDetails('#id-2'),
  ],
}

describe('When exporting a DID Document from a full DID', () => {
  it('exports the expected application/json W3C DID Document with an Ed25519 authentication key, one x25519 encryption key, an Sr25519 assertion key, an Ecdsa delegation key, and two service endpoints', async () => {
    const didDoc = exportToDidDocument(fullDidDetails, 'application/json')
=======
jest.mock('../Did.chain', () => {
  const queryDetails = jest.fn(
    async (didUri: DidUri): Promise<EncodedDid | null> => {
      const authKey = generateAuthenticationKey()
      const encKey = generateEncryptionKey()
      const attKey = generateAttestationKey()
      const delKey = generateDelegationKey()

      return {
        authentication: [authKey],
        keyAgreement: [encKey],
        assertionMethod: [attKey],
        capabilityDelegation: [delKey],
        lastTxCounter: new BN(0),
        deposit: {
          amount: new BN(2),
          owner: parseDidUri(didUri).address,
        },
      }
    }
  )
  const queryServiceEndpoint = jest.fn(
    async (
      didUri: DidUri,
      serviceId: DidServiceEndpoint['id']
    ): Promise<DidServiceEndpoint | null> => generateServiceEndpoint(serviceId)
  )
  const queryServiceEndpoints = jest.fn(
    async (didUri: DidUri): Promise<DidServiceEndpoint[]> => [
      (await queryServiceEndpoint(didUri, '#id-1')) as DidServiceEndpoint,
      (await queryServiceEndpoint(didUri, '#id-2')) as DidServiceEndpoint,
    ]
  )
  return {
    queryDetails,
    queryServiceEndpoint,
    queryServiceEndpoints,
  }
})

describe('When exporting a DID Document from a full DID', () => {
  it('exports the expected application/json W3C DID Document with an Ed25519 authentication key, one x25519 encryption key, an Sr25519 assertion key, an Ecdsa delegation key, and two service endpoints', async () => {
    const fullDid = (await Did.query(did)) as DidDocument

    const didDoc = exportToDidDocument(fullDid, 'application/json')
>>>>>>> ccb8475c

    expect(didDoc).toStrictEqual({
      id: 'did:kilt:4r1WkS3t8rbCb11H8t3tJvGVCynwDXSUBiuGB6sLRHzCLCjs',
      verificationMethod: [
        {
          id: 'did:kilt:4r1WkS3t8rbCb11H8t3tJvGVCynwDXSUBiuGB6sLRHzCLCjs#auth',
          controller:
            'did:kilt:4r1WkS3t8rbCb11H8t3tJvGVCynwDXSUBiuGB6sLRHzCLCjs',
          type: 'Ed25519VerificationKey2018',
          publicKeyBase58: '11111111111111111111111111111111',
        },
        {
          id: 'did:kilt:4r1WkS3t8rbCb11H8t3tJvGVCynwDXSUBiuGB6sLRHzCLCjs#att',
          controller:
            'did:kilt:4r1WkS3t8rbCb11H8t3tJvGVCynwDXSUBiuGB6sLRHzCLCjs',
          type: 'Sr25519VerificationKey2020',
          publicKeyBase58: '11111111111111111111111111111111',
        },
        {
          id: 'did:kilt:4r1WkS3t8rbCb11H8t3tJvGVCynwDXSUBiuGB6sLRHzCLCjs#del',
          controller:
            'did:kilt:4r1WkS3t8rbCb11H8t3tJvGVCynwDXSUBiuGB6sLRHzCLCjs',
          type: 'EcdsaSecp256k1VerificationKey2019',
          publicKeyBase58: '11111111111111111111111111111111',
        },
        {
          id: 'did:kilt:4r1WkS3t8rbCb11H8t3tJvGVCynwDXSUBiuGB6sLRHzCLCjs#enc',
          controller:
            'did:kilt:4r1WkS3t8rbCb11H8t3tJvGVCynwDXSUBiuGB6sLRHzCLCjs',
          type: 'X25519KeyAgreementKey2019',
          publicKeyBase58: '11111111111111111111111111111111',
        },
      ],
      authentication: ['#auth'],
      keyAgreement: ['#enc'],
      assertionMethod: ['#att'],
      capabilityDelegation: ['#del'],
      service: [
        {
          id: 'did:kilt:4r1WkS3t8rbCb11H8t3tJvGVCynwDXSUBiuGB6sLRHzCLCjs#id-1',
          type: ['type-id-1'],
          serviceEndpoint: ['x:url-id-1'],
        },
        {
          id: 'did:kilt:4r1WkS3t8rbCb11H8t3tJvGVCynwDXSUBiuGB6sLRHzCLCjs#id-2',
          type: ['type-id-2'],
          serviceEndpoint: ['x:url-id-2'],
        },
      ],
    })
  })

  it('exports the expected application/ld+json W3C DID Document with an Ed25519 authentication key, two x25519 encryption keys, an Sr25519 assertion key, an Ecdsa delegation key, and two service endpoints', async () => {
<<<<<<< HEAD
    const didDoc = exportToDidDocument(fullDidDetails, 'application/ld+json')
=======
    const fullDid = (await Did.query(did)) as DidDocument

    const didDoc = exportToDidDocument(fullDid, 'application/ld+json')
>>>>>>> ccb8475c

    expect(didDoc).toStrictEqual({
      '@context': ['https://www.w3.org/ns/did/v1'],
      id: 'did:kilt:4r1WkS3t8rbCb11H8t3tJvGVCynwDXSUBiuGB6sLRHzCLCjs',
      verificationMethod: [
        {
          id: 'did:kilt:4r1WkS3t8rbCb11H8t3tJvGVCynwDXSUBiuGB6sLRHzCLCjs#auth',
          controller:
            'did:kilt:4r1WkS3t8rbCb11H8t3tJvGVCynwDXSUBiuGB6sLRHzCLCjs',
          type: 'Ed25519VerificationKey2018',
          publicKeyBase58: '11111111111111111111111111111111',
        },
        {
          id: 'did:kilt:4r1WkS3t8rbCb11H8t3tJvGVCynwDXSUBiuGB6sLRHzCLCjs#att',
          controller:
            'did:kilt:4r1WkS3t8rbCb11H8t3tJvGVCynwDXSUBiuGB6sLRHzCLCjs',
          type: 'Sr25519VerificationKey2020',
          publicKeyBase58: '11111111111111111111111111111111',
        },
        {
          id: 'did:kilt:4r1WkS3t8rbCb11H8t3tJvGVCynwDXSUBiuGB6sLRHzCLCjs#del',
          controller:
            'did:kilt:4r1WkS3t8rbCb11H8t3tJvGVCynwDXSUBiuGB6sLRHzCLCjs',
          type: 'EcdsaSecp256k1VerificationKey2019',
          publicKeyBase58: '11111111111111111111111111111111',
        },
        {
          id: 'did:kilt:4r1WkS3t8rbCb11H8t3tJvGVCynwDXSUBiuGB6sLRHzCLCjs#enc',
          controller:
            'did:kilt:4r1WkS3t8rbCb11H8t3tJvGVCynwDXSUBiuGB6sLRHzCLCjs',
          type: 'X25519KeyAgreementKey2019',
          publicKeyBase58: '11111111111111111111111111111111',
        },
      ],
      authentication: ['#auth'],
      keyAgreement: ['#enc'],
      assertionMethod: ['#att'],
      capabilityDelegation: ['#del'],
      service: [
        {
          id: 'did:kilt:4r1WkS3t8rbCb11H8t3tJvGVCynwDXSUBiuGB6sLRHzCLCjs#id-1',
          type: ['type-id-1'],
          serviceEndpoint: ['x:url-id-1'],
        },
        {
          id: 'did:kilt:4r1WkS3t8rbCb11H8t3tJvGVCynwDXSUBiuGB6sLRHzCLCjs#id-2',
          type: ['type-id-2'],
          serviceEndpoint: ['x:url-id-2'],
        },
      ],
    })
  })

  it('fails to export to an unsupported mimetype', async () => {
<<<<<<< HEAD
=======
    const fullDid = (await Did.query(did)) as DidDocument

>>>>>>> ccb8475c
    expect(() =>
      // @ts-ignore
      exportToDidDocument(fullDid, 'random-mime-type')
    ).toThrow()
  })
})

describe('When exporting a DID Document from a light DID', () => {
  const authKey = generateAuthenticationKey() as NewDidVerificationKey
  const encKey = generateEncryptionKey()
  const service = [
    generateServiceEndpoint('#id-1'),
    generateServiceEndpoint('#id-2'),
  ]
  const lightDid = Did.createLightDidDocument({
    authentication: [{ publicKey: authKey.publicKey, type: 'ed25519' }],
    keyAgreement: [{ publicKey: encKey.publicKey, type: 'x25519' }],
    service,
  })

  it('exports the expected application/json W3C DID Document with an Ed25519 authentication key, one x25519 encryption key, and two service endpoints', async () => {
    const didDoc = exportToDidDocument(lightDid, 'application/json')

    expect(didDoc).toMatchInlineSnapshot(`
      Object {
        "authentication": Array [
          "#authentication",
        ],
        "id": "did:kilt:light:014nv4phaKc4EcwENdRERuMF79ZSSB5xvnAk3zNySSbVbXhSwS:z16QMTH1Pc4A99Und9RZvzyikFR73Aepx9exPZPgXJX18upeuSpgXeat2LsjEQpXUBUtaRtdpSXpv42KitoFqySLjiuXVcghuoWviPci3QrnQMeD161howeWdF5GTbBFRHSVXpEu9PWbtUEsnLfDf2NQgu4LmktN8Ti6CAmdQtQiVNbJkB7TnyzLiJJ27rYayWj15mjJ9EoNyyu3rDJGomi2vUgt2DiSUXaJbnSzuuFf",
        "keyAgreement": Array [
          "#encryption",
        ],
        "service": Array [
          Object {
            "id": "did:kilt:light:014nv4phaKc4EcwENdRERuMF79ZSSB5xvnAk3zNySSbVbXhSwS:z16QMTH1Pc4A99Und9RZvzyikFR73Aepx9exPZPgXJX18upeuSpgXeat2LsjEQpXUBUtaRtdpSXpv42KitoFqySLjiuXVcghuoWviPci3QrnQMeD161howeWdF5GTbBFRHSVXpEu9PWbtUEsnLfDf2NQgu4LmktN8Ti6CAmdQtQiVNbJkB7TnyzLiJJ27rYayWj15mjJ9EoNyyu3rDJGomi2vUgt2DiSUXaJbnSzuuFf#id-1",
            "serviceEndpoint": Array [
              "x:url-id-1",
            ],
            "type": Array [
              "type-id-1",
            ],
          },
          Object {
            "id": "did:kilt:light:014nv4phaKc4EcwENdRERuMF79ZSSB5xvnAk3zNySSbVbXhSwS:z16QMTH1Pc4A99Und9RZvzyikFR73Aepx9exPZPgXJX18upeuSpgXeat2LsjEQpXUBUtaRtdpSXpv42KitoFqySLjiuXVcghuoWviPci3QrnQMeD161howeWdF5GTbBFRHSVXpEu9PWbtUEsnLfDf2NQgu4LmktN8Ti6CAmdQtQiVNbJkB7TnyzLiJJ27rYayWj15mjJ9EoNyyu3rDJGomi2vUgt2DiSUXaJbnSzuuFf#id-2",
            "serviceEndpoint": Array [
              "x:url-id-2",
            ],
            "type": Array [
              "type-id-2",
            ],
          },
        ],
        "verificationMethod": Array [
          Object {
            "controller": "did:kilt:light:014nv4phaKc4EcwENdRERuMF79ZSSB5xvnAk3zNySSbVbXhSwS:z16QMTH1Pc4A99Und9RZvzyikFR73Aepx9exPZPgXJX18upeuSpgXeat2LsjEQpXUBUtaRtdpSXpv42KitoFqySLjiuXVcghuoWviPci3QrnQMeD161howeWdF5GTbBFRHSVXpEu9PWbtUEsnLfDf2NQgu4LmktN8Ti6CAmdQtQiVNbJkB7TnyzLiJJ27rYayWj15mjJ9EoNyyu3rDJGomi2vUgt2DiSUXaJbnSzuuFf",
            "id": "did:kilt:light:014nv4phaKc4EcwENdRERuMF79ZSSB5xvnAk3zNySSbVbXhSwS:z16QMTH1Pc4A99Und9RZvzyikFR73Aepx9exPZPgXJX18upeuSpgXeat2LsjEQpXUBUtaRtdpSXpv42KitoFqySLjiuXVcghuoWviPci3QrnQMeD161howeWdF5GTbBFRHSVXpEu9PWbtUEsnLfDf2NQgu4LmktN8Ti6CAmdQtQiVNbJkB7TnyzLiJJ27rYayWj15mjJ9EoNyyu3rDJGomi2vUgt2DiSUXaJbnSzuuFf#authentication",
            "publicKeyBase58": "11111111111111111111111111111111",
            "type": "Ed25519VerificationKey2018",
          },
          Object {
            "controller": "did:kilt:light:014nv4phaKc4EcwENdRERuMF79ZSSB5xvnAk3zNySSbVbXhSwS:z16QMTH1Pc4A99Und9RZvzyikFR73Aepx9exPZPgXJX18upeuSpgXeat2LsjEQpXUBUtaRtdpSXpv42KitoFqySLjiuXVcghuoWviPci3QrnQMeD161howeWdF5GTbBFRHSVXpEu9PWbtUEsnLfDf2NQgu4LmktN8Ti6CAmdQtQiVNbJkB7TnyzLiJJ27rYayWj15mjJ9EoNyyu3rDJGomi2vUgt2DiSUXaJbnSzuuFf",
            "id": "did:kilt:light:014nv4phaKc4EcwENdRERuMF79ZSSB5xvnAk3zNySSbVbXhSwS:z16QMTH1Pc4A99Und9RZvzyikFR73Aepx9exPZPgXJX18upeuSpgXeat2LsjEQpXUBUtaRtdpSXpv42KitoFqySLjiuXVcghuoWviPci3QrnQMeD161howeWdF5GTbBFRHSVXpEu9PWbtUEsnLfDf2NQgu4LmktN8Ti6CAmdQtQiVNbJkB7TnyzLiJJ27rYayWj15mjJ9EoNyyu3rDJGomi2vUgt2DiSUXaJbnSzuuFf#encryption",
            "publicKeyBase58": "11111111111111111111111111111111",
            "type": "X25519KeyAgreementKey2019",
          },
        ],
      }
    `)
  })

  it('exports the expected application/json+ld W3C DID Document with an Ed25519 authentication key, one x25519 encryption key, and two service endpoints', async () => {
    const didDoc = exportToDidDocument(lightDid, 'application/ld+json')

    expect(didDoc).toMatchInlineSnapshot(`
      Object {
        "@context": Array [
          "https://www.w3.org/ns/did/v1",
        ],
        "authentication": Array [
          "#authentication",
        ],
        "id": "did:kilt:light:014nv4phaKc4EcwENdRERuMF79ZSSB5xvnAk3zNySSbVbXhSwS:z16QMTH1Pc4A99Und9RZvzyikFR73Aepx9exPZPgXJX18upeuSpgXeat2LsjEQpXUBUtaRtdpSXpv42KitoFqySLjiuXVcghuoWviPci3QrnQMeD161howeWdF5GTbBFRHSVXpEu9PWbtUEsnLfDf2NQgu4LmktN8Ti6CAmdQtQiVNbJkB7TnyzLiJJ27rYayWj15mjJ9EoNyyu3rDJGomi2vUgt2DiSUXaJbnSzuuFf",
        "keyAgreement": Array [
          "#encryption",
        ],
        "service": Array [
          Object {
            "id": "did:kilt:light:014nv4phaKc4EcwENdRERuMF79ZSSB5xvnAk3zNySSbVbXhSwS:z16QMTH1Pc4A99Und9RZvzyikFR73Aepx9exPZPgXJX18upeuSpgXeat2LsjEQpXUBUtaRtdpSXpv42KitoFqySLjiuXVcghuoWviPci3QrnQMeD161howeWdF5GTbBFRHSVXpEu9PWbtUEsnLfDf2NQgu4LmktN8Ti6CAmdQtQiVNbJkB7TnyzLiJJ27rYayWj15mjJ9EoNyyu3rDJGomi2vUgt2DiSUXaJbnSzuuFf#id-1",
            "serviceEndpoint": Array [
              "x:url-id-1",
            ],
            "type": Array [
              "type-id-1",
            ],
          },
          Object {
            "id": "did:kilt:light:014nv4phaKc4EcwENdRERuMF79ZSSB5xvnAk3zNySSbVbXhSwS:z16QMTH1Pc4A99Und9RZvzyikFR73Aepx9exPZPgXJX18upeuSpgXeat2LsjEQpXUBUtaRtdpSXpv42KitoFqySLjiuXVcghuoWviPci3QrnQMeD161howeWdF5GTbBFRHSVXpEu9PWbtUEsnLfDf2NQgu4LmktN8Ti6CAmdQtQiVNbJkB7TnyzLiJJ27rYayWj15mjJ9EoNyyu3rDJGomi2vUgt2DiSUXaJbnSzuuFf#id-2",
            "serviceEndpoint": Array [
              "x:url-id-2",
            ],
            "type": Array [
              "type-id-2",
            ],
          },
        ],
        "verificationMethod": Array [
          Object {
            "controller": "did:kilt:light:014nv4phaKc4EcwENdRERuMF79ZSSB5xvnAk3zNySSbVbXhSwS:z16QMTH1Pc4A99Und9RZvzyikFR73Aepx9exPZPgXJX18upeuSpgXeat2LsjEQpXUBUtaRtdpSXpv42KitoFqySLjiuXVcghuoWviPci3QrnQMeD161howeWdF5GTbBFRHSVXpEu9PWbtUEsnLfDf2NQgu4LmktN8Ti6CAmdQtQiVNbJkB7TnyzLiJJ27rYayWj15mjJ9EoNyyu3rDJGomi2vUgt2DiSUXaJbnSzuuFf",
            "id": "did:kilt:light:014nv4phaKc4EcwENdRERuMF79ZSSB5xvnAk3zNySSbVbXhSwS:z16QMTH1Pc4A99Und9RZvzyikFR73Aepx9exPZPgXJX18upeuSpgXeat2LsjEQpXUBUtaRtdpSXpv42KitoFqySLjiuXVcghuoWviPci3QrnQMeD161howeWdF5GTbBFRHSVXpEu9PWbtUEsnLfDf2NQgu4LmktN8Ti6CAmdQtQiVNbJkB7TnyzLiJJ27rYayWj15mjJ9EoNyyu3rDJGomi2vUgt2DiSUXaJbnSzuuFf#authentication",
            "publicKeyBase58": "11111111111111111111111111111111",
            "type": "Ed25519VerificationKey2018",
          },
          Object {
            "controller": "did:kilt:light:014nv4phaKc4EcwENdRERuMF79ZSSB5xvnAk3zNySSbVbXhSwS:z16QMTH1Pc4A99Und9RZvzyikFR73Aepx9exPZPgXJX18upeuSpgXeat2LsjEQpXUBUtaRtdpSXpv42KitoFqySLjiuXVcghuoWviPci3QrnQMeD161howeWdF5GTbBFRHSVXpEu9PWbtUEsnLfDf2NQgu4LmktN8Ti6CAmdQtQiVNbJkB7TnyzLiJJ27rYayWj15mjJ9EoNyyu3rDJGomi2vUgt2DiSUXaJbnSzuuFf",
            "id": "did:kilt:light:014nv4phaKc4EcwENdRERuMF79ZSSB5xvnAk3zNySSbVbXhSwS:z16QMTH1Pc4A99Und9RZvzyikFR73Aepx9exPZPgXJX18upeuSpgXeat2LsjEQpXUBUtaRtdpSXpv42KitoFqySLjiuXVcghuoWviPci3QrnQMeD161howeWdF5GTbBFRHSVXpEu9PWbtUEsnLfDf2NQgu4LmktN8Ti6CAmdQtQiVNbJkB7TnyzLiJJ27rYayWj15mjJ9EoNyyu3rDJGomi2vUgt2DiSUXaJbnSzuuFf#encryption",
            "publicKeyBase58": "11111111111111111111111111111111",
            "type": "X25519KeyAgreementKey2019",
          },
        ],
      }
    `)
  })

  it('fails to export to an unsupported mimetype', async () => {
    expect(() =>
      // @ts-ignore
      exportToDidDocument(lightDid, 'random-mime-type')
    ).toThrow()
  })
})<|MERGE_RESOLUTION|>--- conflicted
+++ resolved
@@ -71,69 +71,18 @@
   }
 }
 
-<<<<<<< HEAD
-const fullDidDetails: DidDetails = {
+const fullDid: DidDocument = {
   uri: did,
-  authentication: [generateAuthenticationKeyDetails()],
-  keyAgreement: [generateEncryptionKeyDetails()],
-  assertionMethod: [generateAttestationKeyDetails()],
-  capabilityDelegation: [generateDelegationKeyDetails()],
-  service: [
-    generateServiceEndpointDetails('#id-1'),
-    generateServiceEndpointDetails('#id-2'),
-  ],
+  authentication: [generateAuthenticationKey()],
+  keyAgreement: [generateEncryptionKey()],
+  assertionMethod: [generateAttestationKey()],
+  capabilityDelegation: [generateDelegationKey()],
+  service: [generateServiceEndpoint('#id-1'), generateServiceEndpoint('#id-2')],
 }
 
 describe('When exporting a DID Document from a full DID', () => {
   it('exports the expected application/json W3C DID Document with an Ed25519 authentication key, one x25519 encryption key, an Sr25519 assertion key, an Ecdsa delegation key, and two service endpoints', async () => {
-    const didDoc = exportToDidDocument(fullDidDetails, 'application/json')
-=======
-jest.mock('../Did.chain', () => {
-  const queryDetails = jest.fn(
-    async (didUri: DidUri): Promise<EncodedDid | null> => {
-      const authKey = generateAuthenticationKey()
-      const encKey = generateEncryptionKey()
-      const attKey = generateAttestationKey()
-      const delKey = generateDelegationKey()
-
-      return {
-        authentication: [authKey],
-        keyAgreement: [encKey],
-        assertionMethod: [attKey],
-        capabilityDelegation: [delKey],
-        lastTxCounter: new BN(0),
-        deposit: {
-          amount: new BN(2),
-          owner: parseDidUri(didUri).address,
-        },
-      }
-    }
-  )
-  const queryServiceEndpoint = jest.fn(
-    async (
-      didUri: DidUri,
-      serviceId: DidServiceEndpoint['id']
-    ): Promise<DidServiceEndpoint | null> => generateServiceEndpoint(serviceId)
-  )
-  const queryServiceEndpoints = jest.fn(
-    async (didUri: DidUri): Promise<DidServiceEndpoint[]> => [
-      (await queryServiceEndpoint(didUri, '#id-1')) as DidServiceEndpoint,
-      (await queryServiceEndpoint(didUri, '#id-2')) as DidServiceEndpoint,
-    ]
-  )
-  return {
-    queryDetails,
-    queryServiceEndpoint,
-    queryServiceEndpoints,
-  }
-})
-
-describe('When exporting a DID Document from a full DID', () => {
-  it('exports the expected application/json W3C DID Document with an Ed25519 authentication key, one x25519 encryption key, an Sr25519 assertion key, an Ecdsa delegation key, and two service endpoints', async () => {
-    const fullDid = (await Did.query(did)) as DidDocument
-
     const didDoc = exportToDidDocument(fullDid, 'application/json')
->>>>>>> ccb8475c
 
     expect(didDoc).toStrictEqual({
       id: 'did:kilt:4r1WkS3t8rbCb11H8t3tJvGVCynwDXSUBiuGB6sLRHzCLCjs',
@@ -187,13 +136,7 @@
   })
 
   it('exports the expected application/ld+json W3C DID Document with an Ed25519 authentication key, two x25519 encryption keys, an Sr25519 assertion key, an Ecdsa delegation key, and two service endpoints', async () => {
-<<<<<<< HEAD
-    const didDoc = exportToDidDocument(fullDidDetails, 'application/ld+json')
-=======
-    const fullDid = (await Did.query(did)) as DidDocument
-
     const didDoc = exportToDidDocument(fullDid, 'application/ld+json')
->>>>>>> ccb8475c
 
     expect(didDoc).toStrictEqual({
       '@context': ['https://www.w3.org/ns/did/v1'],
@@ -248,11 +191,6 @@
   })
 
   it('fails to export to an unsupported mimetype', async () => {
-<<<<<<< HEAD
-=======
-    const fullDid = (await Did.query(did)) as DidDocument
-
->>>>>>> ccb8475c
     expect(() =>
       // @ts-ignore
       exportToDidDocument(fullDid, 'random-mime-type')
