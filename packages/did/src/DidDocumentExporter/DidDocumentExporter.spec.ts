/**
 * Copyright (c) 2018-2023, BOTLabs GmbH.
 *
 * This source code is licensed under the BSD 4-Clause "Original" license
 * found in the LICENSE file in the root directory of this source tree.
 */

import { BN } from '@polkadot/util'

import type {
  DidServiceEndpoint,
  NewDidVerificationKey,
  DidDocument,
  DidVerificationKey,
  DidEncryptionKey,
  UriFragment,
  DidUri,
} from '@kiltprotocol/types'

import { exportToDidDocument } from './DidDocumentExporter.js'
import * as Did from '../index.js'
import { KILT_DID_CONTEXT_URL, W3C_DID_CONTEXT_URL } from '../index.js'

const did: DidUri = 'did:kilt:4r1WkS3t8rbCb11H8t3tJvGVCynwDXSUBiuGB6sLRHzCLCjs'

function generateAuthenticationKey(): DidVerificationKey {
  return {
    id: '#auth',
    type: 'ed25519',
    publicKey: new Uint8Array(32).fill(0),
  }
}

function generateEncryptionKey(): DidEncryptionKey {
  return {
    id: '#enc',
    type: 'x25519',
    publicKey: new Uint8Array(32).fill(0),
    includedAt: new BN(15),
  }
}

function generateAttestationKey(): DidVerificationKey {
  return {
    id: '#att',
    type: 'sr25519',
    publicKey: new Uint8Array(32).fill(0),
    includedAt: new BN(20),
  }
}

function generateDelegationKey(): DidVerificationKey {
  return {
    id: '#del',
    type: 'ecdsa',
    publicKey: new Uint8Array(32).fill(0),
    includedAt: new BN(25),
  }
}

function generateServiceEndpoint(serviceId: UriFragment): DidServiceEndpoint {
  const fragment = Did.resourceIdToChain(serviceId)
  return {
    id: serviceId,
    type: [`type-${fragment}`],
    serviceEndpoint: [`x:url-${fragment}`],
  }
}

const fullDid: DidDocument = {
  uri: did,
  authentication: [generateAuthenticationKey()],
  keyAgreement: [generateEncryptionKey()],
  assertionMethod: [generateAttestationKey()],
  capabilityDelegation: [generateDelegationKey()],
  service: [generateServiceEndpoint('#id-1'), generateServiceEndpoint('#id-2')],
}

describe('When exporting a DID Document from a full DID', () => {
  it('exports the expected application/json W3C DID Document with an Ed25519 authentication key, one x25519 encryption key, an Sr25519 assertion key, an Ecdsa delegation key, and two service endpoints', async () => {
    const didDoc = exportToDidDocument(fullDid, 'application/json')

    expect(didDoc).toStrictEqual({
      id: 'did:kilt:4r1WkS3t8rbCb11H8t3tJvGVCynwDXSUBiuGB6sLRHzCLCjs',
      verificationMethod: [
        {
          id: 'did:kilt:4r1WkS3t8rbCb11H8t3tJvGVCynwDXSUBiuGB6sLRHzCLCjs#auth',
          controller:
            'did:kilt:4r1WkS3t8rbCb11H8t3tJvGVCynwDXSUBiuGB6sLRHzCLCjs',
          type: 'Ed25519VerificationKey2018',
          publicKeyBase58: '11111111111111111111111111111111',
        },
        {
          id: 'did:kilt:4r1WkS3t8rbCb11H8t3tJvGVCynwDXSUBiuGB6sLRHzCLCjs#att',
          controller:
            'did:kilt:4r1WkS3t8rbCb11H8t3tJvGVCynwDXSUBiuGB6sLRHzCLCjs',
          type: 'Sr25519VerificationKey2020',
          publicKeyBase58: '11111111111111111111111111111111',
        },
        {
          id: 'did:kilt:4r1WkS3t8rbCb11H8t3tJvGVCynwDXSUBiuGB6sLRHzCLCjs#del',
          controller:
            'did:kilt:4r1WkS3t8rbCb11H8t3tJvGVCynwDXSUBiuGB6sLRHzCLCjs',
          type: 'EcdsaSecp256k1VerificationKey2019',
          publicKeyBase58: '11111111111111111111111111111111',
        },
        {
          id: 'did:kilt:4r1WkS3t8rbCb11H8t3tJvGVCynwDXSUBiuGB6sLRHzCLCjs#enc',
          controller:
            'did:kilt:4r1WkS3t8rbCb11H8t3tJvGVCynwDXSUBiuGB6sLRHzCLCjs',
          type: 'X25519KeyAgreementKey2019',
          publicKeyBase58: '11111111111111111111111111111111',
        },
      ],
      authentication: [
        'did:kilt:4r1WkS3t8rbCb11H8t3tJvGVCynwDXSUBiuGB6sLRHzCLCjs#auth',
      ],
      keyAgreement: [
        'did:kilt:4r1WkS3t8rbCb11H8t3tJvGVCynwDXSUBiuGB6sLRHzCLCjs#enc',
      ],
      assertionMethod: [
        'did:kilt:4r1WkS3t8rbCb11H8t3tJvGVCynwDXSUBiuGB6sLRHzCLCjs#att',
      ],
      capabilityDelegation: [
        'did:kilt:4r1WkS3t8rbCb11H8t3tJvGVCynwDXSUBiuGB6sLRHzCLCjs#del',
      ],
      service: [
        {
          id: 'did:kilt:4r1WkS3t8rbCb11H8t3tJvGVCynwDXSUBiuGB6sLRHzCLCjs#id-1',
          type: ['type-id-1'],
          serviceEndpoint: ['x:url-id-1'],
        },
        {
          id: 'did:kilt:4r1WkS3t8rbCb11H8t3tJvGVCynwDXSUBiuGB6sLRHzCLCjs#id-2',
          type: ['type-id-2'],
          serviceEndpoint: ['x:url-id-2'],
        },
      ],
    })
  })

  it('exports the expected application/ld+json W3C DID Document with an Ed25519 authentication key, two x25519 encryption keys, an Sr25519 assertion key, an Ecdsa delegation key, and two service endpoints', async () => {
    const didDoc = exportToDidDocument(fullDid, 'application/ld+json')

    expect(didDoc).toStrictEqual({
      '@context': [W3C_DID_CONTEXT_URL, KILT_DID_CONTEXT_URL],
      id: 'did:kilt:4r1WkS3t8rbCb11H8t3tJvGVCynwDXSUBiuGB6sLRHzCLCjs',
      verificationMethod: [
        {
          id: 'did:kilt:4r1WkS3t8rbCb11H8t3tJvGVCynwDXSUBiuGB6sLRHzCLCjs#auth',
          controller:
            'did:kilt:4r1WkS3t8rbCb11H8t3tJvGVCynwDXSUBiuGB6sLRHzCLCjs',
          type: 'Ed25519VerificationKey2018',
          publicKeyBase58: '11111111111111111111111111111111',
        },
        {
          id: 'did:kilt:4r1WkS3t8rbCb11H8t3tJvGVCynwDXSUBiuGB6sLRHzCLCjs#att',
          controller:
            'did:kilt:4r1WkS3t8rbCb11H8t3tJvGVCynwDXSUBiuGB6sLRHzCLCjs',
          type: 'Sr25519VerificationKey2020',
          publicKeyBase58: '11111111111111111111111111111111',
        },
        {
          id: 'did:kilt:4r1WkS3t8rbCb11H8t3tJvGVCynwDXSUBiuGB6sLRHzCLCjs#del',
          controller:
            'did:kilt:4r1WkS3t8rbCb11H8t3tJvGVCynwDXSUBiuGB6sLRHzCLCjs',
          type: 'EcdsaSecp256k1VerificationKey2019',
          publicKeyBase58: '11111111111111111111111111111111',
        },
        {
          id: 'did:kilt:4r1WkS3t8rbCb11H8t3tJvGVCynwDXSUBiuGB6sLRHzCLCjs#enc',
          controller:
            'did:kilt:4r1WkS3t8rbCb11H8t3tJvGVCynwDXSUBiuGB6sLRHzCLCjs',
          type: 'X25519KeyAgreementKey2019',
          publicKeyBase58: '11111111111111111111111111111111',
        },
      ],
      authentication: [
        'did:kilt:4r1WkS3t8rbCb11H8t3tJvGVCynwDXSUBiuGB6sLRHzCLCjs#auth',
      ],
      keyAgreement: [
        'did:kilt:4r1WkS3t8rbCb11H8t3tJvGVCynwDXSUBiuGB6sLRHzCLCjs#enc',
      ],
      assertionMethod: [
        'did:kilt:4r1WkS3t8rbCb11H8t3tJvGVCynwDXSUBiuGB6sLRHzCLCjs#att',
      ],
      capabilityDelegation: [
        'did:kilt:4r1WkS3t8rbCb11H8t3tJvGVCynwDXSUBiuGB6sLRHzCLCjs#del',
      ],
      service: [
        {
          id: 'did:kilt:4r1WkS3t8rbCb11H8t3tJvGVCynwDXSUBiuGB6sLRHzCLCjs#id-1',
          type: ['type-id-1'],
          serviceEndpoint: ['x:url-id-1'],
        },
        {
          id: 'did:kilt:4r1WkS3t8rbCb11H8t3tJvGVCynwDXSUBiuGB6sLRHzCLCjs#id-2',
          type: ['type-id-2'],
          serviceEndpoint: ['x:url-id-2'],
        },
      ],
    })
  })

  it('fails to export to an unsupported mimetype', async () => {
    expect(() =>
      // @ts-ignore
      exportToDidDocument(fullDid, 'random-mime-type')
    ).toThrow()
  })
})

describe('When exporting a DID Document from a light DID', () => {
  const authKey = generateAuthenticationKey() as NewDidVerificationKey
  const encKey = generateEncryptionKey()
  const service = [
    generateServiceEndpoint('#id-1'),
    generateServiceEndpoint('#id-2'),
  ]
  const lightDid = Did.createLightDidDocument({
    authentication: [{ publicKey: authKey.publicKey, type: 'ed25519' }],
    keyAgreement: [{ publicKey: encKey.publicKey, type: 'x25519' }],
    service,
  })

  it('exports the expected application/json W3C DID Document with an Ed25519 authentication key, one x25519 encryption key, and two service endpoints', async () => {
    const didDoc = exportToDidDocument(lightDid, 'application/json')

    expect(didDoc).toMatchInlineSnapshot(`
      {
        "authentication": [
<<<<<<< HEAD
          "#authentication",
        ],
        "id": "did:kilt:light:014nv4phaKc4EcwENdRERuMF79ZSSB5xvnAk3zNySSbVbXhSwS:z16QMTH1Pc4A99Und9RZvzyikFR73Aepx9exPZPgXJX18upeuSpgXeat2LsjEQpXUBUtaRtdpSXpv42KitoFqySLjiuXVcghuoWviPci3QrnQMeD161howeWdF5GTbBFRHSVXpEu9PWbtUEsnLfDf2NQgu4LmktN8Ti6CAmdQtQiVNbJkB7TnyzLiJJ27rYayWj15mjJ9EoNyyu3rDJGomi2vUgt2DiSUXaJbnSzuuFf",
        "keyAgreement": [
          "#encryption",
=======
          "did:kilt:light:014nv4phaKc4EcwENdRERuMF79ZSSB5xvnAk3zNySSbVbXhSwS:z16QMTH1Pc4A99Und9RZvzyikFR73Aepx9exPZPgXJX18upeuSpgXeat2LsjEQpXUBUtaRtdpSXpv42KitoFqySLjiuXVcghuoWviPci3QrnQMeD161howeWdF5GTbBFRHSVXpEu9PWbtUEsnLfDf2NQgu4LmktN8Ti6CAmdQtQiVNbJkB7TnyzLiJJ27rYayWj15mjJ9EoNyyu3rDJGomi2vUgt2DiSUXaJbnSzuuFf#authentication",
        ],
        "id": "did:kilt:light:014nv4phaKc4EcwENdRERuMF79ZSSB5xvnAk3zNySSbVbXhSwS:z16QMTH1Pc4A99Und9RZvzyikFR73Aepx9exPZPgXJX18upeuSpgXeat2LsjEQpXUBUtaRtdpSXpv42KitoFqySLjiuXVcghuoWviPci3QrnQMeD161howeWdF5GTbBFRHSVXpEu9PWbtUEsnLfDf2NQgu4LmktN8Ti6CAmdQtQiVNbJkB7TnyzLiJJ27rYayWj15mjJ9EoNyyu3rDJGomi2vUgt2DiSUXaJbnSzuuFf",
        "keyAgreement": [
          "did:kilt:light:014nv4phaKc4EcwENdRERuMF79ZSSB5xvnAk3zNySSbVbXhSwS:z16QMTH1Pc4A99Und9RZvzyikFR73Aepx9exPZPgXJX18upeuSpgXeat2LsjEQpXUBUtaRtdpSXpv42KitoFqySLjiuXVcghuoWviPci3QrnQMeD161howeWdF5GTbBFRHSVXpEu9PWbtUEsnLfDf2NQgu4LmktN8Ti6CAmdQtQiVNbJkB7TnyzLiJJ27rYayWj15mjJ9EoNyyu3rDJGomi2vUgt2DiSUXaJbnSzuuFf#encryption",
>>>>>>> 26751e61
        ],
        "service": [
          {
            "id": "did:kilt:light:014nv4phaKc4EcwENdRERuMF79ZSSB5xvnAk3zNySSbVbXhSwS:z16QMTH1Pc4A99Und9RZvzyikFR73Aepx9exPZPgXJX18upeuSpgXeat2LsjEQpXUBUtaRtdpSXpv42KitoFqySLjiuXVcghuoWviPci3QrnQMeD161howeWdF5GTbBFRHSVXpEu9PWbtUEsnLfDf2NQgu4LmktN8Ti6CAmdQtQiVNbJkB7TnyzLiJJ27rYayWj15mjJ9EoNyyu3rDJGomi2vUgt2DiSUXaJbnSzuuFf#id-1",
            "serviceEndpoint": [
              "x:url-id-1",
            ],
            "type": [
              "type-id-1",
            ],
          },
          {
            "id": "did:kilt:light:014nv4phaKc4EcwENdRERuMF79ZSSB5xvnAk3zNySSbVbXhSwS:z16QMTH1Pc4A99Und9RZvzyikFR73Aepx9exPZPgXJX18upeuSpgXeat2LsjEQpXUBUtaRtdpSXpv42KitoFqySLjiuXVcghuoWviPci3QrnQMeD161howeWdF5GTbBFRHSVXpEu9PWbtUEsnLfDf2NQgu4LmktN8Ti6CAmdQtQiVNbJkB7TnyzLiJJ27rYayWj15mjJ9EoNyyu3rDJGomi2vUgt2DiSUXaJbnSzuuFf#id-2",
            "serviceEndpoint": [
              "x:url-id-2",
            ],
            "type": [
              "type-id-2",
            ],
          },
        ],
        "verificationMethod": [
          {
            "controller": "did:kilt:light:014nv4phaKc4EcwENdRERuMF79ZSSB5xvnAk3zNySSbVbXhSwS:z16QMTH1Pc4A99Und9RZvzyikFR73Aepx9exPZPgXJX18upeuSpgXeat2LsjEQpXUBUtaRtdpSXpv42KitoFqySLjiuXVcghuoWviPci3QrnQMeD161howeWdF5GTbBFRHSVXpEu9PWbtUEsnLfDf2NQgu4LmktN8Ti6CAmdQtQiVNbJkB7TnyzLiJJ27rYayWj15mjJ9EoNyyu3rDJGomi2vUgt2DiSUXaJbnSzuuFf",
            "id": "did:kilt:light:014nv4phaKc4EcwENdRERuMF79ZSSB5xvnAk3zNySSbVbXhSwS:z16QMTH1Pc4A99Und9RZvzyikFR73Aepx9exPZPgXJX18upeuSpgXeat2LsjEQpXUBUtaRtdpSXpv42KitoFqySLjiuXVcghuoWviPci3QrnQMeD161howeWdF5GTbBFRHSVXpEu9PWbtUEsnLfDf2NQgu4LmktN8Ti6CAmdQtQiVNbJkB7TnyzLiJJ27rYayWj15mjJ9EoNyyu3rDJGomi2vUgt2DiSUXaJbnSzuuFf#authentication",
            "publicKeyBase58": "11111111111111111111111111111111",
            "type": "Ed25519VerificationKey2018",
          },
          {
            "controller": "did:kilt:light:014nv4phaKc4EcwENdRERuMF79ZSSB5xvnAk3zNySSbVbXhSwS:z16QMTH1Pc4A99Und9RZvzyikFR73Aepx9exPZPgXJX18upeuSpgXeat2LsjEQpXUBUtaRtdpSXpv42KitoFqySLjiuXVcghuoWviPci3QrnQMeD161howeWdF5GTbBFRHSVXpEu9PWbtUEsnLfDf2NQgu4LmktN8Ti6CAmdQtQiVNbJkB7TnyzLiJJ27rYayWj15mjJ9EoNyyu3rDJGomi2vUgt2DiSUXaJbnSzuuFf",
            "id": "did:kilt:light:014nv4phaKc4EcwENdRERuMF79ZSSB5xvnAk3zNySSbVbXhSwS:z16QMTH1Pc4A99Und9RZvzyikFR73Aepx9exPZPgXJX18upeuSpgXeat2LsjEQpXUBUtaRtdpSXpv42KitoFqySLjiuXVcghuoWviPci3QrnQMeD161howeWdF5GTbBFRHSVXpEu9PWbtUEsnLfDf2NQgu4LmktN8Ti6CAmdQtQiVNbJkB7TnyzLiJJ27rYayWj15mjJ9EoNyyu3rDJGomi2vUgt2DiSUXaJbnSzuuFf#encryption",
            "publicKeyBase58": "11111111111111111111111111111111",
            "type": "X25519KeyAgreementKey2019",
          },
        ],
      }
    `)
  })

  it('exports the expected application/json+ld W3C DID Document with an Ed25519 authentication key, one x25519 encryption key, and two service endpoints', async () => {
    const didDoc = exportToDidDocument(lightDid, 'application/ld+json')

    expect(didDoc).toMatchInlineSnapshot(`
      {
        "@context": [
          "https://www.w3.org/ns/did/v1",
          "ipfs://QmU7QkuTCPz7NmD5bD7Z7mQVz2UsSPaEK58B5sYnjnPRNW",
        ],
        "authentication": [
<<<<<<< HEAD
          "#authentication",
        ],
        "id": "did:kilt:light:014nv4phaKc4EcwENdRERuMF79ZSSB5xvnAk3zNySSbVbXhSwS:z16QMTH1Pc4A99Und9RZvzyikFR73Aepx9exPZPgXJX18upeuSpgXeat2LsjEQpXUBUtaRtdpSXpv42KitoFqySLjiuXVcghuoWviPci3QrnQMeD161howeWdF5GTbBFRHSVXpEu9PWbtUEsnLfDf2NQgu4LmktN8Ti6CAmdQtQiVNbJkB7TnyzLiJJ27rYayWj15mjJ9EoNyyu3rDJGomi2vUgt2DiSUXaJbnSzuuFf",
        "keyAgreement": [
          "#encryption",
=======
          "did:kilt:light:014nv4phaKc4EcwENdRERuMF79ZSSB5xvnAk3zNySSbVbXhSwS:z16QMTH1Pc4A99Und9RZvzyikFR73Aepx9exPZPgXJX18upeuSpgXeat2LsjEQpXUBUtaRtdpSXpv42KitoFqySLjiuXVcghuoWviPci3QrnQMeD161howeWdF5GTbBFRHSVXpEu9PWbtUEsnLfDf2NQgu4LmktN8Ti6CAmdQtQiVNbJkB7TnyzLiJJ27rYayWj15mjJ9EoNyyu3rDJGomi2vUgt2DiSUXaJbnSzuuFf#authentication",
        ],
        "id": "did:kilt:light:014nv4phaKc4EcwENdRERuMF79ZSSB5xvnAk3zNySSbVbXhSwS:z16QMTH1Pc4A99Und9RZvzyikFR73Aepx9exPZPgXJX18upeuSpgXeat2LsjEQpXUBUtaRtdpSXpv42KitoFqySLjiuXVcghuoWviPci3QrnQMeD161howeWdF5GTbBFRHSVXpEu9PWbtUEsnLfDf2NQgu4LmktN8Ti6CAmdQtQiVNbJkB7TnyzLiJJ27rYayWj15mjJ9EoNyyu3rDJGomi2vUgt2DiSUXaJbnSzuuFf",
        "keyAgreement": [
          "did:kilt:light:014nv4phaKc4EcwENdRERuMF79ZSSB5xvnAk3zNySSbVbXhSwS:z16QMTH1Pc4A99Und9RZvzyikFR73Aepx9exPZPgXJX18upeuSpgXeat2LsjEQpXUBUtaRtdpSXpv42KitoFqySLjiuXVcghuoWviPci3QrnQMeD161howeWdF5GTbBFRHSVXpEu9PWbtUEsnLfDf2NQgu4LmktN8Ti6CAmdQtQiVNbJkB7TnyzLiJJ27rYayWj15mjJ9EoNyyu3rDJGomi2vUgt2DiSUXaJbnSzuuFf#encryption",
>>>>>>> 26751e61
        ],
        "service": [
          {
            "id": "did:kilt:light:014nv4phaKc4EcwENdRERuMF79ZSSB5xvnAk3zNySSbVbXhSwS:z16QMTH1Pc4A99Und9RZvzyikFR73Aepx9exPZPgXJX18upeuSpgXeat2LsjEQpXUBUtaRtdpSXpv42KitoFqySLjiuXVcghuoWviPci3QrnQMeD161howeWdF5GTbBFRHSVXpEu9PWbtUEsnLfDf2NQgu4LmktN8Ti6CAmdQtQiVNbJkB7TnyzLiJJ27rYayWj15mjJ9EoNyyu3rDJGomi2vUgt2DiSUXaJbnSzuuFf#id-1",
            "serviceEndpoint": [
              "x:url-id-1",
            ],
            "type": [
              "type-id-1",
            ],
          },
          {
            "id": "did:kilt:light:014nv4phaKc4EcwENdRERuMF79ZSSB5xvnAk3zNySSbVbXhSwS:z16QMTH1Pc4A99Und9RZvzyikFR73Aepx9exPZPgXJX18upeuSpgXeat2LsjEQpXUBUtaRtdpSXpv42KitoFqySLjiuXVcghuoWviPci3QrnQMeD161howeWdF5GTbBFRHSVXpEu9PWbtUEsnLfDf2NQgu4LmktN8Ti6CAmdQtQiVNbJkB7TnyzLiJJ27rYayWj15mjJ9EoNyyu3rDJGomi2vUgt2DiSUXaJbnSzuuFf#id-2",
            "serviceEndpoint": [
              "x:url-id-2",
            ],
            "type": [
              "type-id-2",
            ],
          },
        ],
        "verificationMethod": [
          {
            "controller": "did:kilt:light:014nv4phaKc4EcwENdRERuMF79ZSSB5xvnAk3zNySSbVbXhSwS:z16QMTH1Pc4A99Und9RZvzyikFR73Aepx9exPZPgXJX18upeuSpgXeat2LsjEQpXUBUtaRtdpSXpv42KitoFqySLjiuXVcghuoWviPci3QrnQMeD161howeWdF5GTbBFRHSVXpEu9PWbtUEsnLfDf2NQgu4LmktN8Ti6CAmdQtQiVNbJkB7TnyzLiJJ27rYayWj15mjJ9EoNyyu3rDJGomi2vUgt2DiSUXaJbnSzuuFf",
            "id": "did:kilt:light:014nv4phaKc4EcwENdRERuMF79ZSSB5xvnAk3zNySSbVbXhSwS:z16QMTH1Pc4A99Und9RZvzyikFR73Aepx9exPZPgXJX18upeuSpgXeat2LsjEQpXUBUtaRtdpSXpv42KitoFqySLjiuXVcghuoWviPci3QrnQMeD161howeWdF5GTbBFRHSVXpEu9PWbtUEsnLfDf2NQgu4LmktN8Ti6CAmdQtQiVNbJkB7TnyzLiJJ27rYayWj15mjJ9EoNyyu3rDJGomi2vUgt2DiSUXaJbnSzuuFf#authentication",
            "publicKeyBase58": "11111111111111111111111111111111",
            "type": "Ed25519VerificationKey2018",
          },
          {
            "controller": "did:kilt:light:014nv4phaKc4EcwENdRERuMF79ZSSB5xvnAk3zNySSbVbXhSwS:z16QMTH1Pc4A99Und9RZvzyikFR73Aepx9exPZPgXJX18upeuSpgXeat2LsjEQpXUBUtaRtdpSXpv42KitoFqySLjiuXVcghuoWviPci3QrnQMeD161howeWdF5GTbBFRHSVXpEu9PWbtUEsnLfDf2NQgu4LmktN8Ti6CAmdQtQiVNbJkB7TnyzLiJJ27rYayWj15mjJ9EoNyyu3rDJGomi2vUgt2DiSUXaJbnSzuuFf",
            "id": "did:kilt:light:014nv4phaKc4EcwENdRERuMF79ZSSB5xvnAk3zNySSbVbXhSwS:z16QMTH1Pc4A99Und9RZvzyikFR73Aepx9exPZPgXJX18upeuSpgXeat2LsjEQpXUBUtaRtdpSXpv42KitoFqySLjiuXVcghuoWviPci3QrnQMeD161howeWdF5GTbBFRHSVXpEu9PWbtUEsnLfDf2NQgu4LmktN8Ti6CAmdQtQiVNbJkB7TnyzLiJJ27rYayWj15mjJ9EoNyyu3rDJGomi2vUgt2DiSUXaJbnSzuuFf#encryption",
            "publicKeyBase58": "11111111111111111111111111111111",
            "type": "X25519KeyAgreementKey2019",
          },
        ],
      }
    `)
  })

  it('fails to export to an unsupported mimetype', async () => {
    expect(() =>
      // @ts-ignore
      exportToDidDocument(lightDid, 'random-mime-type')
    ).toThrow()
  })
})<|MERGE_RESOLUTION|>--- conflicted
+++ resolved
@@ -229,19 +229,11 @@
     expect(didDoc).toMatchInlineSnapshot(`
       {
         "authentication": [
-<<<<<<< HEAD
-          "#authentication",
-        ],
-        "id": "did:kilt:light:014nv4phaKc4EcwENdRERuMF79ZSSB5xvnAk3zNySSbVbXhSwS:z16QMTH1Pc4A99Und9RZvzyikFR73Aepx9exPZPgXJX18upeuSpgXeat2LsjEQpXUBUtaRtdpSXpv42KitoFqySLjiuXVcghuoWviPci3QrnQMeD161howeWdF5GTbBFRHSVXpEu9PWbtUEsnLfDf2NQgu4LmktN8Ti6CAmdQtQiVNbJkB7TnyzLiJJ27rYayWj15mjJ9EoNyyu3rDJGomi2vUgt2DiSUXaJbnSzuuFf",
-        "keyAgreement": [
-          "#encryption",
-=======
           "did:kilt:light:014nv4phaKc4EcwENdRERuMF79ZSSB5xvnAk3zNySSbVbXhSwS:z16QMTH1Pc4A99Und9RZvzyikFR73Aepx9exPZPgXJX18upeuSpgXeat2LsjEQpXUBUtaRtdpSXpv42KitoFqySLjiuXVcghuoWviPci3QrnQMeD161howeWdF5GTbBFRHSVXpEu9PWbtUEsnLfDf2NQgu4LmktN8Ti6CAmdQtQiVNbJkB7TnyzLiJJ27rYayWj15mjJ9EoNyyu3rDJGomi2vUgt2DiSUXaJbnSzuuFf#authentication",
         ],
         "id": "did:kilt:light:014nv4phaKc4EcwENdRERuMF79ZSSB5xvnAk3zNySSbVbXhSwS:z16QMTH1Pc4A99Und9RZvzyikFR73Aepx9exPZPgXJX18upeuSpgXeat2LsjEQpXUBUtaRtdpSXpv42KitoFqySLjiuXVcghuoWviPci3QrnQMeD161howeWdF5GTbBFRHSVXpEu9PWbtUEsnLfDf2NQgu4LmktN8Ti6CAmdQtQiVNbJkB7TnyzLiJJ27rYayWj15mjJ9EoNyyu3rDJGomi2vUgt2DiSUXaJbnSzuuFf",
         "keyAgreement": [
           "did:kilt:light:014nv4phaKc4EcwENdRERuMF79ZSSB5xvnAk3zNySSbVbXhSwS:z16QMTH1Pc4A99Und9RZvzyikFR73Aepx9exPZPgXJX18upeuSpgXeat2LsjEQpXUBUtaRtdpSXpv42KitoFqySLjiuXVcghuoWviPci3QrnQMeD161howeWdF5GTbBFRHSVXpEu9PWbtUEsnLfDf2NQgu4LmktN8Ti6CAmdQtQiVNbJkB7TnyzLiJJ27rYayWj15mjJ9EoNyyu3rDJGomi2vUgt2DiSUXaJbnSzuuFf#encryption",
->>>>>>> 26751e61
         ],
         "service": [
           {
@@ -291,19 +283,11 @@
           "ipfs://QmU7QkuTCPz7NmD5bD7Z7mQVz2UsSPaEK58B5sYnjnPRNW",
         ],
         "authentication": [
-<<<<<<< HEAD
-          "#authentication",
-        ],
-        "id": "did:kilt:light:014nv4phaKc4EcwENdRERuMF79ZSSB5xvnAk3zNySSbVbXhSwS:z16QMTH1Pc4A99Und9RZvzyikFR73Aepx9exPZPgXJX18upeuSpgXeat2LsjEQpXUBUtaRtdpSXpv42KitoFqySLjiuXVcghuoWviPci3QrnQMeD161howeWdF5GTbBFRHSVXpEu9PWbtUEsnLfDf2NQgu4LmktN8Ti6CAmdQtQiVNbJkB7TnyzLiJJ27rYayWj15mjJ9EoNyyu3rDJGomi2vUgt2DiSUXaJbnSzuuFf",
-        "keyAgreement": [
-          "#encryption",
-=======
           "did:kilt:light:014nv4phaKc4EcwENdRERuMF79ZSSB5xvnAk3zNySSbVbXhSwS:z16QMTH1Pc4A99Und9RZvzyikFR73Aepx9exPZPgXJX18upeuSpgXeat2LsjEQpXUBUtaRtdpSXpv42KitoFqySLjiuXVcghuoWviPci3QrnQMeD161howeWdF5GTbBFRHSVXpEu9PWbtUEsnLfDf2NQgu4LmktN8Ti6CAmdQtQiVNbJkB7TnyzLiJJ27rYayWj15mjJ9EoNyyu3rDJGomi2vUgt2DiSUXaJbnSzuuFf#authentication",
         ],
         "id": "did:kilt:light:014nv4phaKc4EcwENdRERuMF79ZSSB5xvnAk3zNySSbVbXhSwS:z16QMTH1Pc4A99Und9RZvzyikFR73Aepx9exPZPgXJX18upeuSpgXeat2LsjEQpXUBUtaRtdpSXpv42KitoFqySLjiuXVcghuoWviPci3QrnQMeD161howeWdF5GTbBFRHSVXpEu9PWbtUEsnLfDf2NQgu4LmktN8Ti6CAmdQtQiVNbJkB7TnyzLiJJ27rYayWj15mjJ9EoNyyu3rDJGomi2vUgt2DiSUXaJbnSzuuFf",
         "keyAgreement": [
           "did:kilt:light:014nv4phaKc4EcwENdRERuMF79ZSSB5xvnAk3zNySSbVbXhSwS:z16QMTH1Pc4A99Und9RZvzyikFR73Aepx9exPZPgXJX18upeuSpgXeat2LsjEQpXUBUtaRtdpSXpv42KitoFqySLjiuXVcghuoWviPci3QrnQMeD161howeWdF5GTbBFRHSVXpEu9PWbtUEsnLfDf2NQgu4LmktN8Ti6CAmdQtQiVNbJkB7TnyzLiJJ27rYayWj15mjJ9EoNyyu3rDJGomi2vUgt2DiSUXaJbnSzuuFf#encryption",
->>>>>>> 26751e61
         ],
         "service": [
           {
