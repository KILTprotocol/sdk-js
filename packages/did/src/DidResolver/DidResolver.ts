--- conflicted
+++ resolved
@@ -45,11 +45,7 @@
     )
   let document: DidDocument | undefined
   try {
-<<<<<<< HEAD
-    const encodedLinkedInfo = await api.call.did.query(toChain(did))
-=======
     const encodedLinkedInfo = await queryFunction(toChain(did))
->>>>>>> 41b8e595
     document = linkedInfoFromChain(encodedLinkedInfo).document
   } catch {
     // ignore errors
