--- conflicted
+++ resolved
@@ -517,43 +517,6 @@
     expect(document).toBe(undefined)
   })
 
-<<<<<<< HEAD
-=======
-  it('correctly resolves a migrated and not deleted DID in compliant mode', async () => {
-    // RPC call changed to return something.
-    jest.spyOn(mockedApi.call.didApi, 'queryDid').mockResolvedValueOnce(
-      augmentedApi.createType('Option<RawDidLinkedInfoV2>', {
-        addressWithAuthenticationKey,
-        accounts: [],
-        w3n: null,
-        details: {
-          authenticationKey: '01234567890123456789012345678901',
-          keyAgreementKeys: [],
-          delegationKey: null,
-          attestationKey: null,
-          publicKeys: [],
-          lastTxCounter: 123,
-          deposit: {
-            owner: addressWithAuthenticationKey,
-            amount: 0,
-          },
-        },
-      })
-    )
-    const migratedDid: DidUri = `did:kilt:light:00${addressWithAuthenticationKey}`
-    const { document, metadata } = (await strictResolve(
-      migratedDid
-    )) as DidResolutionResult
-    if (document === undefined) throw new Error('Document unresolved')
-
-    expect(metadata).toStrictEqual<DidResolutionDocumentMetadata>({
-      deactivated: false,
-      canonicalId: didWithAuthenticationKey,
-    })
-    expect(document).toEqual({ uri: migratedDid })
-  })
-
->>>>>>> 0cc96619
   it('correctly resolves a migrated and deleted DID', async () => {
     // Mock the resolved DID as deleted.
     mockedApi.query.did.didBlacklist.mockReturnValueOnce(didIsBlacklisted)
