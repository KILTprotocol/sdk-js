/**
 * Copyright 2018-2021 BOTLabs GmbH.
 *
 * This source code is licensed under the BSD 4-Clause "Original" license
 * found in the LICENSE file in the root directory of this source tree.
 */

/* eslint-disable @typescript-eslint/no-non-null-assertion */

/**
 * @group unit/did
 */

import { KeyRelationship } from '@kiltprotocol/types'
import { BN } from '@polkadot/util'
import type { IDidKeyDetails, IDidServiceEndpoint } from '@kiltprotocol/types'
import { mapCallToKeyRelationship } from './FullDidDetails.utils'
import { FullDidDetails } from './FullDidDetails'
import type { FullDidDetailsCreationOpts } from '../types'
import { assembleDidFragment } from '../Did.utils'

describe('functional tests', () => {
  const identifier = '4rp4rcDHP71YrBNvDhcH5iRoM3YzVoQVnCZvQPwPom9bjo2e'
  const did = `did:kilt:${identifier}`
  const keys: IDidKeyDetails[] = [
    {
      id: assembleDidFragment(did, '1'),
      controller: did,
      includedAt: 100,
      type: 'ed25519',
      publicKeyHex:
        '0xaaaaaaaaaaaaaaaaaaaaaaaaaaaaaaaaaaaaaaaaaaaaaaaaaaaaaaaaaaaaaaaa',
    },
    {
      id: assembleDidFragment(did, '2'),
      controller: did,
      includedAt: 250,
      type: 'x25519',
      publicKeyHex:
        '0xbbbbbbbbbbbbbbbbbbbbbbbbbbbbbbbbbbbbbbbbbbbbbbbbbbbbbbbbbbbbbbbb',
    },
    {
      id: assembleDidFragment(did, '3'),
      controller: did,
      includedAt: 250,
      type: 'x25519',
      publicKeyHex:
        '0xcccccccccccccccccccccccccccccccccccccccccccccccccccccccccccccccc',
    },
    {
      id: assembleDidFragment(did, '4'),
      controller: did,
      includedAt: 200,
      type: 'sr25519',
      publicKeyHex:
        '0xdddddddddddddddddddddddddddddddddddddddddddddddddddddddddddddddd',
    },
  ]
  const serviceEndpoints: IDidServiceEndpoint[] = [
    {
<<<<<<< HEAD
      id: `${did}#service-1`,
=======
      id: assembleDidFragment(did, 'service-1'),
>>>>>>> 2b1b67e8
      types: ['type-1'],
      urls: ['url-1'],
    },
    {
<<<<<<< HEAD
      id: `${did}#service-2`,
=======
      id: assembleDidFragment(did, 'service-2'),
>>>>>>> 2b1b67e8
      types: ['type-2'],
      urls: ['url-2'],
    },
  ]
  const didDetails: FullDidDetailsCreationOpts = {
    did,
    keys,
    keyRelationships: {
      [KeyRelationship.authentication]: [keys[0].id],
      [KeyRelationship.keyAgreement]: [keys[1].id, keys[2].id],
      [KeyRelationship.assertionMethod]: [keys[3].id],
    },
    serviceEndpoints,
    lastTxIndex: new BN(10),
  }

  it('creates FullDidDetails', () => {
    const dd = new FullDidDetails(didDetails)
    expect(dd.did).toStrictEqual(did)
    expect(dd.identifier).toStrictEqual(identifier)
    expect(dd.getKeys()).toMatchInlineSnapshot(`
      Array [
        Object {
          "controller": "${did}",
          "id": "${did}#1",
          "includedAt": 100,
          "publicKeyHex": "0xaaaaaaaaaaaaaaaaaaaaaaaaaaaaaaaaaaaaaaaaaaaaaaaaaaaaaaaaaaaaaaaa",
          "type": "ed25519",
        },
        Object {
          "controller": "${did}",
          "id": "${did}#2",
          "includedAt": 250,
          "publicKeyHex": "0xbbbbbbbbbbbbbbbbbbbbbbbbbbbbbbbbbbbbbbbbbbbbbbbbbbbbbbbbbbbbbbbb",
          "type": "x25519",
        },
        Object {
          "controller": "${did}",
          "id": "${did}#3",
          "includedAt": 250,
          "publicKeyHex": "0xcccccccccccccccccccccccccccccccccccccccccccccccccccccccccccccccc",
          "type": "x25519",
        },
        Object {
          "controller": "${did}",
          "id": "${did}#4",
          "includedAt": 200,
          "publicKeyHex": "0xdddddddddddddddddddddddddddddddddddddddddddddddddddddddddddddddd",
          "type": "sr25519",
        },
      ]
    `)
    expect(dd.getEndpoints()).toMatchInlineSnapshot(`
      Array [
        Object {
          "id": "${did}#service-1",
          "types": Array [
            "type-1",
          ],
          "urls": Array [
            "url-1",
          ],
        },
        Object {
          "id": "${did}#service-2",
          "types": Array [
            "type-2",
          ],
          "urls": Array [
            "url-2",
          ],
        },
      ]
    `)
  })

  it('gets keys via role', () => {
    let dd = new FullDidDetails(didDetails)
    expect(dd.getKeyIds(KeyRelationship.authentication)).toStrictEqual([
      keys[0].id,
    ])
    expect(dd.getKeys(KeyRelationship.authentication)).toStrictEqual([keys[0]])
    expect(dd.getKeyIds(KeyRelationship.keyAgreement)).toStrictEqual(
      didDetails.keyRelationships![KeyRelationship.keyAgreement]
    )
    expect(
      dd.getKeys(KeyRelationship.keyAgreement).map((key) => key.id)
    ).toStrictEqual(didDetails.keyRelationships![KeyRelationship.keyAgreement])
    expect(dd.getKeyIds(KeyRelationship.assertionMethod)).toStrictEqual([
      keys[3].id,
    ])

    dd = new FullDidDetails({
      ...didDetails,
      keyRelationships: { [KeyRelationship.authentication]: [keys[3].id] },
    })
    expect(
      dd.getKeys(KeyRelationship.authentication).map((key) => key.id)
    ).toStrictEqual([keys[3].id])
    expect(dd.getKeyIds('none')).toStrictEqual(
      keys.slice(0, 3).map((key) => key.id)
    )
  })

  it('get the rights service endpoints', () => {
    const dd = new FullDidDetails(didDetails)
    expect(dd.getEndpoints()).toStrictEqual(serviceEndpoints)
    expect(dd.getEndpointById(`${dd.did}#service-1`)).toStrictEqual(
      serviceEndpoints[0]
    )
    expect(dd.getEndpointById(`${dd.did}#service-2`)).toStrictEqual(
      serviceEndpoints[1]
    )
    expect(dd.getEndpointById(`${dd.did}#service-3`)).toBeUndefined()
    expect(dd.getEndpointsByType('type-1')).toStrictEqual([serviceEndpoints[0]])
    expect(dd.getEndpointsByType('type-2')).toStrictEqual([serviceEndpoints[1]])
    expect(dd.getEndpointsByType('type-3')).toHaveLength(0)
  })

  it('returns the next nonce', () => {
    let dd = new FullDidDetails(didDetails)
    expect(dd.getNextTxIndex().toString()).toStrictEqual(
      didDetails.lastTxIndex.addn(1).toString()
    )
    expect(dd.getNextTxIndex().toString()).toStrictEqual(
      didDetails.lastTxIndex.addn(2).toString()
    )
    dd = new FullDidDetails(didDetails)
    expect(dd.getNextTxIndex(false).toString()).toStrictEqual(
      didDetails.lastTxIndex.addn(1).toString()
    )
    expect(dd.getNextTxIndex(false).toString()).toStrictEqual(
      didDetails.lastTxIndex.addn(1).toString()
    )
  })

  it('gets the correct keys for each pallet', () => {
    const dd = new FullDidDetails({
      ...didDetails,
      keyRelationships: {
        [KeyRelationship.authentication]: [keys[0].id],
        [KeyRelationship.capabilityDelegation]: [keys[1].id],
        [KeyRelationship.assertionMethod]: [keys[3].id],
      },
    })
    expect(
      dd
        .getKeysForCall({ section: 'ctype', method: 'add' })
        .map((key) => key.id)
    ).toMatchInlineSnapshot(`
      Array [
        "${did}#4",
      ]
    `)
    expect(
      dd
        .getKeysForCall({ section: 'delegation', method: 'revokeDelegation' })
        .map((key) => key.id)
    ).toMatchInlineSnapshot(`
      Array [
        "${did}#2",
      ]
    `)
    expect(
      dd
        .getKeysForCall({ section: 'attestation', method: 'add' })
        .map((key) => key.id)
    ).toMatchInlineSnapshot(`
      Array [
        "${did}#4",
      ]
    `)
  })
})

describe('Key mapping tests', () => {
  it('gets the right key relationship for each pallet', () => {
    // CTYPE
    expect(
      mapCallToKeyRelationship({ section: 'ctype', method: 'add' })
    ).toMatchInlineSnapshot(`"assertionMethod"`)
    // DELEGATION
    expect(
      mapCallToKeyRelationship({
        section: 'delegation',
        method: 'addDelegation',
      })
    ).toMatchInlineSnapshot(`"capabilityDelegation"`)
    expect(
      mapCallToKeyRelationship({
        section: 'delegation',
        method: 'revokeDelegation',
      })
    ).toMatchInlineSnapshot(`"capabilityDelegation"`)
    // ATTESTATION
    expect(
      mapCallToKeyRelationship({ section: 'attestation', method: 'add' })
    ).toMatchInlineSnapshot(`"assertionMethod"`)
    expect(
      mapCallToKeyRelationship({ section: 'attestation', method: 'revoke' })
    ).toMatchInlineSnapshot(`"assertionMethod"`)

    // DID
    expect(
      mapCallToKeyRelationship({
        section: 'did',
        method: 'create',
      })
    ).toMatchInlineSnapshot(`"paymentAccount"`)
    expect(
      mapCallToKeyRelationship({
        section: 'did',
        method: 'update',
      })
    ).toMatchInlineSnapshot(`"authentication"`)
    expect(
      mapCallToKeyRelationship({ section: 'did', method: 'submitDidCall' })
    ).toMatchInlineSnapshot(`"paymentAccount"`)
    // BALANCES
    expect(
      mapCallToKeyRelationship({ section: 'balances', method: 'transfer' })
    ).toMatchInlineSnapshot(`"paymentAccount"`)
  })
})<|MERGE_RESOLUTION|>--- conflicted
+++ resolved
@@ -58,20 +58,12 @@
   ]
   const serviceEndpoints: IDidServiceEndpoint[] = [
     {
-<<<<<<< HEAD
-      id: `${did}#service-1`,
-=======
       id: assembleDidFragment(did, 'service-1'),
->>>>>>> 2b1b67e8
       types: ['type-1'],
       urls: ['url-1'],
     },
     {
-<<<<<<< HEAD
-      id: `${did}#service-2`,
-=======
       id: assembleDidFragment(did, 'service-2'),
->>>>>>> 2b1b67e8
       types: ['type-2'],
       urls: ['url-2'],
     },
