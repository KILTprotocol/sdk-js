/**
 * Copyright (c) 2018-2022, BOTLabs GmbH.
 *
 * This source code is licensed under the BSD 4-Clause "Original" license
 * found in the LICENSE file in the root directory of this source tree.
 */

import { BN } from '@polkadot/util'
import { randomAsHex } from '@polkadot/util-crypto'

import type {
  DidDocument,
  DidServiceEndpoint,
  DidUri,
  KiltKeyringPair,
  SignCallback,
  SubmittableExtrinsic,
} from '@kiltprotocol/types'
import {
  ApiMocks,
  createLocalDemoFullDidFromKeypair,
  makeSigningKeyTool,
} from '@kiltprotocol/testing'
import { ConfigService } from '@kiltprotocol/config'

import type { EncodedDid } from '../Did.chain'
import {
  generateDidAuthenticatedTx,
  didFromChain,
  servicesFromChain,
} from '../Did.chain'

import * as Did from './index.js'

/* eslint-disable @typescript-eslint/no-non-null-assertion */

/**
 * @group unit/did
 */

const augmentedApi = ApiMocks.createAugmentedApi()
const mockedApi: any = ApiMocks.getMockedApi()
ConfigService.set({ api: mockedApi })

const existingAddress = '4rp4rcDHP71YrBNvDhcH5iRoM3YzVoQVnCZvQPwPom9bjo2e'
const existingDid: DidUri = `did:kilt:${existingAddress}`
const nonExistingDid: DidUri = `did:kilt:4pnAJ41mGHGDKCGBGY2zzu1hfvPasPkGAKDgPeprSkxnUmGM`

const existingDidRecord: EncodedDid = {
  authentication: [
    {
      id: '#auth1',
      publicKey: new Uint8Array(32).fill(0),
      type: 'sr25519',
      includedAt: new BN(0),
    },
  ],
  keyAgreement: [
    {
      id: '#enc1',
      publicKey: new Uint8Array(32).fill(1),
      type: 'x25519',
      includedAt: new BN(0),
    },
    {
      id: '#enc2',
      publicKey: new Uint8Array(32).fill(2),
      type: 'x25519',
      includedAt: new BN(0),
    },
  ],
  assertionMethod: [
    {
      id: '#att1',
      publicKey: new Uint8Array(32).fill(3),
      type: 'ed25519',
      includedAt: new BN(0),
    },
  ],
  capabilityDelegation: [
    {
      id: '#del1',
      publicKey: new Uint8Array(32).fill(4),
      type: 'ecdsa',
      includedAt: new BN(0),
    },
  ],
  lastTxCounter: new BN('1'),
  deposit: {
    amount: new BN(2),
    owner: existingAddress,
  },
}

const existingServiceEndpoints: DidServiceEndpoint[] = [
  {
    id: '#service1',
    type: ['type-1'],
    serviceEndpoint: ['url-1'],
  },
  {
    id: '#service2',
    type: ['type-2'],
    serviceEndpoint: ['url-2'],
  },
]

jest.mock('../Did.chain')
jest.mocked(didFromChain).mockReturnValue(existingDidRecord)
jest.mocked(servicesFromChain).mockReturnValue(existingServiceEndpoints)
jest
  .mocked(generateDidAuthenticatedTx)
  .mockResolvedValue({} as SubmittableExtrinsic)

mockedApi.query.did.did.mockReturnValue(
  ApiMocks.mockChainQueryReturn('did', 'did', [
    '01234567890123456789012345678901',
    [],
    undefined,
    undefined,
    [],
    '123',
    [existingAddress, '0'],
  ])
)

/*
 * Functions tested:
 * - query
 *
 * Functions tested in integration tests:
 * - getKeysForExtrinsic
 * - authorizeExtrinsic
 */

describe('When creating an instance from the chain', () => {
  it('correctly assign the right keys and the right service endpoints', async () => {
    const fullDid = await Did.query(existingDid)

    expect(fullDid).not.toBeNull()
    if (!fullDid) throw new Error('Cannot load created DID')

    expect(fullDid).toEqual(<DidDocument>{
      uri: 'did:kilt:4rp4rcDHP71YrBNvDhcH5iRoM3YzVoQVnCZvQPwPom9bjo2e',
      authentication: [
        {
          id: '#auth1',
          publicKey: new Uint8Array(32).fill(0),
          type: 'sr25519',
          includedAt: new BN(0),
        },
      ],
      keyAgreement: [
        {
          id: '#enc1',
          publicKey: new Uint8Array(32).fill(1),
          type: 'x25519',
          includedAt: new BN(0),
        },
        {
          id: '#enc2',
          publicKey: new Uint8Array(32).fill(2),
          type: 'x25519',
          includedAt: new BN(0),
        },
      ],
      assertionMethod: [
        {
          id: '#att1',
          publicKey: new Uint8Array(32).fill(3),
          type: 'ed25519',
          includedAt: new BN(0),
        },
      ],
      capabilityDelegation: [
        {
          id: '#del1',
          publicKey: new Uint8Array(32).fill(4),
          type: 'ecdsa',
          includedAt: new BN(0),
        },
      ],
      service: [
        {
          id: '#service1',
          type: ['type-1'],
          serviceEndpoint: ['url-1'],
        },
        {
          id: '#service2',
          type: ['type-2'],
          serviceEndpoint: ['url-2'],
        },
      ],
    })
  })

  it('returns null if the DID does not exist', async () => {
    mockedApi.query.did.did.mockReturnValueOnce(
      ApiMocks.mockChainQueryReturn('did', 'did')
    )

    const fullDid = await Did.query(nonExistingDid)
    expect(fullDid).toBeNull()
  })

  describe('authorizeBatch', () => {
    let keypair: KiltKeyringPair
    let sign: SignCallback
    let fullDid: DidDocument

    beforeAll(async () => {
      const keyTool = makeSigningKeyTool()
      keypair = keyTool.keypair
      fullDid = await createLocalDemoFullDidFromKeypair(keyTool.keypair)
      sign = keyTool.sign(fullDid)
    })

    describe('.addSingleExtrinsic()', () => {
      it('fails if the extrinsic does not require a DID', async () => {
        const extrinsic = augmentedApi.tx.indices.claim(1)
        await expect(async () =>
          Did.authorizeBatch({
<<<<<<< HEAD
            did: fullDid.uri,
            batchFunction: mockApi.tx.utility.batchAll,
=======
            did: fullDid,
            batchFunction: augmentedApi.tx.utility.batchAll,
>>>>>>> 8b3c75dc
            extrinsics: [extrinsic, extrinsic],
            sign,
            submitter: keypair.address,
          })
        ).rejects.toMatchInlineSnapshot(
          '[DidBuilderError: Can only batch extrinsics that require a DID signature]'
        )
      })

      it('fails if the extrinsic is a utility (batch) extrinsic containing valid extrinsics', async () => {
        const extrinsic = augmentedApi.tx.utility.batch([
          await augmentedApi.tx.ctype.add('test-ctype'),
        ])
        await expect(async () =>
          Did.authorizeBatch({
<<<<<<< HEAD
            did: fullDid.uri,
            batchFunction: mockApi.tx.utility.batchAll,
=======
            did: fullDid,
            batchFunction: augmentedApi.tx.utility.batchAll,
>>>>>>> 8b3c75dc
            extrinsics: [extrinsic, extrinsic],
            sign,
            submitter: keypair.address,
          })
        ).rejects.toMatchInlineSnapshot(
          '[DidBuilderError: Can only batch extrinsics that require a DID signature]'
        )
      })

<<<<<<< HEAD
=======
      it('fails if the DID does not have any key required to sign the batch', async () => {
        // Full DID with only an authentication key.
        const newFullDid: DidDocument = {
          uri: fullDid.uri,
          authentication: [fullDid.authentication[0]],
        }
        const extrinsic = await augmentedApi.tx.ctype.add('test-ctype')

        await expect(async () =>
          Did.authorizeBatch({
            did: newFullDid,
            batchFunction: augmentedApi.tx.utility.batchAll,
            extrinsics: [extrinsic, extrinsic],
            nonce: new BN(0),
            sign,
            submitter: keypair.address,
          })
        ).rejects.toMatchInlineSnapshot(
          '[DidBuilderError: Found no key for relationship "assertionMethod"]'
        )
      })

>>>>>>> 8b3c75dc
      it('adds different batches requiring different keys', async () => {
        const ctype1Extrinsic = await augmentedApi.tx.ctype.add(randomAsHex(32))
        const ctype2Extrinsic = await augmentedApi.tx.ctype.add(randomAsHex(32))
        const delegationExtrinsic1 =
          await augmentedApi.tx.delegation.createHierarchy(
            randomAsHex(32),
            randomAsHex(32)
          )
        const delegationExtrinsic2 =
          await augmentedApi.tx.delegation.createHierarchy(
            randomAsHex(32),
            randomAsHex(32)
          )
        const ctype3Extrinsic = await augmentedApi.tx.ctype.add(randomAsHex(32))
        const ctype4Extrinsic = await augmentedApi.tx.ctype.add(randomAsHex(32))

        const batchFunction =
          jest.fn() as unknown as typeof augmentedApi.tx.utility.batchAll
        const extrinsics = [
          ctype1Extrinsic,
          ctype2Extrinsic,
          delegationExtrinsic1,
          delegationExtrinsic2,
          ctype3Extrinsic,
          ctype4Extrinsic,
        ]
        await Did.authorizeBatch({
          did: fullDid.uri,
          batchFunction,
          extrinsics,
          nonce: new BN(0),
          sign,
          submitter: keypair.address,
        })

        expect(batchFunction).toHaveBeenCalledWith([
          ctype1Extrinsic,
          ctype2Extrinsic,
        ])
        expect(batchFunction).toHaveBeenCalledWith([
          delegationExtrinsic1,
          delegationExtrinsic2,
        ])
        expect(batchFunction).toHaveBeenCalledWith([
          ctype3Extrinsic,
          ctype4Extrinsic,
        ])
      })
    })

    // TODO: complete these tests once SDK has been refactored to work with generic api object
    describe('.build()', () => {
      it('throws if batch is empty', async () => {
        await expect(async () =>
          Did.authorizeBatch({
<<<<<<< HEAD
            did: fullDid.uri,
            batchFunction: mockApi.tx.utility.batchAll,
=======
            did: fullDid,
            batchFunction: augmentedApi.tx.utility.batchAll,
>>>>>>> 8b3c75dc
            extrinsics: [],
            sign,
            submitter: keypair.address,
          })
        ).rejects.toMatchInlineSnapshot(
          '[DidBuilderError: Cannot build a batch with no transactions]'
        )
      })
      it.todo('successfully create a batch with only 1 extrinsic')
      it.todo('successfully create a batch with 1 extrinsic per required key')
      it.todo('successfully create a batch with 2 extrinsics per required key')
      it.todo(
        'successfully create a batch with 1 extrinsic per required key, repeated two times'
      )
    })
  })
})<|MERGE_RESOLUTION|>--- conflicted
+++ resolved
@@ -221,13 +221,8 @@
         const extrinsic = augmentedApi.tx.indices.claim(1)
         await expect(async () =>
           Did.authorizeBatch({
-<<<<<<< HEAD
             did: fullDid.uri,
-            batchFunction: mockApi.tx.utility.batchAll,
-=======
-            did: fullDid,
             batchFunction: augmentedApi.tx.utility.batchAll,
->>>>>>> 8b3c75dc
             extrinsics: [extrinsic, extrinsic],
             sign,
             submitter: keypair.address,
@@ -243,13 +238,8 @@
         ])
         await expect(async () =>
           Did.authorizeBatch({
-<<<<<<< HEAD
             did: fullDid.uri,
-            batchFunction: mockApi.tx.utility.batchAll,
-=======
-            did: fullDid,
             batchFunction: augmentedApi.tx.utility.batchAll,
->>>>>>> 8b3c75dc
             extrinsics: [extrinsic, extrinsic],
             sign,
             submitter: keypair.address,
@@ -259,31 +249,6 @@
         )
       })
 
-<<<<<<< HEAD
-=======
-      it('fails if the DID does not have any key required to sign the batch', async () => {
-        // Full DID with only an authentication key.
-        const newFullDid: DidDocument = {
-          uri: fullDid.uri,
-          authentication: [fullDid.authentication[0]],
-        }
-        const extrinsic = await augmentedApi.tx.ctype.add('test-ctype')
-
-        await expect(async () =>
-          Did.authorizeBatch({
-            did: newFullDid,
-            batchFunction: augmentedApi.tx.utility.batchAll,
-            extrinsics: [extrinsic, extrinsic],
-            nonce: new BN(0),
-            sign,
-            submitter: keypair.address,
-          })
-        ).rejects.toMatchInlineSnapshot(
-          '[DidBuilderError: Found no key for relationship "assertionMethod"]'
-        )
-      })
-
->>>>>>> 8b3c75dc
       it('adds different batches requiring different keys', async () => {
         const ctype1Extrinsic = await augmentedApi.tx.ctype.add(randomAsHex(32))
         const ctype2Extrinsic = await augmentedApi.tx.ctype.add(randomAsHex(32))
@@ -339,13 +304,8 @@
       it('throws if batch is empty', async () => {
         await expect(async () =>
           Did.authorizeBatch({
-<<<<<<< HEAD
             did: fullDid.uri,
-            batchFunction: mockApi.tx.utility.batchAll,
-=======
-            did: fullDid,
             batchFunction: augmentedApi.tx.utility.batchAll,
->>>>>>> 8b3c75dc
             extrinsics: [],
             sign,
             submitter: keypair.address,
