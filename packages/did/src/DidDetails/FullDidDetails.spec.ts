--- conflicted
+++ resolved
@@ -8,13 +8,8 @@
 import { BN } from '@polkadot/util'
 import { randomAsHex } from '@polkadot/util-crypto'
 
-<<<<<<< HEAD
 import type {
-  DidDetails,
-=======
-import {
   DidDocument,
->>>>>>> ccb8475c
   DidServiceEndpoint,
   DidUri,
   KiltKeyringPair,
@@ -110,9 +105,8 @@
   },
 ]
 
-<<<<<<< HEAD
 jest.mock('../Did.chain')
-jest.mocked(decodeDid).mockReturnValue(existingDidDetails)
+jest.mocked(decodeDid).mockReturnValue(existingDidRecord)
 jest.mocked(queryServiceEndpoints).mockResolvedValue(existingServiceEndpoints)
 jest
   .mocked(generateDidAuthenticatedTx)
@@ -129,25 +123,6 @@
     [existingAddress, '0'],
   ])
 )
-=======
-jest.mock('../Did.chain.ts', () => ({
-  queryDetails: jest.fn(async (did: DidUri): Promise<EncodedDid | null> => {
-    if (did === existingDid) {
-      return existingDidRecord
-    }
-    return null
-  }),
-  queryServiceEndpoints: jest.fn(
-    async (did: DidUri): Promise<DidServiceEndpoint[]> => {
-      if (did === existingDid) {
-        return existingServiceEndpoints
-      }
-      return []
-    }
-  ),
-  generateDidAuthenticatedTx: jest.fn().mockResolvedValue({}),
-}))
->>>>>>> ccb8475c
 
 /*
  * Functions tested:
@@ -221,17 +196,12 @@
   })
 
   it('returns null if the DID does not exist', async () => {
-<<<<<<< HEAD
     mockedApi.query.did.did.mockReturnValueOnce(
       ApiMocks.mockChainQueryReturn('did', 'did')
     )
 
-    const fullDidDetails = await Did.query(nonExistingDid)
-    expect(fullDidDetails).toBeNull()
-=======
     const fullDid = await Did.query(nonExistingDid)
     expect(fullDid).toBeNull()
->>>>>>> ccb8475c
   })
 
   describe('authorizeBatch', () => {
