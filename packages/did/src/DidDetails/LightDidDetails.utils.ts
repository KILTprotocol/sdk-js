--- conflicted
+++ resolved
@@ -6,12 +6,6 @@
  */
 
 import { encode as cborEncode, decode as cborDecode } from 'cbor'
-<<<<<<< HEAD
-import type { LightDidDetailsCreationOpts } from '../types'
-
-const ENCRYPTION_KEY_MAP_KEY = 'e'
-const SERVICES_KEY_MAP_KEY = 's'
-=======
 import { SDKErrors } from '@kiltprotocol/utils'
 import type { LightDidDetailsCreationOpts } from '../types'
 import { getEncodingForSigningKeyType, parseDidUrl } from '../Did.utils'
@@ -61,7 +55,6 @@
     }
   })
 }
->>>>>>> 2b1b67e8
 
 /**
  * Serialize the optional encryption key of an off-chain DID using the CBOR serialization algorithm and encoding the result in Base64 format.
