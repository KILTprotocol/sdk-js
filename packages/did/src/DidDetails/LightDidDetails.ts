/**
 * Copyright 2018-2021 BOTLabs GmbH.
 *
 * This source code is licensed under the BSD 4-Clause "Original" license
 * found in the LICENSE file in the root directory of this source tree.
 */

/* eslint-disable @typescript-eslint/no-non-null-assertion */
/* eslint-disable import/prefer-default-export */

import { Crypto } from '@kiltprotocol/utils'
import { encodeAddress } from '@polkadot/util-crypto'
import {
  assembleDidFragment,
  getEncodingForSigningKeyType,
  getKiltDidFromIdentifier,
  parseDidUrl,
} from '../Did.utils'
import type { LightDidDetailsCreationOpts } from '../types'
import { DidDetails } from './DidDetails'
<<<<<<< HEAD
import { serializeAndEncodeAdditionalLightDidDetails } from './LightDidDetails.utils'

function checkLightDidCreationOptions(
  options: LightDidDetailsCreationOpts
): void {
  // Check authentication key type
  const authenticationKeyTypeEncoding = getEncodingForSigningKeyType(
    options.authenticationKey.type
  )
  if (!authenticationKeyTypeEncoding) {
    throw SDKErrors.ERROR_UNSUPPORTED_KEY
  }

  // Check service endpoints
  if (!options.serviceEndpoints) {
    return
  }

  options.serviceEndpoints?.forEach((service) => {
    try {
      parseDidUrl(service.id)
      throw new Error(
        `Invalid service ID provided: ${service.id}. The service ID should be a simple identifier and not a complete DID URI.`
      )
      // A service ID cannot have a reserved ID that is used for key IDs.
      if (service.id === 'authentication' || service.id === 'encryption') {
        throw new Error(
          `Cannot specify a service ID with the name ${service.id} as it is a reserved keyword.`
        )
      }
      // eslint-disable-next-line no-empty
    } catch {}
  })
}
=======
import {
  serializeAndEncodeAdditionalLightDidDetails,
  checkLightDidCreationOptions,
} from './LightDidDetails.utils'
>>>>>>> 2b1b67e8

export class LightDidDetails extends DidDetails {
  /// The latest version for KILT light DIDs.
  public static readonly LIGHT_DID_LATEST_VERSION = 1

  constructor({
    authenticationKey,
    encryptionKey = undefined,
    serviceEndpoints = [],
  }: LightDidDetailsCreationOpts) {
    checkLightDidCreationOptions({
      authenticationKey,
      encryptionKey,
      serviceEndpoints,
    })
    const encodedDetails = serializeAndEncodeAdditionalLightDidDetails({
      encryptionKey,
      serviceEndpoints,
    })
    const authenticationKeyTypeEncoding = getEncodingForSigningKeyType(
      authenticationKey.type
    )

    // A KILT light DID identifier becomes <key_type_encoding><kilt_address>
    const id = authenticationKeyTypeEncoding.concat(
      encodeAddress(authenticationKey.publicKey, 38)
    )
    let did = getKiltDidFromIdentifier(
      id,
      'light',
      LightDidDetails.LIGHT_DID_LATEST_VERSION
    )
    if (encodedDetails) {
      did = did.concat(':', encodedDetails)
    }

    super(
      did,
      id,
      serviceEndpoints.map((service) => {
<<<<<<< HEAD
        return { ...service, id: `${did}#${service.id}` }
=======
        return { ...service, id: assembleDidFragment(did, service.id) }
>>>>>>> 2b1b67e8
      })
    )

    // Authentication key always has the #authentication ID.
    this.keys = new Map([
      [
        `${this.did}#authentication`,
        {
          controller: this.did,
          id: `${this.did}#authentication`,
          publicKeyHex: Crypto.u8aToHex(authenticationKey.publicKey),
          type: authenticationKey.type,
        },
      ],
    ])
    this.keyRelationships = {
      authentication: [`${this.didUri}#authentication`],
    }

    // Encryption key always has the #encryption ID.
    if (encryptionKey) {
      this.keys.set(`${this.didUri}#encryption`, {
        controller: this.did,
        id: `${this.did}#encryption`,
        publicKeyHex: Crypto.u8aToHex(encryptionKey.publicKey),
        type: encryptionKey.type,
      })
      this.keyRelationships.keyAgreement = [`${this.didUri}#encryption`]
    }
  }
}<|MERGE_RESOLUTION|>--- conflicted
+++ resolved
@@ -18,47 +18,10 @@
 } from '../Did.utils'
 import type { LightDidDetailsCreationOpts } from '../types'
 import { DidDetails } from './DidDetails'
-<<<<<<< HEAD
-import { serializeAndEncodeAdditionalLightDidDetails } from './LightDidDetails.utils'
-
-function checkLightDidCreationOptions(
-  options: LightDidDetailsCreationOpts
-): void {
-  // Check authentication key type
-  const authenticationKeyTypeEncoding = getEncodingForSigningKeyType(
-    options.authenticationKey.type
-  )
-  if (!authenticationKeyTypeEncoding) {
-    throw SDKErrors.ERROR_UNSUPPORTED_KEY
-  }
-
-  // Check service endpoints
-  if (!options.serviceEndpoints) {
-    return
-  }
-
-  options.serviceEndpoints?.forEach((service) => {
-    try {
-      parseDidUrl(service.id)
-      throw new Error(
-        `Invalid service ID provided: ${service.id}. The service ID should be a simple identifier and not a complete DID URI.`
-      )
-      // A service ID cannot have a reserved ID that is used for key IDs.
-      if (service.id === 'authentication' || service.id === 'encryption') {
-        throw new Error(
-          `Cannot specify a service ID with the name ${service.id} as it is a reserved keyword.`
-        )
-      }
-      // eslint-disable-next-line no-empty
-    } catch {}
-  })
-}
-=======
 import {
   serializeAndEncodeAdditionalLightDidDetails,
   checkLightDidCreationOptions,
 } from './LightDidDetails.utils'
->>>>>>> 2b1b67e8
 
 export class LightDidDetails extends DidDetails {
   /// The latest version for KILT light DIDs.
@@ -99,11 +62,7 @@
       did,
       id,
       serviceEndpoints.map((service) => {
-<<<<<<< HEAD
-        return { ...service, id: `${did}#${service.id}` }
-=======
         return { ...service, id: assembleDidFragment(did, service.id) }
->>>>>>> 2b1b67e8
       })
     )
 
