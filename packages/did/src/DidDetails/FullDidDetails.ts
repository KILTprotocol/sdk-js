--- conflicted
+++ resolved
@@ -101,17 +101,12 @@
  * @param did The DID data.
  * @returns The next valid nonce, i.e., the nonce currently stored on the blockchain + 1, wrapping around the max value when reached.
  */
-<<<<<<< HEAD
 export async function getNextNonce(did: DidUri): Promise<BN> {
-  const currentNonce = await queryNonce(did)
-=======
-export async function getNextNonce(did: DidDocument): Promise<BN> {
   const api = ConfigService.get('api')
-  const queried = await api.query.did.did(didToChain(did.uri))
+  const queried = await api.query.did.did(didToChain(did))
   const currentNonce = queried.isSome
     ? didFromChain(queried).lastTxCounter
     : new BN(0)
->>>>>>> 8b3c75dc
   return increaseNonce(currentNonce)
 }
 
