/**
 * Copyright (c) 2018-2022, BOTLabs GmbH.
 *
 * This source code is licensed under the BSD 4-Clause "Original" license
 * found in the LICENSE file in the root directory of this source tree.
 */

import type { Extrinsic } from '@polkadot/types/interfaces'
import type { SubmittableExtrinsicFunction } from '@polkadot/api/types'
import { BN } from '@polkadot/util'

import type {
  DidDocument,
  DidUri,
  DidVerificationKey,
  KiltAddress,
  SignCallback,
  SubmittableExtrinsic,
  VerificationKeyRelationship,
} from '@kiltprotocol/types'

import { SDKErrors } from '@kiltprotocol/utils'
import { BlockchainApiConnection } from '@kiltprotocol/chain-helpers'

import {
  decodeDid,
  encodeDid,
  generateDidAuthenticatedTx,
  queryServiceEndpoints,
} from '../Did.chain.js'
import { parseDidUri, signatureAlgForKeyType } from '../Did.utils.js'

import {
  getKeyRelationshipForExtrinsic,
  increaseNonce,
} from './FullDidDetails.utils.js'

/**
 * Fetches [[DidDocument]] from the blockchain. [[resolve]] provides more detailed output.
 * Private keys are assumed to already live in another storage, as only the public keys are retrieved from the blockchain.
 *
 * @param didUri The URI of the DID to fetch.
 *
 * @returns The fetched [[DidDocument]], or null if DID does not exist.
 */
export async function query(didUri: DidUri): Promise<DidDocument | null> {
  const { fragment, type } = parseDidUri(didUri)
  if (fragment) {
    throw new SDKErrors.DidError(`DID URI cannot contain fragment: "${didUri}"`)
  }
  if (type !== 'full') {
    throw new SDKErrors.DidError(
      `DID URI "${didUri}" does not refer to a full DID`
    )
  }

  const api = await BlockchainApiConnection.getConnectionOrConnect()
  const encoded = await api.query.did.did(encodeDid(didUri))
  if (encoded.isNone) return null
  const didRec = decodeDid(encoded)

  const did: DidDocument = {
    uri: didUri,
    authentication: didRec.authentication,
    assertionMethod: didRec.assertionMethod,
    capabilityDelegation: didRec.capabilityDelegation,
    keyAgreement: didRec.keyAgreement,
  }

  const service = await queryServiceEndpoints(didUri)
  if (service.length > 0) {
    did.service = service
  }

  return did
}

/**
 * Returns all the DID keys that could be used to sign the provided extrinsic for submission.
 * This function should never be used directly by SDK users, who should rather call [[Did.authorizeExtrinsic]].
 *
 * @param did The DID data.
 * @param extrinsic The unsigned extrinsic to perform the lookup.
 *
 * @returns All the keys under the full DID that could be used to generate valid signatures to submit the provided extrinsic.
 */
export function getKeysForExtrinsic(
  did: DidDocument,
  extrinsic: Extrinsic
): DidVerificationKey[] {
  const keyRelationship = getKeyRelationshipForExtrinsic(extrinsic)
  return (keyRelationship && did[keyRelationship]) || []
}

/**
 * Returns the next nonce to use to sign a DID operation.
 * Normally, this function should not be called directly by SDK users. Nevertheless, in advanced cases where there might be race conditions, this function can be used as the basis on which to build parallel operation queues.
 *
 * @param did The DID data.
 * @returns The next valid nonce, i.e., the nonce currently stored on the blockchain + 1, wrapping around the max value when reached.
 */
<<<<<<< HEAD
export async function getNextNonce(did: DidDetails): Promise<BN> {
  const api = await BlockchainApiConnection.getConnectionOrConnect()
  const queried = await api.query.did.did(encodeDid(did.uri))
  const currentNonce = queried.isSome
    ? decodeDid(queried).lastTxCounter
    : new BN(0)
=======
export async function getNextNonce(did: DidDocument): Promise<BN> {
  const currentNonce = await queryNonce(did.uri)
>>>>>>> ccb8475c
  return increaseNonce(currentNonce)
}

/**
 * Signs and returns the provided unsigned extrinsic with the right DID key, if present. Otherwise, it will throw an error.
 *
 * @param did The DID data.
 * @param extrinsic The unsigned extrinsic to sign.
 * @param sign The callback to sign the operation.
 * @param submitterAccount The KILT account to bind the DID operation to (to avoid MitM and replay attacks).
 * @param signingOptions The signing options.
 * @param signingOptions.txCounter The optional DID nonce to include in the operation signatures. By default, it uses the next value of the nonce stored on chain.
 * @returns The DID-signed submittable extrinsic.
 */
export async function authorizeExtrinsic(
  did: DidDocument,
  extrinsic: Extrinsic,
  sign: SignCallback,
  submitterAccount: KiltAddress,
  {
    txCounter,
  }: {
    txCounter?: BN
  } = {}
): Promise<SubmittableExtrinsic> {
  const { uri } = did
  if (parseDidUri(uri).type === 'light') {
    throw new SDKErrors.DidError(
      `An extrinsic can only be authorized with a full DID, not with "${uri}"`
    )
  }

  const [signingKey] = getKeysForExtrinsic(did, extrinsic)
  if (!signingKey) {
    throw new SDKErrors.DidError(
      `The details for DID "${uri}" do not contain the required keys for this operation`
    )
  }
  return generateDidAuthenticatedTx({
    did: did.uri,
    signingPublicKey: signingKey.publicKey,
    alg: signatureAlgForKeyType[signingKey.type],
    sign,
    call: extrinsic,
    txCounter: txCounter || (await getNextNonce(did)),
    submitter: submitterAccount,
  })
}

type GroupedExtrinsics = Array<{
  extrinsics: Extrinsic[]
  keyRelationship: VerificationKeyRelationship
}>

function groupExtrinsicsByKeyRelationship(
  extrinsics: Extrinsic[]
): GroupedExtrinsics {
  const [first, ...rest] = extrinsics.map((extrinsic) => {
    const keyRelationship = getKeyRelationshipForExtrinsic(extrinsic)
    if (!keyRelationship) {
      throw new SDKErrors.DidBuilderError(
        'Can only batch extrinsics that require a DID signature'
      )
    }
    return { extrinsic, keyRelationship }
  })

  const groups: GroupedExtrinsics = [
    {
      extrinsics: [first.extrinsic],
      keyRelationship: first.keyRelationship,
    },
  ]

  rest.forEach(({ extrinsic, keyRelationship }) => {
    const currentGroup = groups[groups.length - 1]
    const useCurrentGroup = keyRelationship === currentGroup.keyRelationship
    if (useCurrentGroup) {
      currentGroup.extrinsics.push(extrinsic)
    } else {
      groups.push({
        extrinsics: [extrinsic],
        keyRelationship,
      })
    }
  })

  return groups
}

/**
 * Authorizes/signs a list of extrinsics grouping them in batches by required key type.
 *
 * @param input The object with named parameters.
 * @param input.batchFunction The batch function to use, for example `api.tx.utility.batchAll`.
 * @param input.did The DID document.
 * @param input.extrinsics The array of unsigned extrinsics to sign.
 * @param input.sign The callback to sign the operation.
 * @param input.submitter The KILT account to bind the DID operation to (to avoid MitM and replay attacks).
 * @param input.nonce The optional nonce to use for the first batch, next batches will use incremented value.
 * @returns The DID-signed submittable extrinsic.
 */
export async function authorizeBatch({
  batchFunction,
  did,
  extrinsics,
  nonce,
  sign,
  submitter,
}: {
  batchFunction: SubmittableExtrinsicFunction<'promise'>
  did: DidDocument
  extrinsics: Extrinsic[]
  nonce?: BN
  sign: SignCallback
  submitter: KiltAddress
}): Promise<SubmittableExtrinsic> {
  if (extrinsics.length === 0) {
    throw new SDKErrors.DidBuilderError(
      'Cannot build a batch with no transactions'
    )
  }

  const { uri } = did
  if (parseDidUri(uri).type === 'light') {
    throw new SDKErrors.DidError(
      `An extrinsic can only be authorized with a full DID, not with "${uri}"`
    )
  }

  if (extrinsics.length === 1) {
    return authorizeExtrinsic(did, extrinsics[0], sign, submitter, {
      txCounter: nonce,
    })
  }

  const groups = groupExtrinsicsByKeyRelationship(extrinsics)
  const firstNonce = nonce || (await getNextNonce(did))

  const promises = groups.map(async (group, batchIndex) => {
    const list = group.extrinsics
    const call = list.length === 1 ? list[0] : batchFunction(list)
    const txCounter = increaseNonce(firstNonce, batchIndex)

    const { keyRelationship } = group
    const [signingKey] = did[keyRelationship] || []
    if (!signingKey) {
      throw new SDKErrors.DidBuilderError(
        `Found no key for relationship "${keyRelationship}"`
      )
    }

    return generateDidAuthenticatedTx({
      did: did.uri,
      signingPublicKey: signingKey.publicKey,
      alg: signatureAlgForKeyType[signingKey.type],
      sign,
      call,
      txCounter,
      submitter,
    })
  })
  const batches = await Promise.all(promises)

  return batches.length === 1 ? batches[0] : batchFunction(batches)
}<|MERGE_RESOLUTION|>--- conflicted
+++ resolved
@@ -99,17 +99,12 @@
  * @param did The DID data.
  * @returns The next valid nonce, i.e., the nonce currently stored on the blockchain + 1, wrapping around the max value when reached.
  */
-<<<<<<< HEAD
-export async function getNextNonce(did: DidDetails): Promise<BN> {
+export async function getNextNonce(did: DidDocument): Promise<BN> {
   const api = await BlockchainApiConnection.getConnectionOrConnect()
   const queried = await api.query.did.did(encodeDid(did.uri))
   const currentNonce = queried.isSome
     ? decodeDid(queried).lastTxCounter
     : new BN(0)
-=======
-export async function getNextNonce(did: DidDocument): Promise<BN> {
-  const currentNonce = await queryNonce(did.uri)
->>>>>>> ccb8475c
   return increaseNonce(currentNonce)
 }
 
