/**
 * Copyright (c) 2018-2022, BOTLabs GmbH.
 *
 * This source code is licensed under the BSD 4-Clause "Original" license
 * found in the LICENSE file in the root directory of this source tree.
 */

import { checkAddress } from '@polkadot/util-crypto'
import { stringToU8a } from '@polkadot/util'
import { ApiPromise } from '@polkadot/api'
import { u32 } from '@polkadot/types'

import {
  DidIdentifier,
  JsonEnum,
  DidKey,
  DidResourceUri,
  TypedValue,
  NewDidVerificationKey,
  DidVerificationKey,
  DidServiceEndpoint,
  DidUri,
  EncryptionAlgorithms,
  EncryptionKeyType,
  encryptionKeyTypes,
  NewDidKey,
  SigningAlgorithms,
  VerificationKeyType,
  verificationKeyTypes,
  NewDidEncryptionKey,
  DidEncryptionKey,
} from '@kiltprotocol/types'
import { SDKErrors, ss58Format } from '@kiltprotocol/utils'

/// The latest version for KILT light DIDs.
export const LIGHT_DID_LATEST_VERSION = 1

/// The latest version for KILT full DIDs.
export const FULL_DID_LATEST_VERSION = 1

const KILT_DID_PREFIX = 'did:kilt:'

// NOTICE: The following regex patterns must be kept in sync with DidUri type in @kiltprotocol/types

// Matches the following full DIDs
// - did:kilt:<kilt_address>
// - did:kilt:<kilt_address>#<fragment>
const FULL_KILT_DID_REGEX =
  /^did:kilt:(?<identifier>4[1-9a-km-zA-HJ-NP-Z]{47})(?<fragment>#[^#\n]+)?$/

// Matches the following light DIDs
// - did:kilt:light:00<kilt_address>
// - did:kilt:light:01<kilt_address>:<encoded_details>
// - did:kilt:light:10<kilt_address>#<fragment>
// - did:kilt:light:99<kilt_address>:<encoded_details>#<fragment>
const LIGHT_KILT_DID_REGEX =
  /^did:kilt:light:(?<auth_key_type>[0-9]{2})(?<identifier>4[1-9a-km-zA-HJ-NP-Z]{47,48})(?<encoded_details>:.+?)?(?<fragment>#[^#\n]+)?$/

export const defaultKeySelectionCallback = <T>(keys: T[]): Promise<T | null> =>
  Promise.resolve(keys[0] || null)

/**
 * Compiles a KILT DID uri for a full or light DID from a unique identifier and associated data.
 *
 * @param identifier A ss58 encoded address valid on the KILT network.
 * @param didType 'full' to produce a FullDid's uri, 'light' for a LightDid.
 * @param version KILT DID specification version number.
 * @param encodedDetails When compiling a LightDid uri, encoded DidDetails can be appended to the end of the uri.
 * @returns A DID uri as a string.
 */
export function getKiltDidFromIdentifier(
  identifier: DidIdentifier,
  didType: 'full' | 'light',
  version?: number,
  encodedDetails?: string
): DidUri {
  const typeString = didType === 'full' ? '' : `light:`
  let versionValue = version
  // If no version is specified, take the default one depending on the requested DID type.
  if (!versionValue) {
    versionValue =
      didType === 'full' ? FULL_DID_LATEST_VERSION : LIGHT_DID_LATEST_VERSION
  }
  const versionString = versionValue === 1 ? '' : `v${version}:`
  const encodedDetailsString = encodedDetails ? `:${encodedDetails}` : ''
  return `${KILT_DID_PREFIX}${typeString}${versionString}${identifier}${encodedDetailsString}`
}

export type IDidParsingResult = {
  did: DidUri
  version: number
  type: 'light' | 'full'
  identifier: DidIdentifier
  fragment?: string
  authKeyTypeEncoding?: string
  encodedDetails?: string
}

/**
 * Parses a KILT DID uri and returns the information contained within in a structured form.
 *
 * @param didUri A KILT DID uri as a string.
 * @returns Object containing information extracted from the DID uri.
 */
export function parseDidUri(
  didUri: DidUri | DidResourceUri
): IDidParsingResult {
  let matches = FULL_KILT_DID_REGEX.exec(didUri)?.groups
  if (matches && matches.identifier) {
    const version = matches.version
      ? parseInt(matches.version, 10)
      : FULL_DID_LATEST_VERSION
    return {
      did: getKiltDidFromIdentifier(matches.identifier, 'full', version),
      version,
      type: 'full',
      identifier: matches.identifier,
      fragment: matches.fragment?.substring(1),
    }
  }

  // If it fails to parse full DID, try with light DID
  matches = LIGHT_KILT_DID_REGEX.exec(didUri)?.groups
  if (matches && matches.identifier && matches.auth_key_type) {
    const version = matches.version ? parseInt(matches.version, 10) : 1
    const lightDidIdentifier = matches.auth_key_type.concat(matches.identifier)
    const encodedDetails = matches.encoded_details?.substring(1)
    return {
      did: getKiltDidFromIdentifier(
        lightDidIdentifier,
        'light',
        version,
        encodedDetails
      ),
      version,
      type: 'light',
      identifier: matches.auth_key_type.concat(matches.identifier),
      fragment: matches.fragment?.substring(1),
      encodedDetails,
    }
  }

  throw new SDKErrors.InvalidDidFormatError(didUri)
}

/**
 * Parses a KILT DID uri and returns its unique identifier.
 *
 * @param didUri A KILT DID uri as a string.
 * @returns The identifier contained within the DID uri.
 */
export function getIdentifierFromKiltDid(didUri: DidUri): DidIdentifier {
  return parseDidUri(didUri).identifier
}

/**
 * Returns true if both didA and didB refer to the same DID subject, i.e., whether they have the same identifier as specified in the method spec.
 *
 * @param didA A KILT DID uri as a string.
 * @param didB A second KILT DID uri as a string.
 * @returns Whether didA and didB refer to the same DID subject.
 */
export function isSameSubject(didA: DidUri, didB: DidUri): boolean {
  // eslint-disable-next-line prefer-const
  let { identifier: identifierA, type: typeA } = parseDidUri(didA)
  // eslint-disable-next-line prefer-const
  let { identifier: identifierB, type: typeB } = parseDidUri(didB)
  // Skip key encoding part
  if (typeA === 'light') {
    identifierA = identifierA.substring(2)
  }
  if (typeB === 'light') {
    identifierB = identifierB.substring(2)
  }
  return identifierA === identifierB
}

const signatureAlgForKeyType: Record<VerificationKeyType, SigningAlgorithms> = {
  ed25519: 'ed25519',
  sr25519: 'sr25519',
  ecdsa: 'ecdsa-secp256k1',
}
const keyTypeForSignatureAlg = Object.entries(signatureAlgForKeyType).reduce(
  (obj, [key, value]) => ({ ...obj, [value]: key }),
  {}
) as Record<SigningAlgorithms, VerificationKeyType>

/**
 * Given the identifier of a key type, returns the identifier of the signature algorithm for which it is used.
 *
 * @param keyType Key type identifier.
 * @returns Signing algorithm identifier.
 */
export function getSigningAlgorithmForVerificationKeyType(
  keyType: VerificationKeyType
): SigningAlgorithms {
  return signatureAlgForKeyType[keyType]
}

/**
 * Given the identifier of a signature algorithm, returns the identifier of the key type required for it.
 *
 * @param signatureAlg Signature algorithm identifier.
 * @returns Key type identifier.
 */
export function getVerificationKeyTypeForSigningAlgorithm(
  signatureAlg: SigningAlgorithms
): VerificationKeyType {
  return keyTypeForSignatureAlg[signatureAlg]
}

const encryptionAlgForKeyType: Record<EncryptionKeyType, EncryptionAlgorithms> =
  {
    x25519: 'x25519-xsalsa20-poly1305',
  }

/**
 * Given the identifier of a key type, returns the identifier of the encryption algorithm for which it is used.
 *
 * @param keyType Key type identifier.
 * @returns Encryption algorithm identifier.
 */
export function getEncryptionAlgorithmForEncryptionKeyType(
  keyType: EncryptionKeyType
): EncryptionAlgorithms {
  return encryptionAlgForKeyType[keyType]
}

const keyTypeForEncryptionAlg: Record<EncryptionAlgorithms, EncryptionKeyType> =
  {
    'x25519-xsalsa20-poly1305': 'x25519',
  }

/**
 * Given the identifier of an encryption algorithm, returns the identifier of the key type required for it.
 *
 * @param encryptionAlg Encryption algorithm identifier.
 * @returns Key type identifier.
 */
export function getEncryptionKeyTypeForEncryptionAlgorithm(
  encryptionAlg: EncryptionAlgorithms
): EncryptionKeyType {
  return keyTypeForEncryptionAlg[encryptionAlg]
}

/**
 * Checks whether a DidKey is a verification key.
 *
 * @param key Representation of a DID key.
 * @returns True if the key is a verification key, false otherwise.
 */
export function isVerificationKey(
  key: Partial<NewDidKey | DidKey> & Pick<NewDidKey | DidKey, 'type'>
): key is NewDidVerificationKey | DidVerificationKey {
  const keyType = key.type.toLowerCase()
  return verificationKeyTypes.some((kt) => kt === keyType)
}

/**
 * Checks whether a DidKey is an encryption key.
 *
 * @param key Representation of a DID key.
 * @returns True if the key is an encryption key, false otherwise.
 */
export function isEncryptionKey(
  key: Partial<NewDidKey | DidKey> & Pick<NewDidKey | DidKey, 'type'>
): key is NewDidEncryptionKey | DidEncryptionKey {
  const keyType = key.type.toLowerCase()
  return encryptionKeyTypes.some((kt) => kt === keyType)
}

/**
 * Type guard assuring that a string (or other input) is a valid KILT DID uri.
 *
 * @param input Arbitrary input.
 * @param allowFragment Whether the uri is allowed to have a fragment (following '#').
 * @returns True if validation has passed.
 */
export function validateKiltDidUri(
  input: unknown,
  allowFragment = false
): input is DidUri | DidResourceUri {
  if (typeof input !== 'string') {
    throw new TypeError(`DID string expected, got ${typeof input}`)
  }
  const { identifier, type, fragment } = parseDidUri(input as DidUri)
  if (!allowFragment && fragment) {
    throw new SDKErrors.InvalidDidFormatError(input)
  }

  switch (type) {
    case 'full':
      if (!checkAddress(identifier, ss58Format)[0]) {
        throw new SDKErrors.AddressInvalidError(identifier, 'DID identifier')
      }
      break
    case 'light':
      // Identifier includes the first two characters for the key type encoding
      if (!checkAddress(identifier.substring(2), ss58Format)[0]) {
        throw new SDKErrors.AddressInvalidError(identifier, 'DID identifier')
      }
      break
    default:
      throw new SDKErrors.UnsupportedDidError(input)
  }
  return true
}

/**
 * Checks if a string is a valid URI according to RFC#3986.
 *
 * @param str String to be checked.
 * @returns Whether `str` is a valid URI.
 */
export function isUri(str: string): boolean {
  try {
    const url = new URL(str) // this actually accepts any URI but throws if it can't be parsed
    return url.href === str || encodeURI(decodeURI(str)) === str // make sure our URI has not been converted implicitly by URL
  } catch {
    return false
  }
}

const UriFragmentRegex = /^[a-zA-Z0-9._~%+,;=*()'&$!@:/?-]+$/

/**
 * Checks if a string is a valid URI fragment according to RFC#3986.
 *
 * @param str String to be checked.
 * @returns Whether `str` is a valid URI fragment.
 */
export function isUriFragment(str: string): boolean {
  try {
    return UriFragmentRegex.test(str) && !!decodeURIComponent(str)
  } catch {
    return false
  }
}

/**
 * Performs sanity checks on service endpoint data, making sure that the following conditions are met:
 *   - The `id` property is a string containing a valid URI fragment according to RFC#3986, not a complete DID URI.
 *   - If the `uris` property contains one or more strings, they must be valid URIs according to RFC#3986.
 *
 * @param endpoint A service endpoint object to check.
 * @returns Validation result and errors, if any.
 */
export function checkServiceEndpointSyntax(
  endpoint: DidServiceEndpoint
): [boolean, Error[] | undefined] {
  const errors: Error[] = []
  if (endpoint.id.startsWith('did:kilt')) {
    errors.push(
      new SDKErrors.DidError(
        `This function requires only the URI fragment part (following '#') of the service ID, not the full DID URI, which is violated by id "${endpoint.id}"`
      )
    )
  }
  if (!isUriFragment(endpoint.id)) {
    errors.push(
      new SDKErrors.DidError(
        `The service ID must be valid as a URI fragment according to RFC#3986, which "${endpoint.id}" is not. Make sure not to use disallowed characters (e.g. whitespace) or consider URL-encoding the desired id.`
      )
    )
  }
  endpoint.uris.forEach((uri) => {
    if (!isUri(uri)) {
      errors.push(
        new SDKErrors.DidError(
          `A service URI must be a URI according to RFC#3986, which "${uri}" (service id "${endpoint.id}") is not. Make sure not to use disallowed characters (e.g. whitespace) or consider URL-encoding resource locators beforehand.`
        )
      )
    }
  })
  return errors.length ? [false, errors] : [true, undefined]
}

/**
 * Performs size checks on service endpoint data, making sure that the following conditions are met:
 *   - The `endpoint.id` is at most 50 ASCII characters long.
 *   - The `endpoint.types` array has at most 1 service type, with a value that is at most 50 ASCII characters long.
 *   - The `endpoint.uris` array has at most 1 URI, with a value that is at most 200 ASCII characters long.
 *
 * @param api An api instance required for reading up-to-date size constraints from the blockchain runtime.
 * @param endpoint A service endpoint object to check.
 * @returns Validation result and errors, if any.
 */
export function checkServiceEndpointSizeConstraints(
  api: ApiPromise,
  endpoint: DidServiceEndpoint
): [boolean, Error[] | undefined] {
  const [
    maxServiceIdLength,
    maxNumberOfTypesPerService,
    maxNumberOfUrlsPerService,
    maxServiceTypeLength,
    maxServiceUrlLength,
  ] = [
    (api.consts.did.maxServiceIdLength as u32).toNumber(),
    (api.consts.did.maxNumberOfTypesPerService as u32).toNumber(),
    (api.consts.did.maxNumberOfUrlsPerService as u32).toNumber(),
    (api.consts.did.maxServiceTypeLength as u32).toNumber(),
    (api.consts.did.maxServiceUrlLength as u32).toNumber(),
  ]
  const errors: Error[] = []

  const idEncodedLength = stringToU8a(endpoint.id).length
  if (idEncodedLength > maxServiceIdLength) {
    errors.push(
      new SDKErrors.DidError(
        `The service ID "${endpoint.id}" is too long (${idEncodedLength} bytes). Max number of bytes allowed for a service ID is ${maxServiceIdLength}.`
      )
    )
  }
  if (endpoint.types.length > maxNumberOfTypesPerService) {
    errors.push(
      new SDKErrors.DidError(
        `The service with ID "${endpoint.id}" has too many types (${endpoint.types.length}). Max number of types allowed per service is ${maxNumberOfTypesPerService}.`
      )
    )
  }
  if (endpoint.uris.length > maxNumberOfUrlsPerService) {
    errors.push(
      new SDKErrors.DidError(
        `The service with ID "${endpoint.id}" has too many URIs (${endpoint.uris.length}). Max number of URIs allowed per service is ${maxNumberOfUrlsPerService}.`
      )
    )
  }
  endpoint.types.forEach((type) => {
    const typeEncodedLength = stringToU8a(type).length
    if (typeEncodedLength > maxServiceTypeLength) {
      errors.push(
        new SDKErrors.DidError(
          `The service with ID "${endpoint.id}" has the type "${type}" that is too long (${typeEncodedLength} bytes). Max number of bytes allowed for a service type is ${maxServiceTypeLength}.`
        )
      )
    }
  })
  endpoint.uris.forEach((uri) => {
    const uriEncodedLength = stringToU8a(uri).length
    if (uriEncodedLength > maxServiceUrlLength) {
      errors.push(
        new SDKErrors.DidError(
          `The service with ID "${endpoint.id}" has the URI "${uri}" that is too long (${uriEncodedLength} bytes). Max number of bytes allowed for a service URI is ${maxServiceUrlLength}.`
        )
      )
    }
  })
  return errors.length ? [false, errors] : [true, undefined]
}

/**
 * Compute the full key URI (did:kilt:<identifier>#<key_id> for a given DID key <key_id>.
 *
 * @param did The DID URI, with no trailing fragment (i.e., no "#" symbol).
 * @param keyId The key ID, without the leading subject's DID prefix.
 *
 * @returns The full public key URI, which includes the subject's DID and the provided key ID.
 */
export function assembleKeyUri(
  did: DidUri,
  keyId: DidKey['id']
): DidResourceUri {
  if (parseDidUri(did).fragment) {
    throw new SDKErrors.DidError(
      `Cannot assemble key URI from a DID that already has a fragment: "${did}"`
    )
  }
  return `${did}#${keyId}`
}

/**
<<<<<<< HEAD
 * Helper function to simplify creating polkadot's SCALE codec enum types.
 *
 * @param variant String describing the enum variant. Will be capitalized to yield the key of the returned object's single property.
 * @param value Value associated with the variant. Will be the value of the returned object's single property.
 * @returns Object in the form { Variant: value }.
 */
export function makeJsonEnum<K extends string, V>(
  variant: K,
  value: V
): JsonEnum<Capitalize<K>, V> {
  return {
    [variant.replace(/^[a-z]/g, (s) => s.toUpperCase())]: value,
  } as JsonEnum<Capitalize<K>, V>
=======
 * Helper to produce polkadot-js style enum representations, consisting of an object with a single key-value pair.
 * The enum variant becomes the object's key (first letter capitalized).
 *
 * @param variant The enum variant descriptor as a string.
 * @param value The value associated with the variant.
 * @returns `{ Variant: value }`.
 */
export function makePolkadotTypedValue<K extends string, V>(
  variant: K,
  value: V
): TypedValue<K, V> {
  return {
    [variant]: value,
  } as TypedValue<K, V>
>>>>>>> 92a26dae
}<|MERGE_RESOLUTION|>--- conflicted
+++ resolved
@@ -12,7 +12,6 @@
 
 import {
   DidIdentifier,
-  JsonEnum,
   DidKey,
   DidResourceUri,
   TypedValue,
@@ -470,21 +469,6 @@
 }
 
 /**
-<<<<<<< HEAD
- * Helper function to simplify creating polkadot's SCALE codec enum types.
- *
- * @param variant String describing the enum variant. Will be capitalized to yield the key of the returned object's single property.
- * @param value Value associated with the variant. Will be the value of the returned object's single property.
- * @returns Object in the form { Variant: value }.
- */
-export function makeJsonEnum<K extends string, V>(
-  variant: K,
-  value: V
-): JsonEnum<Capitalize<K>, V> {
-  return {
-    [variant.replace(/^[a-z]/g, (s) => s.toUpperCase())]: value,
-  } as JsonEnum<Capitalize<K>, V>
-=======
  * Helper to produce polkadot-js style enum representations, consisting of an object with a single key-value pair.
  * The enum variant becomes the object's key (first letter capitalized).
  *
@@ -499,5 +483,4 @@
   return {
     [variant]: value,
   } as TypedValue<K, V>
->>>>>>> 92a26dae
 }