--- conflicted
+++ resolved
@@ -188,126 +188,12 @@
   }
 }
 
-<<<<<<< HEAD
-export function formatPublicKey(keypair: INewPublicKey): PublicKeyEnum {
-  const { type, publicKey } = keypair
-  return { [type]: publicKey }
-}
-
-export function isINewPublicKey(key: unknown): key is INewPublicKey {
-  if (typeof key === 'object') {
-    const { publicKey, type } = key as INewPublicKey
-    return publicKey instanceof Uint8Array && typeof type === 'string'
-  }
-  return false
-}
-
-export function encodeDidCreationOperation(
-  registry: Registry,
-  { didIdentifier, submitter, keys = {}, endpoints = [] }: IDidCreationOptions
-): DidCreationDetails {
-  const {
-    [KeyRelationship.assertionMethod]: assertionMethodKey,
-    [KeyRelationship.capabilityDelegation]: delegationKey,
-    [KeyRelationship.keyAgreement]: encryptionKey,
-  } = keys
-  // build did create object
-  const didCreateRaw = {
-    did: didIdentifier,
-    submitter,
-    newKeyAgreementKeys: encryptionKey ? [formatPublicKey(encryptionKey)] : [],
-    newAttestationKey: assertionMethodKey
-      ? formatPublicKey(assertionMethodKey)
-      : undefined,
-    newDelegationKey: delegationKey
-      ? formatPublicKey(delegationKey)
-      : undefined,
-    newServiceDetails: endpoints.map((service) => {
-      const { id, urls } = service
-      return { id, urls, serviceTypes: service.types }
-    }),
-  }
-  return new (registry.getOrThrow<DidCreationDetails>(
-    'DidDidDetailsDidCreationDetails'
-  ))(registry, didCreateRaw)
-}
-
-export function encodeDidAuthorizedCallOperation(
-  registry: Registry,
-  {
-    didIdentifier,
-    txCounter,
-    call,
-    submitter,
-    blockNumber,
-  }: IAuthorizeCallOptions
-): DidAuthorizedCallOperation {
-  return new (registry.getOrThrow<DidAuthorizedCallOperation>(
-    'DidDidDetailsDidAuthorizedCallOperation'
-  ))(registry, {
-    did: didIdentifier,
-    txCounter,
-    call,
-    blockNumber,
-    submitter,
-  })
-}
-
-export function encodeServiceEndpoint(
-  registry: Registry,
-  endpoint: IDidServiceEndpoint
-): IServiceEndpointChainRecordCodec {
-  return new (registry.getOrThrow<IServiceEndpointChainRecordCodec>(
-    'DidServiceEndpointsDidEndpoint'
-  ))(registry, {
-    id: endpoint.id,
-    serviceTypes: endpoint.types,
-    urls: endpoint.urls,
-  })
-}
-
-export function encodeDidPublicKey(
-  registry: Registry,
-  key: INewPublicKey
-): DidPublicKey {
-  let keyClass: string
-  if (
-    (Object.values(CHAIN_SUPPORTED_SIGNATURE_KEY_TYPES) as string[]).includes(
-      key.type
-    )
-  ) {
-    keyClass = 'PublicVerificationKey'
-  } else if (
-    (Object.values(CHAIN_SUPPORTED_ENCRYPTION_KEY_TYPES) as string[]).includes(
-      key.type
-    )
-  ) {
-    keyClass = 'PublicEncryptionKey'
-  } else {
-    throw TypeError(
-      `Unsupported key type; types currently recognized are ${Object.values(
-        CHAIN_SUPPORTED_KEY_TYPES
-      )}`
-    )
-  }
-  return new (registry.getOrThrow<DidPublicKey>('DidDidDetailsDidPublicKey'))(
-    registry,
-    {
-      [keyClass]: formatPublicKey(key),
-    }
-  )
-}
-
-export function computeKeyId(publicKey: DidPublicKey): string {
-  return Crypto.hashStr(publicKey.toU8a())
-=======
 type DidSignatureVerificationFromDetailsInput = {
   message: string | Uint8Array
   signature: string
   keyId: DidKey['id']
   expectedVerificationMethod?: VerificationKeyRelationship
   details: IDidDetails
->>>>>>> 10439bc3
 }
 
 export type VerificationResult = {
