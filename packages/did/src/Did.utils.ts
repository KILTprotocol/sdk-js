--- conflicted
+++ resolved
@@ -5,13 +5,7 @@
  * found in the LICENSE file in the root directory of this source tree.
  */
 
-<<<<<<< HEAD
 import { blake2AsU8a, encodeAddress } from '@polkadot/util-crypto'
-import { stringToU8a } from '@polkadot/util'
-import type { ApiPromise } from '@polkadot/api'
-=======
-import { blake2AsU8a, checkAddress, encodeAddress } from '@polkadot/util-crypto'
->>>>>>> 8b3c75dc
 
 import {
   DidResourceUri,
