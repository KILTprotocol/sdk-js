/**
 * Copyright (c) 2018-2022, BOTLabs GmbH.
 *
 * This source code is licensed under the BSD 4-Clause "Original" license
 * found in the LICENSE file in the root directory of this source tree.
 */

import { checkAddress } from '@polkadot/util-crypto'
import { stringToU8a } from '@polkadot/util'
import { ApiPromise } from '@polkadot/api'
import { u32 } from '@polkadot/types'

import {
  DidIdentifier,
<<<<<<< HEAD
  NewDidKey,
  VerificationKeyType,
  JsonEnum,
=======
  DidKey,
  DidResourceUri,
>>>>>>> 38838e38
  DidServiceEndpoint,
  DidUri,
  EncryptionAlgorithms,
  EncryptionKeyType,
  encryptionKeyTypes,
  NewDidKey,
  SigningAlgorithms,
  VerificationKeyType,
  verificationKeyTypes,
} from '@kiltprotocol/types'
import { SDKErrors, ss58Format } from '@kiltprotocol/utils'

/// The latest version for KILT light DIDs.
export const LIGHT_DID_LATEST_VERSION = 1

/// The latest version for KILT full DIDs.
export const FULL_DID_LATEST_VERSION = 1

const KILT_DID_PREFIX = 'did:kilt:'

// NOTICE: The following regex patterns must be kept in sync with DidUri type in @kiltprotocol/types

// Matches the following full DIDs
// - did:kilt:<kilt_address>
// - did:kilt:<kilt_address>#<fragment>
const FULL_KILT_DID_REGEX =
  /^did:kilt:(?<identifier>4[1-9a-km-zA-HJ-NP-Z]{47})(?<fragment>#[^#\n]+)?$/

// Matches the following light DIDs
// - did:kilt:light:00<kilt_address>
// - did:kilt:light:01<kilt_address>:<encoded_details>
// - did:kilt:light:10<kilt_address>#<fragment>
// - did:kilt:light:99<kilt_address>:<encoded_details>#<fragment>
const LIGHT_KILT_DID_REGEX =
  /^did:kilt:light:(?<auth_key_type>[0-9]{2})(?<identifier>4[1-9a-km-zA-HJ-NP-Z]{47,48})(?<encoded_details>:.+?)?(?<fragment>#[^#\n]+)?$/

export const defaultKeySelectionCallback = <T>(keys: T[]): Promise<T | null> =>
  Promise.resolve(keys[0] || null)

/**
 * Compiles a KILT DID uri for a full or light DID from a unique identifier and associated data.
 *
 * @param identifier A ss58 encoded address valid on the KILT network.
 * @param didType 'full' to produce a FullDid's uri, 'light' for a LightDid.
 * @param version KILT DID specification version number.
 * @param encodedDetails When compiling a LightDid uri, encoded DidDetails can be appended to the end of the uri.
 * @returns A DID uri as a string.
 */
export function getKiltDidFromIdentifier(
  identifier: DidIdentifier,
  didType: 'full' | 'light',
  version?: number,
  encodedDetails?: string
): DidUri {
  const typeString = didType === 'full' ? '' : `light:`
  let versionValue = version
  // If no version is specified, take the default one depending on the requested DID type.
  if (!versionValue) {
    versionValue =
      didType === 'full' ? FULL_DID_LATEST_VERSION : LIGHT_DID_LATEST_VERSION
  }
  const versionString = versionValue === 1 ? '' : `v${version}:`
  const encodedDetailsString = encodedDetails ? `:${encodedDetails}` : ''
  return `${KILT_DID_PREFIX}${typeString}${versionString}${identifier}${encodedDetailsString}`
}

export type IDidParsingResult = {
  did: DidUri
  version: number
  type: 'light' | 'full'
  identifier: DidIdentifier
  fragment?: string
  authKeyTypeEncoding?: string
  encodedDetails?: string
}

/**
 * Parses a KILT DID uri and returns the information contained within in a structured form.
 *
 * @param didUri A KILT DID uri as a string.
 * @returns Object containing information extracted from the DID uri.
 */
export function parseDidUri(didUri: DidUri): IDidParsingResult {
  let matches = FULL_KILT_DID_REGEX.exec(didUri)?.groups
  if (matches && matches.identifier) {
    const version = matches.version
      ? parseInt(matches.version, 10)
      : FULL_DID_LATEST_VERSION
    return {
      did: getKiltDidFromIdentifier(matches.identifier, 'full', version),
      version,
      type: 'full',
      identifier: matches.identifier,
      fragment: matches.fragment?.substring(1),
    }
  }

  // If it fails to parse full DID, try with light DID
  matches = LIGHT_KILT_DID_REGEX.exec(didUri)?.groups
  if (matches && matches.identifier && matches.auth_key_type) {
    const version = matches.version ? parseInt(matches.version, 10) : 1
    const lightDidIdentifier = matches.auth_key_type.concat(matches.identifier)
    const encodedDetails = matches.encoded_details?.substring(1)
    return {
      did: getKiltDidFromIdentifier(
        lightDidIdentifier,
        'light',
        version,
        encodedDetails
      ),
      version,
      type: 'light',
      identifier: matches.auth_key_type.concat(matches.identifier),
      fragment: matches.fragment?.substring(1),
      encodedDetails,
    }
  }

  throw new SDKErrors.ERROR_INVALID_DID_FORMAT(didUri)
}

/**
 * Parses a KILT DID uri and returns its unique identifier.
 *
 * @param didUri A KILT DID uri as a string.
 * @returns The identifier contained within the DID uri.
 */
export function getIdentifierFromKiltDid(didUri: DidUri): DidIdentifier {
  return parseDidUri(didUri).identifier
}

/**
 * Returns true if both didA and didB refer to the same DID subject, i.e., whether they have the same identifier as specified in the method spec.
 *
 * @param didA A KILT DID uri as a string.
 * @param didB A second KILT DID uri as a string.
 * @returns Whether didA and didB refer to the same DID subject.
 */
export function isSameSubject(didA: DidUri, didB: DidUri): boolean {
  // eslint-disable-next-line prefer-const
  let { identifier: identifierA, type: typeA } = parseDidUri(didA)
  // eslint-disable-next-line prefer-const
  let { identifier: identifierB, type: typeB } = parseDidUri(didB)
  // Skip key encoding part
  if (typeA === 'light') {
    identifierA = identifierA.substring(2)
  }
  if (typeB === 'light') {
    identifierB = identifierB.substring(2)
  }
  return identifierA === identifierB
}

const signatureAlgForKeyType: Record<VerificationKeyType, SigningAlgorithms> = {
  ed25519: 'ed25519',
  sr25519: 'sr25519',
  ecdsa: 'ecdsa-secp256k1',
}
const keyTypeForSignatureAlg = Object.entries(signatureAlgForKeyType).reduce(
  (obj, [key, value]) => ({ ...obj, [value]: key }),
  {}
) as Record<SigningAlgorithms, VerificationKeyType>

/**
 * Given the identifier of a key type, returns the identifier of the signature algorithm for which it is used.
 *
 * @param keyType Key type identifier.
 * @returns Signing algorithm identifier.
 */
export function getSigningAlgorithmForVerificationKeyType(
  keyType: VerificationKeyType
): SigningAlgorithms {
  return signatureAlgForKeyType[keyType]
}

/**
 * Given the identifier of a signature algorithm, returns the identifier of the key type required for it.
 *
 * @param signatureAlg Signature algorithm identifier.
 * @returns Key type identifier.
 */
export function getVerificationKeyTypeForSigningAlgorithm(
  signatureAlg: SigningAlgorithms
): VerificationKeyType {
  return keyTypeForSignatureAlg[signatureAlg]
}

const encryptionAlgForKeyType: Record<EncryptionKeyType, EncryptionAlgorithms> =
  {
    x25519: 'x25519-xsalsa20-poly1305',
  }

/**
 * Given the identifier of a key type, returns the identifier of the encryption algorithm for which it is used.
 *
 * @param keyType Key type identifier.
 * @returns Encryption algorithm identifier.
 */
export function getEncryptionAlgorithmForEncryptionKeyType(
  keyType: EncryptionKeyType
): EncryptionAlgorithms {
  return encryptionAlgForKeyType[keyType]
}

const keyTypeForEncryptionAlg: Record<EncryptionAlgorithms, EncryptionKeyType> =
  {
    'x25519-xsalsa20-poly1305': 'x25519',
  }

/**
 * Given the identifier of an encryption algorithm, returns the identifier of the key type required for it.
 *
 * @param encryptionAlg Encryption algorithm identifier.
 * @returns Key type identifier.
 */
export function getEncryptionKeyTypeForEncryptionAlgorithm(
  encryptionAlg: EncryptionAlgorithms
): EncryptionKeyType {
  return keyTypeForEncryptionAlg[encryptionAlg]
}

/**
 * Checks whether a DidKey is a verification key.
 *
 * @param key Representation of a DID key.
 * @returns True if the key is a verification key, false otherwise.
 */
export function isVerificationKey(key: NewDidKey | DidKey): boolean {
  return verificationKeyTypes.some((kt) => kt === key.type)
}

/**
 * Checks whether a DidKey is an encryption key.
 *
 * @param key Representation of a DID key.
 * @returns True if the key is an encryption key, false otherwise.
 */
export function isEncryptionKey(key: NewDidKey | DidKey): boolean {
  return encryptionKeyTypes.some((kt) => kt === key.type)
}

/**
 * Type guard assuring that a string (or other input) is a valid KILT DID uri.
 *
 * @param input Arbitrary input.
 * @param allowFragment Whether the uri is allowed to have a fragment (following '#').
 * @returns True if validation has passed.
 * @throws [[SDKError]] if validation fails.
 */
export function validateKiltDidUri(
  input: unknown,
  allowFragment = false
): input is DidUri {
  if (typeof input !== 'string') {
    throw TypeError(`DID string expected, got ${typeof input}`)
  }
  const { identifier, type, fragment } = parseDidUri(input as DidUri)
  if (!allowFragment && fragment) {
    throw new SDKErrors.ERROR_INVALID_DID_FORMAT(input)
  }

  switch (type) {
    case 'full':
      if (!checkAddress(identifier, ss58Format)[0]) {
        throw new SDKErrors.ERROR_ADDRESS_INVALID(identifier, 'DID identifier')
      }
      break
    case 'light':
      // Identifier includes the first two characters for the key type encoding
      if (!checkAddress(identifier.substring(2), ss58Format)[0]) {
        throw new SDKErrors.ERROR_ADDRESS_INVALID(identifier, 'DID identifier')
      }
      break
    default:
      throw new SDKErrors.ERROR_UNSUPPORTED_DID(input)
  }
  return true
}

/**
 * Checks if a string is a valid URI according to RFC#3986.
 *
 * @param str String to be checked.
 * @returns Whether `str` is a valid URI.
 */
export function isUri(str: string): boolean {
  try {
    const url = new URL(str) // this actually accepts any URI but throws if it can't be parsed
    return url.href === str || encodeURI(decodeURI(str)) === str // make sure our URI has not been converted implicitly by URL
  } catch {
    return false
  }
}

const UriFragmentRegex = /^[a-zA-Z0-9._~%+,;=*()'&$!@:/?-]+$/

/**
 * Checks if a string is a valid URI fragment according to RFC#3986.
 *
 * @param str String to be checked.
 * @returns Whether `str` is a valid URI fragment.
 */
export function isUriFragment(str: string): boolean {
  try {
    return UriFragmentRegex.test(str) && !!decodeURIComponent(str)
  } catch {
    return false
  }
}

/**
 * Performs sanity checks on service endpoint data, making sure that the following conditions are met:
 *   - The `id` property is a string containing a valid URI fragment according to RFC#3986, not a complete DID URI.
 *   - If the `urls` property contains one or more strings, they must be valid URIs according to RFC#3986.
 *
 * @param endpoint A service endpoint object to check.
 * @returns Validation result and errors, if any.
 */
export function checkServiceEndpointSyntax(
  endpoint: DidServiceEndpoint
): [boolean, Error[] | undefined] {
  const errors: Error[] = []
  if (endpoint.id.startsWith('did:kilt')) {
    errors.push(
      new SDKErrors.ERROR_DID_ERROR(
        `This function requires only the URI fragment part (following '#') of the service ID, not the full DID URI, which is violated by id '${endpoint.id}'`
      )
    )
  }
  if (!isUriFragment(endpoint.id)) {
    errors.push(
      new SDKErrors.ERROR_DID_ERROR(
        `The service ID must be valid as a URI fragment according to RFC#3986, which '${endpoint.id}' is not. Make sure not to use disallowed characters (e.g. whitespace) or consider URL-encoding the desired id.`
      )
    )
  }
  endpoint.urls.forEach((url) => {
    if (!isUri(url)) {
      errors.push(
        new SDKErrors.ERROR_DID_ERROR(
          `A service URL must be a URI according to RFC#3986, which '${url}' (service id '${endpoint.id}') is not. Make sure not to use disallowed characters (e.g. whitespace) or consider URL-encoding resource locators beforehand.`
        )
      )
    }
  })
  return errors.length ? [false, errors] : [true, undefined]
}

/**
 * Performs size checks on service endpoint data, making sure that the following conditions are met:
 *   - The `endpoint.id` is at most 50 ASCII characters long.
 *   - The `endpoint.types` array has at most 1 service type, with a value that is at most 50 ASCII characters long.
 *   - The `endpoint.urls` array has at most 1 URL, with a value that is at most 200 ASCII characters long.
 *
 * @param api An api instance required for reading up-to-date size constraints from the blockchain runtime.
 * @param endpoint A service endpoint object to check.
 * @returns Validation result and errors, if any.
 */
export function checkServiceEndpointSizeConstraints(
  api: ApiPromise,
  endpoint: DidServiceEndpoint
): [boolean, Error[] | undefined] {
  const [
    maxServiceIdLength,
    maxNumberOfTypesPerService,
    maxNumberOfUrlsPerService,
    maxServiceTypeLength,
    maxServiceUrlLength,
  ] = [
    (api.consts.did.maxServiceIdLength as u32).toNumber(),
    (api.consts.did.maxNumberOfTypesPerService as u32).toNumber(),
    (api.consts.did.maxNumberOfUrlsPerService as u32).toNumber(),
    (api.consts.did.maxServiceTypeLength as u32).toNumber(),
    (api.consts.did.maxServiceUrlLength as u32).toNumber(),
  ]
  const errors: Error[] = []

  const idEncodedLength = stringToU8a(endpoint.id).length
  if (idEncodedLength > maxServiceIdLength) {
    errors.push(
      new SDKErrors.ERROR_DID_ERROR(
        `The service ID '${endpoint.id}' is too long (${idEncodedLength} bytes). Max number of bytes allowed for a service ID is ${maxServiceIdLength}.`
      )
    )
  }
  if (endpoint.types.length > maxNumberOfTypesPerService) {
    errors.push(
      new SDKErrors.ERROR_DID_ERROR(
        `The service with ID '${endpoint.id}' has too many types (${endpoint.types.length}). Max number of types allowed per service is ${maxNumberOfTypesPerService}.`
      )
    )
  }
  if (endpoint.urls.length > maxNumberOfUrlsPerService) {
    errors.push(
      new SDKErrors.ERROR_DID_ERROR(
        `The service with ID '${endpoint.id}' has too many URLs (${endpoint.urls.length}). Max number of URLs allowed per service is ${maxNumberOfUrlsPerService}.`
      )
    )
  }
  endpoint.types.forEach((type) => {
    const typeEncodedLength = stringToU8a(type).length
    if (typeEncodedLength > maxServiceTypeLength) {
      errors.push(
        new SDKErrors.ERROR_DID_ERROR(
          `The service with ID '${endpoint.id}' has the type '${type}' that is too long (${typeEncodedLength} bytes). Max number of bytes allowed for a service type is ${maxServiceTypeLength}.`
        )
      )
    }
  })
  endpoint.urls.forEach((url) => {
    const urlEncodedLength = stringToU8a(url).length
    if (urlEncodedLength > maxServiceUrlLength) {
      errors.push(
        new SDKErrors.ERROR_DID_ERROR(
          `The service with ID '${endpoint.id}' has the URL '${url}' that is too long (${urlEncodedLength} bytes). Max number of bytes allowed for a service URL is ${maxServiceUrlLength}.`
        )
      )
    }
  })
  return errors.length ? [false, errors] : [true, undefined]
}

/**
 * Compute the full key URI (did:kilt:<identifier>#<key_id> for a given DID key <key_id>.
 *
 * @param did The DID URI, with no trailing fragment (i.e., no "#" symbol).
 * @param keyId The key ID, without the leading subject's DID prefix.
 *
 * @returns The full public key URI, which includes the subject's DID and the provided key ID.
 */
export function assembleKeyUri(
  did: DidUri,
  keyId: DidKey['id']
): DidResourceUri {
  if (parseDidUri(did).fragment) {
    throw new SDKErrors.ERROR_DID_ERROR(
      `Cannot assemble key URI from a DID that already has a fragment: ${did}`
    )
  }
  return `${did}#${keyId}`
}

/**
 * Helper function to simplify creating polkadot's SCALE codec enum types.
 *
 * @param variant String describing the enum variant. Will be capitalized to yield the key of the returned object's single property.
 * @param value Value associated with the variant. Will be the value of the returned object's single property.
 * @returns Object in the form { Variant: value }.
 */
export function makeJsonEnum<K extends string, V>(
  variant: K,
  value: V
): JsonEnum<Capitalize<K>, V> {
  return {
    [variant.replace(/^[a-z]/g, (s) => s.toUpperCase())]: value,
  } as JsonEnum<Capitalize<K>, V>
}<|MERGE_RESOLUTION|>--- conflicted
+++ resolved
@@ -12,14 +12,9 @@
 
 import {
   DidIdentifier,
-<<<<<<< HEAD
-  NewDidKey,
-  VerificationKeyType,
   JsonEnum,
-=======
   DidKey,
   DidResourceUri,
->>>>>>> 38838e38
   DidServiceEndpoint,
   DidUri,
   EncryptionAlgorithms,
