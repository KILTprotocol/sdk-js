/**
 * Copyright (c) 2018-2022, BOTLabs GmbH.
 *
 * This source code is licensed under the BSD 4-Clause "Original" license
 * found in the LICENSE file in the root directory of this source tree.
 */

import type {
  OverrideBundleType,
  OverrideVersionedType,
} from '@polkadot/types/types'

import { types8 } from './types_8.js'
import { types9 } from './types_9.js'
import { types10 } from './types_10.js'
import { types12 } from './types_12.js'
import { types17 } from './types_17.js'
import { types18 } from './types_18.js'
import { types19 } from './types_19.js'
import { types20 } from './types_20.js'
import { types21 } from './types_21.js'
import { types23 } from './types_23.js'
import { types25 } from './types_25.js'
import { types2700 } from './types_2700.js'
import { types10720 } from './types_10720.js'
import { types10800 } from './types_10800.js'

// Custom runtime calls

import { calls as didCalls } from './runtime/did.js'
import { calls as parachainStakingCalls } from './runtime/parachainStaking.js'
import { calls as publicCredentialsCalls } from './runtime/publicCredentials.js'

export {
  types8,
  types9,
  types10,
  types12,
  types17,
  types18,
  types19,
  types20,
  types21,
  types23,
  types25,
  types2700,
  types10720,
  types10800,
  types10800 as types,
}

export { calls as didCalls } from './runtime/did.js'
export { calls as parachainStakingCalls } from './runtime/parachainStaking.js'
export { calls as publicCredentialsCalls } from './runtime/publicCredentials.js'

const defaultTypesBundle: OverrideVersionedType[] = [
  {
    minmax: [0, 8],
    types: types8,
  },
  {
    minmax: [9, 9],
    types: types9,
  },
  {
    minmax: [10, 11],
    types: types10,
  },
  {
    minmax: [12, 16],
    types: types12,
  },
  {
    minmax: [17, 17],
    types: types17,
  },
  {
    minmax: [18, 18],
    types: types18,
  },
  {
    minmax: [19, 19],
    types: types19,
  },
  {
    minmax: [20, 20],
    types: types20,
  },
  {
    minmax: [21, 22],
    types: types21,
  },
  {
    minmax: [23, 24],
    types: types23,
  },
  {
    minmax: [25, 2699],
    types: types25,
  },
  {
    minmax: [2700, 10710],
    types: types2700,
  },
  {
    minmax: [10720, 10750],
    types: types10720,
  },
  {
    minmax: [10800, undefined],
    types: types10800,
  },
]

// Current runtime version: 10730
export const typesBundle: OverrideBundleType = {
  chain: {
    'KILT Spiritnet': {
      runtime: {
        ...didCalls,
        ...parachainStakingCalls,
        ...publicCredentialsCalls,
      },
      types: defaultTypesBundle,
    },
    'KILT Peregrine': {
      runtime: {
        ...didCalls,
        ...parachainStakingCalls,
        ...publicCredentialsCalls,
      },
      types: defaultTypesBundle,
    },
    'KILT Mashnet': {
      runtime: {
        ...didCalls,
        ...publicCredentialsCalls,
      },
      types: defaultTypesBundle,
    },
    Development: {
      runtime: {
        ...didCalls,
<<<<<<< HEAD
        ...publicCredentialsCalls,
=======
        ...parachainStakingCalls,
>>>>>>> 41b8e595
      },
      types: defaultTypesBundle,
    },
  },
}<|MERGE_RESOLUTION|>--- conflicted
+++ resolved
@@ -141,11 +141,8 @@
     Development: {
       runtime: {
         ...didCalls,
-<<<<<<< HEAD
+        ...parachainStakingCalls,
         ...publicCredentialsCalls,
-=======
-        ...parachainStakingCalls,
->>>>>>> 41b8e595
       },
       types: defaultTypesBundle,
     },
