--- conflicted
+++ resolved
@@ -30,19 +30,11 @@
   "bugs": "https://github.com/KILTprotocol/sdk-js/issues",
   "homepage": "https://github.com/KILTprotocol/sdk-js#readme",
   "dependencies": {
-<<<<<<< HEAD
     "@kiltprotocol/augment-api": "workspace:*",
-    "@polkadot/api": "^8.0.0",
-    "@polkadot/keyring": "^9.0.0",
-    "@polkadot/types": "^8.0.0",
-    "@polkadot/util": "^9.0.0",
-=======
     "@polkadot/api": "^8.12.0",
-    "@polkadot/api-augment": "^8.12.0",
     "@polkadot/keyring": "^10.0.0",
     "@polkadot/types": "^8.12.0",
     "@polkadot/util": "^10.0.0",
->>>>>>> 24b4317d
     "tweetnacl": "^1.0.3"
   },
   "devDependencies": {
