{
  "name": "@kiltprotocol/types",
  "version": "0.26.0-3",
  "description": "",
  "main": "./lib/cjs/index.js",
  "module": "./lib/esm/index.js",
  "types": "./lib/cjs/index.d.ts",
  "exports": {
    ".": {
      "import": "./lib/esm/index.js",
      "require": "./lib/cjs/index.js"
    }
  },
  "files": [
    "lib/**/*"
  ],
  "scripts": {
    "clean": "rimraf ./lib",
    "build": "yarn clean && yarn build:ts",
<<<<<<< HEAD
    "build:ts": "tsc --declaration -p tsconfig.build.json",
    "build:esbuild": "esbuild src/**/*[!spec].ts --outdir=./lib --tsconfig=tsconfig.build.json"
=======
    "build:ts": "yarn build:cjs && yarn build:esm",
    "build:cjs": "tsc --declaration -p tsconfig.build.json && echo '{\"type\":\"commonjs\"}' > ./lib/cjs/package.json",
    "build:esm": "tsc --declaration -p tsconfig.esm.json && echo '{\"type\":\"module\"}' > ./lib/esm/package.json"
>>>>>>> 433aaf0b
  },
  "repository": "github:kiltprotocol/sdk-js",
  "engines": {
    "node": ">=14.0"
  },
  "author": "",
  "license": "BSD-4-Clause",
  "bugs": "https://github.com/KILTprotocol/sdk-js/issues",
  "homepage": "https://github.com/KILTprotocol/sdk-js#readme",
  "dependencies": {
    "@polkadot/api": "^6.11.1",
    "@polkadot/keyring": "^8.1.2",
    "@polkadot/types": "^6.11.1",
    "tweetnacl": "^1.0.3"
  },
  "devDependencies": {
    "esbuild": "^0.14.2",
    "npm-run-all": "^4.1.5",
    "rimraf": "^3.0.2",
    "typescript": "^4.5.4"
  }
}<|MERGE_RESOLUTION|>--- conflicted
+++ resolved
@@ -17,14 +17,10 @@
   "scripts": {
     "clean": "rimraf ./lib",
     "build": "yarn clean && yarn build:ts",
-<<<<<<< HEAD
-    "build:ts": "tsc --declaration -p tsconfig.build.json",
-    "build:esbuild": "esbuild src/**/*[!spec].ts --outdir=./lib --tsconfig=tsconfig.build.json"
-=======
     "build:ts": "yarn build:cjs && yarn build:esm",
     "build:cjs": "tsc --declaration -p tsconfig.build.json && echo '{\"type\":\"commonjs\"}' > ./lib/cjs/package.json",
-    "build:esm": "tsc --declaration -p tsconfig.esm.json && echo '{\"type\":\"module\"}' > ./lib/esm/package.json"
->>>>>>> 433aaf0b
+    "build:esm": "tsc --declaration -p tsconfig.esm.json && echo '{\"type\":\"module\"}' > ./lib/esm/package.json",
+    "build:esbuild": "esbuild src/**/*[!spec].ts --outdir=./lib --tsconfig=tsconfig.build.json"
   },
   "repository": "github:kiltprotocol/sdk-js",
   "engines": {
