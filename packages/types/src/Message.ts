/**
 * Copyright (c) 2018-2022, BOTLabs GmbH.
 *
 * This source code is licensed under the BSD 4-Clause "Original" license
 * found in the LICENSE file in the root directory of this source tree.
 */

import type { AnyJson } from '@polkadot/types/types'
import type { DidSignature, DidUri } from './DidDetails.js'
import type { CompressedAttestation, IAttestation } from './Attestation.js'
import type { IClaim, PartialClaim } from './Claim.js'
import type { ICType } from './CType.js'
import type { IDelegationNode } from './Delegation.js'
import type { CompressedQuoteAgreed, IQuoteAgreement } from './Quote.js'
import type {
  CompressedCredential,
  ICredential,
} from './RequestForAttestation.js'
import type { CompressedTerms, ITerms } from './Terms.js'
import type { DidResourceUri, IClaimContents } from './index.js'

export type MessageBodyType =
  | 'error'
  | 'reject'
  | 'request-terms'
  | 'submit-terms'
  | 'reject-terms'
  | 'request-attestation'
  | 'submit-attestation'
  | 'reject-attestation'
  | 'request-payment'
  | 'confirm-payment'
  | 'request-credential'
  | 'submit-credential'
  | 'accept-credential'
  | 'reject-credential'
  | 'request-accept-delegation'
  | 'submit-accept-delegation'
  | 'reject-accept-delegation'
  | 'inform-create-delegation'

export type CompressedDelegationData = [
  IDelegationNode['account'],
  IDelegationNode['id'],
  IDelegationNode['id'],
  IDelegationNode['permissions'],
  boolean
]

interface IMessageBodyBase {
  content: any
  type: MessageBodyType
}

export interface IError extends IMessageBodyBase {
  content: {
    /** Optional machine-readable type of the error. */
    name?: string
    /** Optional human-readable description of the error. */
    message?: string
  }
  type: 'error'
}

export interface IReject extends IMessageBodyBase {
  content: {
    /** Optional machine-readable type of the rejection. */
    name?: string
    /** Optional human-readable description of the rejection. */
    message?: string
  }
  type: 'reject'
}

export interface IRequestTerms extends IMessageBodyBase {
  content: PartialClaim
  type: 'request-terms'
}

export interface ISubmitTerms extends IMessageBodyBase {
  content: ITerms
  type: 'submit-terms'
}

export interface IRejectTerms extends IMessageBodyBase {
  content: {
    claim: PartialClaim
    legitimations: ICredential[]
    delegationId?: IDelegationNode['id']
  }
  type: 'reject-terms'
}

export interface ISubmitCredential extends IMessageBodyBase {
  content: ICredential[]
  type: 'submit-credential'
}

export interface IAcceptCredential extends IMessageBodyBase {
  content: Array<ICType['hash']>
  type: 'accept-credential'
}

export interface IRejectCredential extends IMessageBodyBase {
  content: Array<ICType['hash']>
  type: 'reject-credential'
}

export type CompressedSubmitTerms = ['submit-terms', CompressedTerms]

export type CompressedSubmitAttestation = [
  'submit-attestation',
  CompressedAttestation
]
export type CompressedRejectAttestation = [
<<<<<<< HEAD
  MessageBodyType.REJECT_ATTESTATION,
  ICredential['rootHash']
=======
  'reject-attestation',
  IRequestForAttestation['rootHash']
>>>>>>> d4c09a3b
]
export type CompressedSubmitCredentials = [
  'submit-credential',
  CompressedCredential[]
]
export type CompressedAcceptCredential = [
  'accept-credential',
  Array<ICType['hash']>
]
export type CompressedRejectCredential = [
  'reject-credential',
  Array<ICType['hash']>
]
export type CompressedRejectAcceptDelegation = [
  'reject-accept-delegation',
  CompressedDelegationData
]

export interface IRequestAttestationContent {
  credential: ICredential
  quote?: IQuoteAgreement
}

export interface IRequestAttestation extends IMessageBodyBase {
  content: IRequestAttestationContent
  type: 'request-attestation'
}

export interface ISubmitAttestationContent {
  attestation: IAttestation
}

export interface ISubmitAttestation extends IMessageBodyBase {
  content: ISubmitAttestationContent
  type: 'submit-attestation'
}

export interface IRejectAttestation extends IMessageBodyBase {
<<<<<<< HEAD
  content: ICredential['rootHash']
  type: MessageBodyType.REJECT_ATTESTATION
=======
  content: IRequestForAttestation['rootHash']
  type: 'reject-attestation'
>>>>>>> d4c09a3b
}

export interface IRequestPaymentContent {
  // Same as the `rootHash` value of the `'request-attestation'` message */
  claimHash: string
}

export interface IConfirmPaymentContent {
  // Same as the `rootHash` value of the `'request-attestation'` message
  claimHash: string
  // Hash of the payment transaction */
  txHash: string
  // hash of the block which includes the payment transaction
  blockHash: string
}

export interface IConfirmPayment extends IMessageBodyBase {
  content: IConfirmPaymentContent
  type: 'confirm-payment'
}

export interface IRequestCredentialContent {
  cTypes: Array<{
    cTypeHash: ICType['hash']
    trustedAttesters?: DidUri[]
    requiredProperties?: string[]
  }>
  challenge?: string
}

export interface IRequestCredential extends IMessageBodyBase {
  content: IRequestCredentialContent
  type: 'request-credential'
}

export interface IRequestPayment extends IMessageBodyBase {
  content: IRequestPaymentContent
  type: 'request-payment'
}

export interface IDelegationData {
  account: IDelegationNode['account']
  id: IDelegationNode['id']
  parentId: IDelegationNode['id']
  permissions: IDelegationNode['permissions']
  isPCR: boolean
}

export interface IRejectAcceptDelegation extends IMessageBodyBase {
  content: IDelegationData
  type: 'reject-accept-delegation'
}

export interface IRequestDelegationApproval {
  delegationData: IDelegationData
  metaData?: AnyJson
  signatures: {
    inviter: DidSignature
  }
}

export interface IRequestAcceptDelegation extends IMessageBodyBase {
  content: IRequestDelegationApproval
  type: 'request-accept-delegation'
}

export interface ISubmitDelegationApproval {
  delegationData: IDelegationData
  signatures: {
    inviter: DidSignature
    invitee: DidSignature
  }
}

export interface ISubmitAcceptDelegation extends IMessageBodyBase {
  content: ISubmitDelegationApproval
  type: 'submit-accept-delegation'
}

export interface IInformDelegationCreation {
  delegationId: IDelegationNode['id']
  isPCR: boolean
}

export interface IInformCreateDelegation extends IMessageBodyBase {
  content: IInformDelegationCreation
  type: 'inform-create-delegation'
}

export type CompressedInformDelegationCreation = [
  IInformDelegationCreation['delegationId'],
  IInformDelegationCreation['isPCR']
]

export type CompressedInformCreateDelegation = [
  'inform-create-delegation',
  CompressedInformDelegationCreation
]

export type CompressedPartialClaim = [
  IClaim['cTypeHash'],
  IClaim['owner'] | undefined,
  IClaimContents | undefined
]
export type CompressedRequestTerms = ['request-terms', CompressedPartialClaim]

export type CompressedRejectedTerms = [
  CompressedPartialClaim,
  CompressedCredential[],
  IDelegationNode['id'] | undefined
]
export type CompressedRejectTerms = ['reject-terms', CompressedRejectedTerms]

export type CompressedRequestCredentialContent = [
  Array<[ICType['hash'], DidUri[] | undefined, string[] | undefined]>,
  string?
]

export type CompressedRequestCredentials = [
  'request-credential',
  CompressedRequestCredentialContent
]

export type CompressedRequestAttestationContent = [
  CompressedCredential,
  CompressedQuoteAgreed | undefined
]

export type CompressedRequestAttestation = [
  'request-attestation',
  CompressedRequestAttestationContent
]

export type CompressedRequestDelegationApproval = [
  CompressedDelegationData,
  [DidSignature['signature'], DidSignature['keyUri']],
  AnyJson
]
export type CompressedRequestAcceptDelegation = [
  'request-accept-delegation',
  CompressedRequestDelegationApproval
]

export type CompressedSubmitDelegationApproval = [
  CompressedDelegationData,
  [DidSignature['signature'], DidSignature['keyUri']],
  [DidSignature['signature'], DidSignature['keyUri']]
]
export type CompressedSubmitAcceptDelegation = [
  'submit-accept-delegation',
  CompressedSubmitDelegationApproval
]

export type MessageBody =
  | IError
  | IReject
  //
  | IRequestTerms
  | ISubmitTerms
  | IRejectTerms
  //
  | IRequestAttestation
  | ISubmitAttestation
  | IRejectAttestation
  //
  | IRequestCredential
  | ISubmitCredential
  | IAcceptCredential
  | IRejectCredential
  //
  | IRequestAcceptDelegation
  | ISubmitAcceptDelegation
  | IRejectAcceptDelegation
  | IInformCreateDelegation

export type CompressedMessageBody =
  | CompressedRequestTerms
  | CompressedSubmitTerms
  | CompressedRejectTerms
  //
  | CompressedRequestAttestation
  | CompressedSubmitAttestation
  | CompressedRejectAttestation
  //
  | CompressedRequestCredentials
  | CompressedSubmitCredentials
  | CompressedAcceptCredential
  | CompressedRejectCredential
  //
  | CompressedRequestAcceptDelegation
  | CompressedSubmitAcceptDelegation
  | CompressedRejectAcceptDelegation
  | CompressedInformCreateDelegation

/**
 * - `body` - The body of the message, see [[MessageBody]].
 * - `createdAt` - The timestamp of the message construction.
 * - `sender` - The DID of the sender.
 * - `receiver` - The DID of the receiver.
 * - `messageId` - The message id.
 * - `receivedAt` - The timestamp of the message reception.
 * - `inReplyTo` - The id of the parent-message.
 * - `references` - The references or the in-reply-to of the parent-message followed by the message-id of the parent-message.
 */
export interface IMessage {
  body: MessageBody
  createdAt: number
  sender: DidUri
  receiver: DidUri
  messageId?: string
  receivedAt?: number
  inReplyTo?: IMessage['messageId']
  references?: Array<IMessage['messageId']>
}

/**
 * Everything which is part of the encrypted and protected part of the [[IMessage]].
 */
export type IEncryptedMessageContents = Omit<IMessage, 'receivedAt'>

/**
 * Removes the plaintext [[IEncryptedMessageContents]] from an [[IMessage]] and instead includes them in encrypted form.
 * This adds the following fields:
 * - `ciphertext` - The encrypted message content.
 * - `nonce` - The encryption nonce.
 * - `receiverKeyUri` - The URI of the receiver's encryption key.
 * - `senderKeyUri` - The URI of the sender's encryption key.
 */
export type IEncryptedMessage = Pick<IMessage, 'receivedAt'> & {
  receiverKeyUri: DidResourceUri
  senderKeyUri: DidResourceUri
  ciphertext: string
  nonce: string
}<|MERGE_RESOLUTION|>--- conflicted
+++ resolved
@@ -113,13 +113,8 @@
   CompressedAttestation
 ]
 export type CompressedRejectAttestation = [
-<<<<<<< HEAD
-  MessageBodyType.REJECT_ATTESTATION,
+  'reject-attestation',
   ICredential['rootHash']
-=======
-  'reject-attestation',
-  IRequestForAttestation['rootHash']
->>>>>>> d4c09a3b
 ]
 export type CompressedSubmitCredentials = [
   'submit-credential',
@@ -158,13 +153,8 @@
 }
 
 export interface IRejectAttestation extends IMessageBodyBase {
-<<<<<<< HEAD
   content: ICredential['rootHash']
-  type: MessageBodyType.REJECT_ATTESTATION
-=======
-  content: IRequestForAttestation['rootHash']
   type: 'reject-attestation'
->>>>>>> d4c09a3b
 }
 
 export interface IRequestPaymentContent {
