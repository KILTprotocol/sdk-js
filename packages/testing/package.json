--- conflicted
+++ resolved
@@ -37,20 +37,12 @@
     "@kiltprotocol/sdk-js": "workspace:*",
     "@kiltprotocol/types": "workspace:*",
     "@kiltprotocol/utils": "workspace:*",
-<<<<<<< HEAD
-    "@polkadot/api": "^8.0.0",
-    "@polkadot/api-augment": "^8.0.0",
-    "@polkadot/keyring": "^9.0.0",
-    "@polkadot/types": "^8.0.0",
-    "@polkadot/util-crypto": "^9.0.0",
-    "tweetnacl": "^1.0.3"
-=======
     "@polkadot/api": "^9.4.1",
     "@polkadot/keyring": "^10.0.0",
     "@polkadot/types": "^9.4.1",
     "@polkadot/util": "^10.0.0",
-    "@polkadot/util-crypto": "^10.0.0"
->>>>>>> 8ed55de4
+    "@polkadot/util-crypto": "^10.0.0",
+    "tweetnacl": "^1.0.3"
   },
   "devDependencies": {
     "rimraf": "^3.0.2",
