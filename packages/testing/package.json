--- conflicted
+++ resolved
@@ -34,14 +34,8 @@
   "dependencies": {
     "@kiltprotocol/augment-api": "workspace:*",
     "@kiltprotocol/types": "workspace:*",
-<<<<<<< HEAD
-    "@polkadot/api": "^7.10.1",
-    "@polkadot/types": "^7.10.1"
-=======
     "@polkadot/api": "^8.0.0",
-    "@polkadot/api-augment": "^8.0.0",
     "@polkadot/types": "^8.0.0"
->>>>>>> 95948dec
   },
   "devDependencies": {
     "rimraf": "^3.0.2",
