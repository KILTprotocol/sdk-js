--- conflicted
+++ resolved
@@ -1,11 +1,7 @@
 {
   "name": "@kiltprotocol/testing",
   "private": true,
-<<<<<<< HEAD
-  "version": "0.30.1-11",
-=======
-  "version": "0.30.0",
->>>>>>> e78b8fc4
+  "version": "0.31.0-rc.1",
   "description": "",
   "main": "./lib/cjs/index.js",
   "module": "./lib/esm/index.js",
