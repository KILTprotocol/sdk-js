{
  "name": "@kiltprotocol/testing",
  "private": true,
  "version": "0.29.0-17",
  "description": "",
  "main": "./lib/cjs/index.js",
  "module": "./lib/esm/index.js",
  "types": "./lib/cjs/index.d.ts",
  "exports": {
    ".": {
      "import": "./lib/esm/index.js",
      "require": "./lib/cjs/index.js"
    }
  },
  "files": [
    "lib/**/*"
  ],
  "scripts": {
    "clean": "rimraf ./lib",
    "build": "yarn clean && yarn build:ts",
    "build:ts": "yarn build:cjs && yarn build:esm",
    "build:cjs": "tsc --declaration -p tsconfig.build.json && echo '{\"type\":\"commonjs\"}' > ./lib/cjs/package.json",
    "build:esm": "tsc --declaration -p tsconfig.esm.json && echo '{\"type\":\"module\"}' > ./lib/esm/package.json"
  },
  "repository": "github:kiltprotocol/sdk-js",
  "engines": {
    "node": ">=14.0"
  },
  "author": "",
  "license": "BSD-4-Clause",
  "bugs": "https://github.com/KILTprotocol/sdk-js/issues",
  "homepage": "https://github.com/KILTprotocol/sdk-js#readme",
  "dependencies": {
<<<<<<< HEAD
    "@kiltprotocol/augment-api": "workspace:*",
=======
    "@kiltprotocol/chain-helpers": "workspace:*",
    "@kiltprotocol/did": "workspace:*",
>>>>>>> 38838e38
    "@kiltprotocol/types": "workspace:*",
    "@kiltprotocol/utils": "workspace:*",
    "@polkadot/api": "^8.0.0",
<<<<<<< HEAD
    "@polkadot/types": "^8.0.0"
=======
    "@polkadot/api-augment": "^8.0.0",
    "@polkadot/keyring": "^9.0.0",
    "@polkadot/types": "^8.0.0",
    "@polkadot/util-crypto": "^9.0.0"
>>>>>>> 38838e38
  },
  "devDependencies": {
    "rimraf": "^3.0.2",
    "typescript": "^4.5.4",
    "yargs": "^16.2.0"
  }
}<|MERGE_RESOLUTION|>--- conflicted
+++ resolved
@@ -31,23 +31,15 @@
   "bugs": "https://github.com/KILTprotocol/sdk-js/issues",
   "homepage": "https://github.com/KILTprotocol/sdk-js#readme",
   "dependencies": {
-<<<<<<< HEAD
     "@kiltprotocol/augment-api": "workspace:*",
-=======
     "@kiltprotocol/chain-helpers": "workspace:*",
     "@kiltprotocol/did": "workspace:*",
->>>>>>> 38838e38
     "@kiltprotocol/types": "workspace:*",
     "@kiltprotocol/utils": "workspace:*",
     "@polkadot/api": "^8.0.0",
-<<<<<<< HEAD
-    "@polkadot/types": "^8.0.0"
-=======
-    "@polkadot/api-augment": "^8.0.0",
     "@polkadot/keyring": "^9.0.0",
     "@polkadot/types": "^8.0.0",
     "@polkadot/util-crypto": "^9.0.0"
->>>>>>> 38838e38
   },
   "devDependencies": {
     "rimraf": "^3.0.2",
