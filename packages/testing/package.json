{
  "name": "@kiltprotocol/testing",
  "private": true,
  "version": "0.29.0-20",
  "description": "",
  "main": "./lib/cjs/index.js",
  "module": "./lib/esm/index.js",
  "types": "./lib/cjs/index.d.ts",
  "exports": {
    ".": {
      "import": "./lib/esm/index.js",
      "require": "./lib/cjs/index.js"
    }
  },
  "files": [
    "lib/**/*"
  ],
  "scripts": {
    "clean": "rimraf ./lib",
    "build": "yarn clean && yarn build:ts",
    "build:ts": "yarn build:cjs && yarn build:esm",
    "build:cjs": "tsc --declaration -p tsconfig.build.json && echo '{\"type\":\"commonjs\"}' > ./lib/cjs/package.json",
    "build:esm": "tsc --declaration -p tsconfig.esm.json && echo '{\"type\":\"module\"}' > ./lib/esm/package.json"
  },
  "repository": "github:kiltprotocol/sdk-js",
  "engines": {
    "node": ">=14.0"
  },
  "author": "",
  "license": "BSD-4-Clause",
  "bugs": "https://github.com/KILTprotocol/sdk-js/issues",
  "homepage": "https://github.com/KILTprotocol/sdk-js#readme",
  "dependencies": {
    "@kiltprotocol/augment-api": "workspace:*",
    "@kiltprotocol/chain-helpers": "workspace:*",
    "@kiltprotocol/did": "workspace:*",
    "@kiltprotocol/types": "workspace:*",
    "@kiltprotocol/utils": "workspace:*",
<<<<<<< HEAD
    "@polkadot/api": "^8.0.0",
    "@polkadot/keyring": "^9.0.0",
    "@polkadot/types": "^8.0.0",
    "@polkadot/util": "^9.0.0",
    "@polkadot/util-crypto": "^9.0.0"
=======
    "@polkadot/api": "^8.12.0",
    "@polkadot/api-augment": "^8.12.0",
    "@polkadot/keyring": "^10.0.0",
    "@polkadot/types": "^8.12.0",
    "@polkadot/util": "^10.0.0",
    "@polkadot/util-crypto": "^10.0.0"
>>>>>>> 24b4317d
  },
  "devDependencies": {
    "rimraf": "^3.0.2",
    "typescript": "^4.5.4",
    "yargs": "^16.2.0"
  }
}<|MERGE_RESOLUTION|>--- conflicted
+++ resolved
@@ -36,20 +36,11 @@
     "@kiltprotocol/did": "workspace:*",
     "@kiltprotocol/types": "workspace:*",
     "@kiltprotocol/utils": "workspace:*",
-<<<<<<< HEAD
-    "@polkadot/api": "^8.0.0",
-    "@polkadot/keyring": "^9.0.0",
-    "@polkadot/types": "^8.0.0",
-    "@polkadot/util": "^9.0.0",
-    "@polkadot/util-crypto": "^9.0.0"
-=======
     "@polkadot/api": "^8.12.0",
-    "@polkadot/api-augment": "^8.12.0",
     "@polkadot/keyring": "^10.0.0",
     "@polkadot/types": "^8.12.0",
     "@polkadot/util": "^10.0.0",
     "@polkadot/util-crypto": "^10.0.0"
->>>>>>> 24b4317d
   },
   "devDependencies": {
     "rimraf": "^3.0.2",
