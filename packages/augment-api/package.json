{
  "name": "@kiltprotocol/augment-api",
<<<<<<< HEAD
  "version": "0.34.0",
=======
  "version": "0.33.2-6",
>>>>>>> 26751e61
  "description": "",
  "types": "./lib/index.d.ts",
  "type": "module",
  "main": "./index.cjs",
  "exports": {
    ".": {
      "types": "./lib/index.d.ts",
      "import": "./index.mjs",
      "require": "./index.cjs"
    },
    "./extraDefs": {
      "types": "./lib/interfaces/extraDefs/index.d.ts"
    }
  },
  "files": [
    "lib/**/*",
    "index.mjs",
    "index.cjs",
    "extraDefs/*"
  ],
  "scripts": {
    "clean": "rimraf ./lib",
    "build": "yarn clean && yarn build:ts",
    "build:types": "yarn generate:defs && yarn generate:meta && yarn build:fixes",
    "build:fixes": "node scripts/fixTypes.mjs",
    "build:ts": "tsc -p tsconfig.build.json",
    "generate:defs": "ts-node --esm -P tsconfig.build.json ../../node_modules/.bin/polkadot-types-from-defs --package @kiltprotocol/augment-api --input ./src/interfaces --endpoint ./metadata/spiritnet.json",
    "generate:meta": "ts-node --esm -P tsconfig.build.json ../../node_modules/.bin/polkadot-types-from-chain --package @kiltprotocol/augment-api --endpoint ./metadata/spiritnet.json --output ./src/interfaces  --strict",
    "update-metadata": "node ./scripts/fetchMetadata.cjs -o './metadata/spiritnet.json' -e 'wss://spiritnet.kilt.io/'"
  },
  "repository": "github:kiltprotocol/sdk-js",
  "engines": {
    "node": ">=16.0"
  },
  "author": "",
  "license": "BSD-4-Clause",
  "bugs": "https://github.com/KILTprotocol/sdk-js/issues",
  "homepage": "https://github.com/KILTprotocol/sdk-js#readme",
  "devDependencies": {
    "@polkadot/api": "^10.4.0",
    "@polkadot/typegen": "^10.4.0",
<<<<<<< HEAD
=======
    "@types/node": "^16.11.7",
>>>>>>> 26751e61
    "glob": "^7.1.1",
    "rimraf": "^3.0.2",
    "ts-node": "^10.4.0",
    "typescript": "^4.8.3",
    "yargs": "^16.2.0"
  },
  "dependencies": {
    "@kiltprotocol/type-definitions": "workspace:*"
  }
}<|MERGE_RESOLUTION|>--- conflicted
+++ resolved
@@ -1,10 +1,6 @@
 {
   "name": "@kiltprotocol/augment-api",
-<<<<<<< HEAD
   "version": "0.34.0",
-=======
-  "version": "0.33.2-6",
->>>>>>> 26751e61
   "description": "",
   "types": "./lib/index.d.ts",
   "type": "module",
@@ -46,10 +42,7 @@
   "devDependencies": {
     "@polkadot/api": "^10.4.0",
     "@polkadot/typegen": "^10.4.0",
-<<<<<<< HEAD
-=======
     "@types/node": "^16.11.7",
->>>>>>> 26751e61
     "glob": "^7.1.1",
     "rimraf": "^3.0.2",
     "ts-node": "^10.4.0",
