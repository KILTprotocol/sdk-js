--- conflicted
+++ resolved
@@ -169,33 +169,6 @@
 export const dispatchTx = submitSignedTx
 
 /**
-<<<<<<< HEAD
-=======
- * Checks the TxError/TxStatus for issues that may be resolved via resigning.
- *
- * @param reason Polkadot API returned error or ISubmittableResult.
- * @returns Whether or not this issue may be resolved via resigning.
- */
-export function isRecoverableTxError(
-  reason: Error | ISubmittableResult
-): boolean {
-  if (reason instanceof Error) {
-    return (
-      reason.message.includes(TxOutdated) ||
-      reason.message.includes(TxPriority) ||
-      reason.message.includes(TxDuplicate) ||
-      false
-    )
-  }
-  if (typeof reason === 'object' && typeof reason.status === 'object') {
-    const { status } = reason as ISubmittableResult
-    if (status.isUsurped) return true
-  }
-  return false
-}
-
-/**
->>>>>>> b2a5c99d
  * Signs and submits the SubmittableExtrinsic with optional resolution and rejection criteria.
  *
  * @param tx The generated unsigned SubmittableExtrinsic to submit.
