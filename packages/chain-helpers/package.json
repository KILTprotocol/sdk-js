--- conflicted
+++ resolved
@@ -40,14 +40,6 @@
     "@kiltprotocol/types": "workspace:*",
     "@kiltprotocol/utils": "workspace:*",
     "@polkadot/api": "^8.0.0",
-<<<<<<< HEAD
-    "@polkadot/keyring": "^9.0.0",
-    "@polkadot/types": "^8.0.0",
-    "@polkadot/util": "^9.0.0",
-    "typescript-logging": "^0.6.4"
-=======
-    "@polkadot/api-augment": "^8.0.0",
     "@polkadot/types": "^8.0.0"
->>>>>>> d4c09a3b
   }
 }