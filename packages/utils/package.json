{
  "name": "@kiltprotocol/utils",
  "version": "0.29.0-20",
  "description": "",
  "main": "./lib/cjs/index.js",
  "module": "./lib/esm/index.js",
  "types": "./lib/cjs/index.d.ts",
  "exports": {
    ".": {
      "import": "./lib/esm/index.js",
      "require": "./lib/cjs/index.js"
    }
  },
  "files": [
    "lib/**/*"
  ],
  "scripts": {
    "clean": "rimraf ./lib",
    "build": "yarn clean && yarn build:ts",
    "build:ts": "yarn build:cjs && yarn build:esm && yarn copy:jsonabc",
    "build:cjs": "tsc --declaration -p tsconfig.build.json && echo '{\"type\":\"commonjs\"}' > ./lib/cjs/package.json",
    "build:esm": "tsc --declaration -p tsconfig.esm.json && echo '{\"type\":\"module\"}' > ./lib/esm/package.json",
    "copy:jsonabc": "cp -f ./src/jsonabc.* ./lib/cjs && cp -f ./src/jsonabc.cjs ./lib/esm/jsonabc.cjs"
  },
  "repository": "github:kiltprotocol/sdk-js",
  "engines": {
    "node": ">=14.0"
  },
  "author": "",
  "license": "BSD-4-Clause",
  "bugs": "https://github.com/KILTprotocol/sdk-js/issues",
  "homepage": "https://github.com/KILTprotocol/sdk-js#readme",
  "devDependencies": {
    "rimraf": "^3.0.2",
    "typescript": "^4.5.4"
  },
  "dependencies": {
    "@kiltprotocol/types": "workspace:*",
<<<<<<< HEAD
    "@polkadot/keyring": "^9.0.0",
    "@polkadot/types": "^8.0.0",
    "@polkadot/util": "^9.0.0",
    "@polkadot/util-crypto": "^9.0.0",
=======
    "@polkadot/api-augment": "^8.12.0",
    "@polkadot/keyring": "^10.0.0",
    "@polkadot/types": "^8.12.0",
    "@polkadot/util": "^10.0.0",
    "@polkadot/util-crypto": "^10.0.0",
>>>>>>> 24b4317d
    "tweetnacl": "^1.0.3",
    "uuid": "^8.1.0"
  }
}<|MERGE_RESOLUTION|>--- conflicted
+++ resolved
@@ -36,18 +36,10 @@
   },
   "dependencies": {
     "@kiltprotocol/types": "workspace:*",
-<<<<<<< HEAD
-    "@polkadot/keyring": "^9.0.0",
-    "@polkadot/types": "^8.0.0",
-    "@polkadot/util": "^9.0.0",
-    "@polkadot/util-crypto": "^9.0.0",
-=======
-    "@polkadot/api-augment": "^8.12.0",
     "@polkadot/keyring": "^10.0.0",
     "@polkadot/types": "^8.12.0",
     "@polkadot/util": "^10.0.0",
     "@polkadot/util-crypto": "^10.0.0",
->>>>>>> 24b4317d
     "tweetnacl": "^1.0.3",
     "uuid": "^8.1.0"
   }
