--- conflicted
+++ resolved
@@ -1,10 +1,6 @@
 {
   "name": "@kiltprotocol/utils",
-<<<<<<< HEAD
   "version": "0.34.0",
-=======
-  "version": "0.33.2-6",
->>>>>>> 26751e61
   "description": "",
   "main": "./lib/cjs/index.js",
   "module": "./lib/esm/index.js",
@@ -41,10 +37,7 @@
     "@kiltprotocol/types": "workspace:*",
     "@polkadot/api": "^10.4.0",
     "@polkadot/keyring": "^12.0.0",
-<<<<<<< HEAD
-=======
     "@polkadot/types": "^10.4.0",
->>>>>>> 26751e61
     "@polkadot/util": "^12.0.0",
     "@polkadot/util-crypto": "^12.0.0",
     "cbor-web": "^9.0.0",
