--- conflicted
+++ resolved
@@ -153,21 +153,6 @@
 
 export class ClaimUnverifiableError extends SDKError {}
 
-<<<<<<< HEAD
-export class IdentityMismatchError extends SDKError {
-  constructor(context?: string, type?: string) {
-    if (type && context) {
-      super(`${type} is not owner of the ${context}`)
-    } else if (context) {
-      super(`Identity is not owner of the ${context}`)
-    } else {
-      super('Addresses expected to be equal mismatched')
-    }
-  }
-}
-
-=======
->>>>>>> 26751e61
 export class SubscriptionsNotSupportedError extends SDKError {
   constructor(options?: ErrorOptions) {
     super(
