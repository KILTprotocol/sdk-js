/**
 * Copyright (c) 2018-2022, BOTLabs GmbH.
 *
 * This source code is licensed under the BSD 4-Clause "Original" license
 * found in the LICENSE file in the root directory of this source tree.
 */

/**
 * Crypto provides KILT with the utility types and methods useful for cryptographic operations, such as signing/verifying, encrypting/decrypting and hashing.
 *
 * The utility types and methods are wrappers for existing Polkadot functions and imported throughout KILT's protocol for various cryptographic needs.
 *
 * @packageDocumentation
 */

import { decodeAddress, encodeAddress } from '@polkadot/keyring'
import type {
  EncryptionKeyType,
  KeyringPair,
  KiltKeyringPair,
} from '@kiltprotocol/types'
import {
  isString,
  stringToU8a,
  u8aConcat,
  u8aToHex,
  u8aToString,
  u8aToU8a,
} from '@polkadot/util'
import {
  blake2AsHex,
  blake2AsU8a,
  naclBoxPairFromSecret,
  randomAsU8a,
  signatureVerify,
} from '@polkadot/util-crypto'
import { Keyring } from '@polkadot/api'
import nacl from 'tweetnacl'
import { v4 as uuid } from 'uuid'
import type { HexString } from '@polkadot/util/types'
import jsonabc from './jsonabc.js'
<<<<<<< HEAD
import { ss58Format } from './ss58Format.js'
=======
import * as SDKErrors from './SDKErrors.js'
>>>>>>> ff9c7455

export { naclBoxPairFromSecret } from '@polkadot/util-crypto'

export { encodeAddress, decodeAddress, u8aToHex, u8aConcat }

/**
 * Types accepted by hashing and crypto functions.
 */
export type CryptoInput = Buffer | Uint8Array | string

export type Address = string

export type EncryptedAsymmetric = {
  box: Uint8Array
  nonce: Uint8Array
}

export type EncryptedAsymmetricString = {
  box: string
  nonce: string
}

/**
 * Creates a Uint8Array value from a Uint8Array, Buffer, string or hex input.
 *
 * @param input Input array or string. Null or undefined result in an empty array.
 * @param hexAsString Whether or not a hex string is encoded as a string instead of a number.
 * @returns A (possibly empty) Uint8Array.
 */
export function coToUInt8(
  input: CryptoInput | null | undefined,
  hexAsString = false
): Uint8Array {
  if (hexAsString && isString(input)) {
    return stringToU8a(input)
  }
  return u8aToU8a(input)
}

/**
 * Signs a message.
 *
 * @param message String or byte array to be signed.
 * @param signKeyPair KeyringPair used for signing.
 * @returns Signature over message as byte array.
 */
export function sign(
  message: CryptoInput,
  signKeyPair: KeyringPair
): Uint8Array {
  return signKeyPair.sign(coToUInt8(message), { withType: true })
}

/**
 * Signs a message. Returns signature string.
 *
 * @param message String or byte array to be signed.
 * @param signKeyPair KeyringPair used for signing.
 * @returns Signature over message as hex string.
 */
export function signStr(
  message: CryptoInput,
  signKeyPair: KeyringPair
): string {
  return u8aToHex(sign(message, signKeyPair))
}

/**
 * Verifies a signature over a message.
 *
 * @param message Original signed message to be verified.
 * @param signature Signature as hex string or byte array.
 * @param address Substrate address or public key of the signer.
 */
export function verify(
  message: CryptoInput,
  signature: CryptoInput,
  address: Address
): void {
  if (signatureVerify(message, signature, address).isValid !== true)
    throw new SDKErrors.SignatureUnverifiableError()
}

export type BitLength = 64 | 128 | 256 | 384 | 512

/**
 * Create the blake2b and return the result as an u8a with the specified `bitLength`.
 *
 * @param value Value to be hashed.
 * @param bitLength Bit length of hash.
 * @returns Blake2b hash byte array.
 */
export function hash(value: CryptoInput, bitLength?: BitLength): Uint8Array {
  return blake2AsU8a(value, bitLength)
}

/**
 * Create the blake2b and return the result as a hex string.
 *
 * @param value Value to be hashed.
 * @returns Blake2b hash as hex string.
 */
export function hashStr(value: CryptoInput): HexString {
  return u8aToHex(hash(value))
}

/**
 * Stringifies numbers, booleans, and objects. Object keys are sorted to yield consistent hashing.
 *
 * @param value Object or value to be hashed.
 * @returns Stringified representation of the given object.
 */
export function encodeObjectAsStr(
  value: Record<string, any> | string | number | boolean
): string {
  const input =
    // eslint-disable-next-line no-nested-ternary
    typeof value === 'object' && value !== null
      ? JSON.stringify(jsonabc.sortObj(value))
      : // eslint-disable-next-line no-nested-ternary
      typeof value === 'number' && value !== null
      ? value.toString()
      : typeof value === 'boolean' && value !== null
      ? JSON.stringify(value)
      : value

  return input
}

/**
 * Hashes numbers, booleans, and objects by stringify-ing them. Object keys are sorted to yield consistent hashing.
 *
 * @param value Object or value to be hashed.
 * @param nonce Optional nonce to obscure hashed values that could be guessed.
 * @returns Blake2b hash as hex string.
 */
export function hashObjectAsStr(
  value: Record<string, any> | string | number | boolean,
  nonce?: string
): HexString {
  let objectAsStr = encodeObjectAsStr(value)
  if (nonce) {
    objectAsStr = nonce + objectAsStr
  }
  return hashStr(objectAsStr)
}

/**
 * Wrapper around nacl.box. Authenticated encryption of a message for a recipient's public key.
 *
 * @param message String or byte array to be encrypted.
 * @param publicKeyA Public key of the recipient. The owner will be able to decrypt the message.
 * @param secretKeyB Private key of the sender. Necessary to authenticate the message during decryption.
 * @returns Encrypted message and nonce used for encryption.
 */
export function encryptAsymmetric(
  message: CryptoInput,
  publicKeyA: CryptoInput,
  secretKeyB: CryptoInput
): EncryptedAsymmetric {
  const nonce = nacl.randomBytes(24)
  const box = nacl.box(
    coToUInt8(message, true),
    nonce,
    coToUInt8(publicKeyA),
    coToUInt8(secretKeyB)
  )
  return { box, nonce }
}

/**
 * Wrapper around nacl.box. Authenticated encryption of a message for a recipient's public key.
 *
 * @param message String or byte array to be encrypted.
 * @param publicKeyA Public key of the recipient. The owner will be able to decrypt the message.
 * @param secretKeyB Private key of the sender. Necessary to authenticate the message during decryption.
 * @returns Encrypted message and nonce used for encryption as hex strings.
 */
export function encryptAsymmetricAsStr(
  message: CryptoInput,
  publicKeyA: CryptoInput,
  secretKeyB: CryptoInput
): EncryptedAsymmetricString {
  const encrypted = encryptAsymmetric(message, publicKeyA, secretKeyB)
  const box = u8aToHex(encrypted.box)
  const nonce = u8aToHex(encrypted.nonce)
  return { box, nonce }
}

/**
 * Wrapper around nacl.box.open. Authenticated decryption of an encrypted message.
 *
 * @param data Object containing encrypted message and nonce used for encryption.
 * @param publicKeyB Public key of the sender. Necessary to authenticate the message during decryption.
 * @param secretKeyA Private key of the recipient. Required for decryption.
 * @returns Decrypted message or false if decryption is unsuccessful.
 */
export function decryptAsymmetric(
  data: EncryptedAsymmetric | EncryptedAsymmetricString,
  publicKeyB: CryptoInput,
  secretKeyA: CryptoInput
): Uint8Array | false {
  const decrypted = nacl.box.open(
    coToUInt8(data.box),
    coToUInt8(data.nonce),
    coToUInt8(publicKeyB),
    coToUInt8(secretKeyA)
  )
  return decrypted || false
}

/**
 * Wrapper around nacl.box.open. Authenticated decryption of an encrypted message.
 *
 * @param data Object containing encrypted message and nonce used for encryption.
 * @param publicKeyB Public key of the sender. Necessary to authenticate the message during decryption.
 * @param secretKeyA Private key of the recipient. Required for decryption.
 * @returns Decrypted message as string or false if decryption is unsuccessful.
 */
export function decryptAsymmetricAsStr(
  data: EncryptedAsymmetric | EncryptedAsymmetricString,
  publicKeyB: CryptoInput,
  secretKeyA: CryptoInput
): string | false {
  const result = decryptAsymmetric(
    data,
    coToUInt8(publicKeyB),
    coToUInt8(secretKeyA)
  )
  return result !== false ? u8aToString(result) : false
}

/**
 * Signature of hashing function accepted by [[hashStatements]].
 *
 * @param value String to be hashed.
 * @param nonce Optional nonce (as string) used to obscure hashed contents.
 * @returns String representation of hash.
 */
export interface Hasher {
  (value: string, nonce?: string): HexString
}

/**
 * Additional options for [[hashStatements]].
 */
export interface HashingOptions {
  nonces?: Record<string, string>
  nonceGenerator?: (key: string) => string
  hasher?: Hasher
}

/**
 * Default hasher for [[hashStatements]].
 *
 * @param value String to be hashed.
 * @param nonce Optional nonce (as string) used to obscure hashed contents.
 * @returns 256 bit blake2 hash as hex string.
 */
export function saltedBlake2b256(value: string, nonce = ''): HexString {
  return blake2AsHex(nonce + value, 256)
}

/**
 * Configurable computation of salted over an array of statements. Can be used to validate/reproduce salted hashes
 * by means of an optional nonce map.
 *
 * @param statements An array of statement strings to be hashed.
 * @param options Optional hasher arguments.
 * @param options.nonces An optional map or array of nonces. If present, it should comprise all keys of `statements`, as those will be used map nonces to statements.
 * @param options.nonceGenerator An optional nonce generator. Will be used if `options.nonces` is not defined to generate a (new) nonce for each statement. The statement key is passed as its first argument. If no `nonces` or `nonceGenerator` are given this function returns unsalted hashes.
 * @param options.hasher The hasher to be used. Computes a hash from a statement and an optional nonce. Required but defaults to 256 bit blake2 over `${nonce}${statement}`.
 * @returns An array of objects for each statement which contain a statement, its digest, salted hash and nonce.
 */
export function hashStatements(
  statements: string[],
  options: HashingOptions = {}
): Array<{
  digest: HexString
  statement: string
  saltedHash: HexString
  nonce: string
}> {
  // apply defaults
  const defaults = {
    hasher: saltedBlake2b256,
    nonceGenerator: () => uuid(),
  }
  const hasher = options.hasher || defaults.hasher
  const nonceGenerator = options.nonceGenerator || defaults.nonceGenerator
  // set source for nonces
  const { nonces } = options
  const getNonce: HashingOptions['nonceGenerator'] =
    typeof nonces === 'object' ? (key) => nonces[key] : nonceGenerator
  // iterate over statements to produce salted hashes
  return statements.map((statement) => {
    // generate unsalted digests from statements as a first step
    const digest = hasher(statement)
    // if nonces were passed, they would be mapped to the statement via its digest
    const nonce = getNonce(digest)
    // to simplify validation, the salted hash is computed over unsalted hash (nonce key) & nonce
    const saltedHash = hasher(digest, nonce)
    return { digest, saltedHash, nonce, statement }
  })
}

export function makeKeypairFromSeed<
  KeyType extends KiltKeyringPair['type'] = 'ed25519'
>(seed = randomAsU8a(32), type?: KeyType): KiltKeyringPair & { type: KeyType } {
  const keyring = new Keyring({ ss58Format, type })
  return keyring.addFromSeed(seed) as KiltKeyringPair & { type: KeyType }
}

export function makeKeypairFromUri<
  KeyType extends KiltKeyringPair['type'] = 'ed25519'
>(uri: string, type?: KeyType): KiltKeyringPair & { type: KeyType } {
  const keyring = new Keyring({ ss58Format, type })
  return keyring.addFromUri(uri) as KiltKeyringPair & { type: KeyType }
}

export function makeEncryptionKeyFromSeed(seed = randomAsU8a(32)): {
  secretKey: Uint8Array
  publicKey: Uint8Array
  type: EncryptionKeyType
} {
  return {
    ...naclBoxPairFromSecret(seed),
    type: 'x25519',
  }
}<|MERGE_RESOLUTION|>--- conflicted
+++ resolved
@@ -39,11 +39,8 @@
 import { v4 as uuid } from 'uuid'
 import type { HexString } from '@polkadot/util/types'
 import jsonabc from './jsonabc.js'
-<<<<<<< HEAD
+import * as SDKErrors from './SDKErrors.js'
 import { ss58Format } from './ss58Format.js'
-=======
-import * as SDKErrors from './SDKErrors.js'
->>>>>>> ff9c7455
 
 export { naclBoxPairFromSecret } from '@polkadot/util-crypto'
 
