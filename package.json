--- conflicted
+++ resolved
@@ -69,10 +69,6 @@
     "typedoc": "^0.23.0",
     "typescript": "^4.8.3"
   },
-<<<<<<< HEAD
   "version": "0.34.0",
-=======
-  "version": "0.33.2-6",
->>>>>>> 26751e61
   "packageManager": "yarn@3.3.1"
 }