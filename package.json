{
  "name": "@kiltprotocol/sdk-js",
  "version": "0.17.0",
  "description": "",
  "main": "./build/index.js",
  "typings": "./build/index.d.ts",
  "scripts": {
<<<<<<< HEAD
    "_comment": "NODE_ENV=custom is set because otherwise tests won't compile (see https://github.com/polkadot-js/common/issues/321)",
    "test": "export NODE_ENV=custom; jest -c jest.config.unit.js --coverage",
    "test:ci": "export NODE_ENV=custom; jest --ci -c jest.config.unit.js --coverage",
    "test:integration": "export NODE_ENV=custom; jest -c jest.config.integration.js --runInBand",
=======
    "test": "jest --coverage",
    "testCI": "jest --ci --coverage",
>>>>>>> d5fcb85a
    "testWatch": "jest --watch --coverage",
    "lint": "eslint 'src/**'",
    "lint:fix": "yarn lint --fix",
    "style": "prettier -l src/**/*.ts",
    "style:fix": "yarn style --write",
    "build": "tsc --declaration",
    "build:docs": "typedoc --theme default --out docs/api && touch docs/.nojekyll",
    "buildAndPublish": "yarn build && npm publish --access public"
  },
  "husky": {
    "hooks": {
      "pre-commit": "yarn lint && yarn style",
      "commit-msg": "commitlint -E HUSKY_GIT_PARAMS"
    }
  },
  "commitlint": {
    "extends": [
      "@commitlint/config-conventional"
    ]
  },
  "repository": {
    "type": "git",
    "url": "git+https://github.com/KILTprotocol/sdk-js.git"
  },
  "engines": {
    "node": ">=10.0"
  },
  "publishConfig": {
    "access": "restricted",
    "registry": "https://registry.npmjs.org"
  },
  "author": "",
  "license": "BSD-4-Clause",
  "bugs": {
    "url": "https://github.com/KILTprotocol/sdk-js/issues"
  },
  "homepage": "https://github.com/KILTprotocol/sdk-js#readme",
  "devDependencies": {
    "@commitlint/cli": "^7.2.1",
    "@commitlint/config-conventional": "^7.1.2",
    "@types/jest": "^23.3.9",
    "@types/uuid": "^3.4.4",
    "@typescript-eslint/eslint-plugin": "^2.8.0",
    "@typescript-eslint/parser": "^2.8.0",
    "eslint": "6.1.0",
    "eslint-config-airbnb-base": "14.0.0",
    "eslint-config-prettier": "^6.0.0",
    "eslint-plugin-import": "^2.18.2",
    "eslint-plugin-jsdoc": "^15.9.1",
    "eslint-plugin-jsx-a11y": "^6.2.3",
    "eslint-plugin-prettier": "^3.1.0",
    "eslint-plugin-tsc": "^1.2.0",
    "husky": "^1.2.1",
    "jest": "^23.6.0",
    "npm-registry-client": "^8.6.0",
    "prettier": "^1.15.3",
    "ts-jest": "^23.10.4",
    "tslib": "^1.10.0",
    "typedoc": "^0.15.0",
    "typedoc-plugin-external-module-name": "^2.1.0",
    "typescript": "^3.7.2"
  },
  "dependencies": {
    "@polkadot/api": "^0.96.1",
    "@polkadot/keyring": "^1.7.0-beta.5",
    "@polkadot/types": "^0.96.1",
    "@polkadot/util": "^1.7.0-beta.5",
    "@polkadot/util-crypto": "^1.7.0-beta.5",
    "@types/jsonabc": "^2.3.1",
    "ajv": "^6.6.1",
    "bn.js": "^4.11.8",
    "jsonabc": "^2.3.1",
    "typescript-logging": "^0.6.3",
    "uuid": "^3.3.2"
  },
  "peerDependencies": {
    "tweetnacl": "^1.0.0"
  }
}<|MERGE_RESOLUTION|>--- conflicted
+++ resolved
@@ -5,15 +5,9 @@
   "main": "./build/index.js",
   "typings": "./build/index.d.ts",
   "scripts": {
-<<<<<<< HEAD
-    "_comment": "NODE_ENV=custom is set because otherwise tests won't compile (see https://github.com/polkadot-js/common/issues/321)",
-    "test": "export NODE_ENV=custom; jest -c jest.config.unit.js --coverage",
-    "test:ci": "export NODE_ENV=custom; jest --ci -c jest.config.unit.js --coverage",
-    "test:integration": "export NODE_ENV=custom; jest -c jest.config.integration.js --runInBand",
-=======
-    "test": "jest --coverage",
-    "testCI": "jest --ci --coverage",
->>>>>>> d5fcb85a
+    "test": "jest -c jest.config.unit.js --coverage",
+    "test:ci": "jest --ci -c jest.config.unit.js --coverage",
+    "test:integration": "jest -c jest.config.integration.js --runInBand",
     "testWatch": "jest --watch --coverage",
     "lint": "eslint 'src/**'",
     "lint:fix": "yarn lint --fix",
