--- conflicted
+++ resolved
@@ -15,14 +15,9 @@
     "style": "prettier -l src/**/*.ts",
     "style:fix": "yarn style --write",
     "build": "tsc --declaration",
-<<<<<<< HEAD
-    "build:docs": "typedoc --theme default --out docs/api && touch docs/.nojekyll",
+    "build:docs": "typedoc --theme default --out docs/api --includeVersion && touch docs/api/.nojekyll",
     "buildAndPublish": "yarn build && npm publish --access public",
     "example": "yarn build && ts-node docs/example.ts"
-=======
-    "build:docs": "typedoc --theme default --out docs/api --includeVersion && touch docs/api/.nojekyll",
-    "buildAndPublish": "yarn build && npm publish --access public"
->>>>>>> 0c219d9e
   },
   "husky": {
     "hooks": {
