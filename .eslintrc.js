/* eslint-disable license-header/header */
module.exports = {
  env: {
    browser: true,
    es6: true,
    node: true,
  },
  extends: [
    'airbnb-base',
    'plugin:@typescript-eslint/recommended',
    'prettier',
    'prettier/@typescript-eslint',
    'plugin:jsdoc/recommended',
  ],
  globals: {
    Atomics: 'readonly',
    SharedArrayBuffer: 'readonly',
  },
  parser: '@typescript-eslint/parser',
  parserOptions: {
    ecmaVersion: 2018,
    sourceType: 'module',
  },
  plugins: [
    '@typescript-eslint',
    'prettier',
    'jsdoc',
    'license-header',
    'import',
  ],
  rules: {
    'import/no-cycle': 'off', // TODO: This rule does not seem to be working atm.
    'import/no-extraneous-dependencies': [
      'error',
      {
        devDependencies: [
          '**/*.test.ts',
          '**/*.spec.ts',
          '**/__integrationtests__/*',
          '**/webpack.config.js',
        ],
      },
    ],
    'import/extensions': [
      'error',
      'ignorePackages',
      {
        utils: 'never',
        chain: 'never',
      },
    ],
    'no-restricted-imports': ['error', '.', '..'],
    // Taken care of by typescript
    'import/no-unresolved': 'off',
    'prettier/prettier': 'error',
    semi: ['error', 'never'],
    'lines-between-class-members': [
      'error',
      'always',
      { exceptAfterSingleLine: true },
    ],
    '@typescript-eslint/explicit-function-return-type': [
      'warn',
      {
        allowExpressions: true,
      },
    ],
    '@typescript-eslint/prefer-interface': 'off',
    '@typescript-eslint/array-type': [
      'error',
      {
        default: 'array-simple',
      },
    ],
    '@typescript-eslint/ban-ts-comment': 'warn',
    'jsdoc/require-description': 'warn',
    'jsdoc/require-description-complete-sentence': 'warn',
    'jsdoc/no-types': 'warn',
    'jsdoc/require-param-type': 'off',
    'jsdoc/require-returns-type': 'off',
    'jsdoc/require-jsdoc': [
      'warn',
      {
        publicOnly: true,
        exemptEmptyConstructors: true,
        contexts: ['MethodDefinition:has([accessibility="public"])'],
        require: {
          FunctionDeclaration: true, // require jsdoc on exported functions
          FunctionExpression: true,
          ArrowFunctionExpression: false, // do not require jsdoc on arrow functions
          MethodDefinition: false, // bc we only want to enforce jsdoc on public methods, this must be false
          ClassDeclaration: false, // do not require jsdoc on declarations of exported classes
          ClassExpression: false,
        },
      },
    ],
    'jsdoc/check-examples': [
      'warn',
      {
        exampleCodeRegex:
          '^```(?:js|javascript|typescript)\\n([\\s\\S]*)```\\s*$',
        configFile: '.eslintrc-jsdoc.json',
      },
    ],
    'jsdoc/check-tag-names': [
      'warn',
      {
        definedTags: ['preferred', 'packageDocumentation'],
      },
    ],
    'jsdoc/check-alignment': 'off',
    'jsdoc/no-multi-asterisks': 'off',
    'jsdoc/tag-lines': 'off',
    'license-header/header': ['error', './license-header.js'],
    'import/prefer-default-export': 'off',
    'import/no-default-export': 'error',
    '@typescript-eslint/no-explicit-any': 'off',
    'no-shadow': 'off',
    '@typescript-eslint/no-shadow': 'error',
  },
  overrides: [
    {
      files: ['**/*.spec.ts'],
      env: {
        jest: true,
      },
      rules: {
        'import/extensions': 'off',
        '@typescript-eslint/no-object-literal-type-assertion': 'off',
        'no-underscore-dangle': 'off',
        'global-require': 'off',
        'jsdoc/require-jsdoc': 'off',
        'jsdoc/check-tag-names': [
          'warn',
          {
            definedTags: ['group', 'packageDocumentation'],
          },
        ],
        '@typescript-eslint/no-var-requires': 'off',
        '@typescript-eslint/no-non-null-assertion': 'off',
        '@typescript-eslint/explicit-function-return-type': 'off',
        '@typescript-eslint/ban-ts-comment': 'off',
      },
    },
    {
      files: ['**/__integrationtests__/*.ts'],
      rules: {
        'import/extensions': 'off',
        'jsdoc/require-jsdoc': 'off',
      },
    },
    {
<<<<<<< HEAD
      files: ['**/augment-api/src/interfaces/**/*.ts'],
      rules: {
        'license-header/header': 'off',
=======
      files: ['tests/*'],
      rules: {
        'no-console': 'off',
        '@typescript-eslint/explicit-function-return-type': 'off',
        'import/no-extraneous-dependencies': [
          'error',
          {
            devDependencies: ['tests/*', 'tests/bundle.spec.ts'],
          },
        ],
>>>>>>> 7b718402
      },
    },
  ],
}<|MERGE_RESOLUTION|>--- conflicted
+++ resolved
@@ -150,11 +150,12 @@
       },
     },
     {
-<<<<<<< HEAD
       files: ['**/augment-api/src/interfaces/**/*.ts'],
       rules: {
         'license-header/header': 'off',
-=======
+      },
+    },
+    {
       files: ['tests/*'],
       rules: {
         'no-console': 'off',
@@ -165,7 +166,6 @@
             devDependencies: ['tests/*', 'tests/bundle.spec.ts'],
           },
         ],
->>>>>>> 7b718402
       },
     },
   ],
