/**
 * Copyright 2018-2021 BOTLabs GmbH.
 *
 * This source code is licensed under the BSD 4-Clause "Original" license
 * found in the LICENSE file in the root directory of this source tree.
 */

/* eslint-disable no-console */

import * as Kilt from '@kiltprotocol/sdk-js'
import { KeyRelationship } from '@kiltprotocol/sdk-js'
import type {
  Credential,
  Claim,
  CType,
  ICType,
  Did,
  IAcceptCredential,
  IRequestAttestation,
  ISubmitAttestation,
  ISubmitCredential,
  IDidKeyDetails,
} from '@kiltprotocol/sdk-js'
import { KeyringPair } from '@polkadot/keyring/types'
import { mnemonicGenerate } from '@polkadot/util-crypto'

const NODE_URL = 'ws://127.0.0.1:9944'
const SEP = '_'

async function setup(): Promise<{
  claimerLightDid: Did.LightDidDetails
  attesterFullDid: Did.FullDidDetails
  attester: KeyringPair
  claim: Claim
  ctype: CType
  keystore: Did.DemoKeystore
}> {
  console.log(
    ((s) => s.padEnd(40 + s.length / 2, SEP).padStart(80, SEP))(' SETUP ')
  )
  await Kilt.init({ address: NODE_URL })

  // ------------------------- Attester ----------------------------------------

  // To get an attestation, we need an Attester
  // we can generate a new keypair:

  const keyring = new Kilt.Utils.Keyring({
    // KILT has registered the ss58 prefix 38
    ss58Format: 38,
    type: 'ed25519',
  })
  // generate a Mnemonic for the attester
  const attesterMnemonic =
    'receive clutch item involve chaos clutch furnace arrest claw isolate okay together'

  // or we just use unsafe precalculated keys (just for demo purposes!):
  const attester = keyring.addFromMnemonic(
    attesterMnemonic,
    // using ed25519 bc this account has test coins from the start on the development chain spec
    { signingKeyPairType: 'ed25519' }
  )
  console.log(
    'Attester free balance is:',
    (await Kilt.Balance.getBalances(attester.address)).free.toString()
  )

  // Build an on chain DID for the attester to make transactions on the KILT chain, using our demo keystore
  const keystore = new Kilt.Did.DemoKeystore()
  const attesterFullDid = await Kilt.Did.createOnChainDidFromSeed(
    attester,
    keystore,
    attesterMnemonic,
    // using ed25519 as key type because this is how the endowed account is set up
    Kilt.Did.SigningAlgorithms.Ed25519
  )

  // Will print `did:kilt:014sxSYXakw1ZXBymzT9t3Yw91mUaqKST5bFUEjGEpvkTuckar`.
  console.log(attesterFullDid.did)

  // ------------------------- CType    ----------------------------------------
  // First build a schema
  const ctypeSchema: ICType['schema'] = {
    $id:
      'kilt:ctype:0x3b53bd9a535164136d2df46d0b7146b17b9821490bc46d4dfac7e06811631803',
    $schema: 'http://kilt-protocol.org/draft-01/ctype#',
    properties: {
      name: {
        type: 'string',
      },
      age: {
        type: 'integer',
      },
    },
    type: 'object',
    title: 'title',
  }
  // Generate the Hash for it
  const ctypeHash = Kilt.CTypeUtils.getHashForSchema(ctypeSchema)

  // Put everything together
  const rawCtype: ICType = {
    schema: ctypeSchema,
    hash: ctypeHash,
    owner: attesterFullDid.did,
  }

  // Build the CType object
  const ctype = new Kilt.CType(rawCtype)
  // Store ctype on blockchain
  // signAndSubmitTx can be passed SubscriptionPromise.Options, to control resolve and reject criteria, set tip value, or activate re-sign-re-send capabilities.
  // ! This costs tokens !
  // Also note, that the same ctype can only be stored once on the blockchain.
  try {
    await ctype
      .store()
      .then((tx) =>
        attesterFullDid.authorizeExtrinsic(tx, keystore, attester.address)
      )
      .then((tx) =>
        Kilt.BlockchainUtils.signAndSubmitTx(tx, attester, {
          resolveOn: Kilt.BlockchainUtils.IS_IN_BLOCK,
          reSign: true,
        })
      )
  } catch (e) {
    console.log(
      'Error while storing CType. Probably either insufficient funds or ctype does already exist.',
      e
    )
  }

  // ------------------------- Claimer  ----------------------------------------
  // How to generate an account and subsequently a derived DID from the account.
  const claimerMnemonic =
    'wish rather clinic rather connect culture frown like quote effort cart faculty'

  // Generate authentication and encryption keys used to derive a light DID from them.
  const claimerSigningKeypair = await keystore.generateKeypair({
    alg: Kilt.Did.SigningAlgorithms.Ed25519,
    seed: claimerMnemonic,
  })
  const claimerEncryptionKeypair = await keystore.generateKeypair({
    alg: Kilt.Did.EncryptionAlgorithms.NaclBox,
    seed: claimerMnemonic,
  })
  // Using the generated authentication and encryption keys to derive a light DID.
  const claimerLightDid = new Kilt.Did.LightDidDetails({
    authenticationKey: {
      publicKey: claimerSigningKeypair.publicKey,
      type: Kilt.Did.DemoKeystore.getKeypairTypeForAlg(
        claimerSigningKeypair.alg
      ),
    },
    encryptionKey: {
      publicKey: claimerEncryptionKeypair.publicKey,
      type: Kilt.Did.DemoKeystore.getKeypairTypeForAlg(
        claimerEncryptionKeypair.alg
      ),
    },
  })

  // At this point the generated account has no tokens.
  // If you want to interact with the blockchain, you will have to get some.
  // Contact faucet@kilt.io and provide the address of the account
  // All tokens generated are play tokens and hold no value

  const rawClaim = {
    name: 'Alice',
    age: 29,
  }

  const claim = Kilt.Claim.fromCTypeAndClaimContents(
    ctype,
    rawClaim,
    claimerLightDid.did
  )

  console.log('Claimer', claimerLightDid.did, '\n')
  console.log('Attester', attesterFullDid.did, '\n')
  console.log('Ctype', ctype, '\n')
  console.log('Claim', claim, '\n')

  return {
    claimerLightDid,
    attesterFullDid,
    attester,
    ctype,
    claim,
    keystore,
  }
}

async function doAttestation(
  claimerLightDid: Did.LightDidDetails,
  attesterFullDid: Did.FullDidDetails,
  attester: KeyringPair,
  claim: Claim,
  keystore: Did.DemoKeystore
): Promise<{
  credential: Credential
}> {
  console.log(
    ((s) => s.padEnd(40 + s.length / 2, SEP).padStart(80, SEP))(' ATTESTATION ')
  )

  // ------------------------- CLAIMER -----------------------------------------
  // And we need to build a request for an attestation

  const requestForAttestation = Kilt.RequestForAttestation.fromClaim(claim)
  await requestForAttestation.signWithDid(keystore, claimerLightDid)
  // The claimer can send a message to the attester requesting to do the attestation
  const claimerRequestMessage = new Kilt.Message(
    {
      type: Kilt.Message.BodyType.REQUEST_ATTESTATION,
      content: { requestForAttestation },
    },
    claimerLightDid.did,
    attesterFullDid.did
  )

  const claimerEncryptionKey = claimerLightDid.getKeys(
    KeyRelationship.keyAgreement
  )[0] as IDidKeyDetails<string>
  const attesterEncryptionKey = attesterFullDid.getKeys(
    KeyRelationship.keyAgreement
  )[0] as IDidKeyDetails<string>

  // The message can be encrypted as follows
  const encryptMessage = await claimerRequestMessage.encrypt(
    claimerEncryptionKey,
    attesterEncryptionKey,
    keystore
  )

  // claimer sends [[encrypted]] to the attester
  // ------------------------- Attester ----------------------------------------
  // When the Attester receives the message, she can decrypt it,
  // internally checks the sender is the owner of the account
  // and checks the hash and signature of the message
  const reqAttestationDec = await Kilt.Message.decrypt(
    encryptMessage,
    keystore,
    { senderDetails: claimerLightDid, receiverDetails: attesterFullDid }
  )

  const claimersRequest = Kilt.RequestForAttestation.fromRequest(
    (reqAttestationDec.body as IRequestAttestation).content
      .requestForAttestation
  )
  // Attester can check the data and verify the data has not been tampered with
  if (!claimersRequest.verifyData()) {
    console.log('data is false')
  }

  // Attester can check if the signature of the claimer matches the request for attestation object
  await claimersRequest.verifySignature()

  const attestation = Kilt.Attestation.fromRequestAndDid(
    claimersRequest,
    attesterFullDid.did
  )
  console.log('the attestation: ', attestation)
  await attestation
    .store()
    .then((tx) =>
      attesterFullDid.authorizeExtrinsic(tx, keystore, attester.address)
    )
    .then((tx) =>
      Kilt.BlockchainUtils.signAndSubmitTx(tx, attester, {
        resolveOn: Kilt.BlockchainUtils.IS_IN_BLOCK,
        reSign: true,
      })
    )
  // And send a message back
  const attesterAttestationMessage = new Kilt.Message(
    {
      type: Kilt.Message.BodyType.SUBMIT_ATTESTATION,
      content: { attestation },
    },
    attesterFullDid.did,
    claimerLightDid.did
  )

  const submitAttestationEnc = await attesterAttestationMessage.encrypt(
    attesterEncryptionKey,
    claimerEncryptionKey,
    keystore
  )

  // ------------------------- CLAIMER -----------------------------------------
  // internally, the decrypt checks the sender is the owner of the account
  // and checks the hash and signature of the message
  const submitAttestationDec = await Kilt.Message.decrypt(
    submitAttestationEnc,
    keystore,
    { senderDetails: attesterFullDid, receiverDetails: claimerLightDid }
  )

  const credential = Kilt.Credential.fromRequestAndAttestation(
    // The claimer has access to the request for attestation
    requestForAttestation,
    (submitAttestationDec.body as ISubmitAttestation).content.attestation
  )

  console.log('RFA Message', reqAttestationDec.body, '\n')
  console.log('Submit attestation:', submitAttestationDec.body, '\n')
  console.log('Credential', credential, '\n')

  return {
    credential,
  }
}

async function doVerification(
  claimerLightDid: Did.LightDidDetails,
  credential: Credential,
  keystore: Did.DemoKeystore
): Promise<void> {
  console.log(
    ((s) => s.padEnd(40 + s.length / 2, SEP).padStart(80, SEP))(
      ' VERIFICATION '
    )
  )

  const verifierMnemonic = mnemonicGenerate()

  const verifierSigningKeypair = await keystore.generateKeypair({
    alg: Kilt.Did.SigningAlgorithms.Ed25519,
    seed: verifierMnemonic,
  })
  const verifierEncryptionKeypair = await keystore.generateKeypair({
    alg: Kilt.Did.EncryptionAlgorithms.NaclBox,
    seed: verifierMnemonic,
  })
  // Generate authentication and encryption keys used to derive a light DID from them.
  const verifierLightDid = new Kilt.Did.LightDidDetails({
    authenticationKey: {
      publicKey: verifierSigningKeypair.publicKey,
      type: Kilt.Did.DemoKeystore.getKeypairTypeForAlg(
        verifierSigningKeypair.alg
      ),
    },
    encryptionKey: {
      publicKey: verifierEncryptionKeypair.publicKey,
      type: Kilt.Did.DemoKeystore.getKeypairTypeForAlg(
        verifierEncryptionKeypair.alg
      ),
    },
  })

  const claimerEncryptionKey = claimerLightDid.getKeys(
    KeyRelationship.keyAgreement
  )[0] as IDidKeyDetails<string>
  const verifierEncryptionKey = verifierLightDid.getKeys(
    KeyRelationship.keyAgreement
  )[0] as IDidKeyDetails<string>
  // ------------------------- Verifier ----------------------------------------
  const verifierAcceptedCredentialsMessage = new Kilt.Message(
    {
      type: Kilt.Message.BodyType.ACCEPT_CREDENTIAL,
      content: [credential.request.claim.cTypeHash],
    },
    verifierLightDid.did,
    claimerLightDid.did
  )

  const verifierAcceptedCredentialsMessageEnc = await verifierAcceptedCredentialsMessage.encrypt(
    verifierEncryptionKey,
    claimerEncryptionKey,
    keystore
  )

  // ------------------------- Claimer -----------------------------------------
  // The claimer receives a message from the verifier of the accepted ctypes
  const verifierAcceptedCredentialsMessageDec = await Kilt.Message.decrypt(
    verifierAcceptedCredentialsMessageEnc,
    keystore,
    { senderDetails: verifierLightDid, receiverDetails: claimerLightDid }
  )

<<<<<<< HEAD
  const ctypeHash = verifierAcceptedClaimsMessageDec.body as IAcceptClaimsForCTypes
=======
  const ctypeHash = (verifierAcceptedCredentialsMessageDec.body as IAcceptCredential)
    .content[0]
>>>>>>> 4c38b370
  console.log('claimer checks the ctypeHash matches', ctypeHash)

  const challenge = Kilt.Utils.UUID.generate()

  const presentation = await credential.createPresentation({
    signer: keystore,
    claimerDid: claimerLightDid,
    challenge,
  })
  const claimerSubmitCredentialsMessage = new Kilt.Message(
    {
      type: Kilt.Message.BodyType.SUBMIT_CREDENTIAL,
      content: [presentation],
    },
    claimerLightDid.did,
    verifierLightDid.did
  )
  // Claimer encrypts the credentials message to the verifier
  const claimerSubmitCredentialsMessageEnc = await claimerSubmitCredentialsMessage.encrypt(
    claimerEncryptionKey,
    verifierEncryptionKey,
    keystore
  )

  // ------------------------- Verifier ----------------------------------------
  // The verifier needs the public account of the attester. Either he already has a list of trusted
  // attesters or he needs to resolve them differently. A Decentralized Identity (DID) would be an
  // option for that.

  const verifierSubmitCredentialsMessageDec = await Kilt.Message.decrypt(
    claimerSubmitCredentialsMessageEnc,
    keystore,
    { senderDetails: claimerLightDid, receiverDetails: verifierLightDid }
  )
  const presentationMessage = (verifierSubmitCredentialsMessageDec.body as ISubmitCredential)
    .content

  const verifiablePresentation = Kilt.Credential.fromCredential(
    presentationMessage[0]
  )
  const verified = await verifiablePresentation.verify({ challenge })
  console.log('Received claims: ', JSON.stringify(presentationMessage[0]))
  console.log('All valid? ', verified)
}

// do an attestation and a verification
async function example(): Promise<boolean> {
  const {
    claimerLightDid,
    attesterFullDid,
    claim,
    attester,
    keystore,
  } = await setup()

  const { credential } = await doAttestation(
    claimerLightDid,
    attesterFullDid,
    attester,
    claim,
    keystore
  )
  // should succeed
  await doVerification(claimerLightDid, credential, keystore)
  await doVerification(claimerLightDid, credential, keystore)

  // revoke
  await Kilt.Attestation.revoke(credential.getHash(), 0)

  // should fail
  await doVerification(claimerLightDid, credential, keystore)
  await doVerification(claimerLightDid, credential, keystore)

  return true
}

// connect to the blockchain, execute the examples and then disconnect
;(async () => {
  const done = await example()
  if (!done) {
    throw new Error('Example did not finish')
  }
})()
  .catch((e) => {
    console.error('Error Error Error!\n')
    setTimeout(() => {
      throw e
    }, 1)
  })
  .finally(() => Kilt.disconnect())<|MERGE_RESOLUTION|>--- conflicted
+++ resolved
@@ -81,8 +81,7 @@
   // ------------------------- CType    ----------------------------------------
   // First build a schema
   const ctypeSchema: ICType['schema'] = {
-    $id:
-      'kilt:ctype:0x3b53bd9a535164136d2df46d0b7146b17b9821490bc46d4dfac7e06811631803',
+    $id: 'kilt:ctype:0x3b53bd9a535164136d2df46d0b7146b17b9821490bc46d4dfac7e06811631803',
     $schema: 'http://kilt-protocol.org/draft-01/ctype#',
     properties: {
       name: {
@@ -365,11 +364,12 @@
     claimerLightDid.did
   )
 
-  const verifierAcceptedCredentialsMessageEnc = await verifierAcceptedCredentialsMessage.encrypt(
-    verifierEncryptionKey,
-    claimerEncryptionKey,
-    keystore
-  )
+  const verifierAcceptedCredentialsMessageEnc =
+    await verifierAcceptedCredentialsMessage.encrypt(
+      verifierEncryptionKey,
+      claimerEncryptionKey,
+      keystore
+    )
 
   // ------------------------- Claimer -----------------------------------------
   // The claimer receives a message from the verifier of the accepted ctypes
@@ -379,12 +379,8 @@
     { senderDetails: verifierLightDid, receiverDetails: claimerLightDid }
   )
 
-<<<<<<< HEAD
-  const ctypeHash = verifierAcceptedClaimsMessageDec.body as IAcceptClaimsForCTypes
-=======
-  const ctypeHash = (verifierAcceptedCredentialsMessageDec.body as IAcceptCredential)
-    .content[0]
->>>>>>> 4c38b370
+  const ctypeHash =
+    verifierAcceptedCredentialsMessageDec.body as IAcceptCredential
   console.log('claimer checks the ctypeHash matches', ctypeHash)
 
   const challenge = Kilt.Utils.UUID.generate()
@@ -403,11 +399,12 @@
     verifierLightDid.did
   )
   // Claimer encrypts the credentials message to the verifier
-  const claimerSubmitCredentialsMessageEnc = await claimerSubmitCredentialsMessage.encrypt(
-    claimerEncryptionKey,
-    verifierEncryptionKey,
-    keystore
-  )
+  const claimerSubmitCredentialsMessageEnc =
+    await claimerSubmitCredentialsMessage.encrypt(
+      claimerEncryptionKey,
+      verifierEncryptionKey,
+      keystore
+    )
 
   // ------------------------- Verifier ----------------------------------------
   // The verifier needs the public account of the attester. Either he already has a list of trusted
@@ -419,8 +416,9 @@
     keystore,
     { senderDetails: claimerLightDid, receiverDetails: verifierLightDid }
   )
-  const presentationMessage = (verifierSubmitCredentialsMessageDec.body as ISubmitCredential)
-    .content
+  const presentationMessage = (
+    verifierSubmitCredentialsMessageDec.body as ISubmitCredential
+  ).content
 
   const verifiablePresentation = Kilt.Credential.fromCredential(
     presentationMessage[0]
@@ -432,13 +430,8 @@
 
 // do an attestation and a verification
 async function example(): Promise<boolean> {
-  const {
-    claimerLightDid,
-    attesterFullDid,
-    claim,
-    attester,
-    keystore,
-  } = await setup()
+  const { claimerLightDid, attesterFullDid, claim, attester, keystore } =
+    await setup()
 
   const { credential } = await doAttestation(
     claimerLightDid,
