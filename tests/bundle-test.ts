--- conflicted
+++ resolved
@@ -47,15 +47,7 @@
         )
       }
       const signature = keypair.sign(data, { withType: false })
-<<<<<<< HEAD
-      return {
-        signature: signature,
-        keyUri: `${didDocument.uri}${keyId}`,
-        keyType,
-      }
-=======
       return { signature, keyUri: `${didDocument.uri}${keyId}`, keyType }
->>>>>>> 103ef83b
     }
   }
 }
