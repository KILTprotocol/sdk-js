/**
 * Copyright (c) 2018-2022, BOTLabs GmbH.
 *
 * This source code is licensed under the BSD 4-Clause "Original" license
 * found in the LICENSE file in the root directory of this source tree.
 */

/// <reference lib="dom" />

import type { ApiPromise } from '@polkadot/api'
import type {
  DecryptCallback,
  EncryptCallback,
  EncryptionKeyType,
  KeyringPair,
  LightDidSupportedVerificationKeyType,
  NewDidEncryptionKey,
  ResponseData,
  SignCallback,
  SigningAlgorithms,
  SigningData,
  SubmittableExtrinsic,
} from '@kiltprotocol/types'
import type { KeypairType } from '@polkadot/util-crypto/types'

const { kilt } = window

const {
  Claim,
  Attestation,
  Credential,
  CType,
  Did,
  Blockchain,
  Utils: { Crypto, Keyring, ss58Format },
  Message,
  BalanceUtils,
} = kilt

function getDefaultMigrationHandler(submitter: KeyringPair) {
  return async (e: SubmittableExtrinsic) => {
    await Blockchain.signAndSubmitTx(e, submitter, {
      resolveOn: Blockchain.IS_IN_BLOCK,
    })
  }
}

function makeSignCallback(keypair: KeyringPair): SignCallback {
  return async function sign<A extends SigningAlgorithms>({
    alg,
    data,
  }: SigningData<A>): Promise<ResponseData<A>> {
    const signature = keypair.sign(data, { withType: false })
    return { alg, data: signature }
  }
}

function makeSigningKeypair(
  seed: string,
  alg: SigningAlgorithms = 'sr25519'
): {
  keypair: KeyringPair
  sign: SignCallback
} {
  const keypairTypeForAlg: Record<SigningAlgorithms, KeypairType> = {
    ed25519: 'ed25519',
    sr25519: 'sr25519',
    'ecdsa-secp256k1': 'ecdsa',
  }
  const type = keypairTypeForAlg[alg]
  const keypair = new Keyring({ type }).addFromUri(seed, {}, type)
  const sign = makeSignCallback(keypair)

  return {
    keypair,
    sign,
  }
}

function makeEncryptionKeypair(seed: string): {
  secretKey: Uint8Array
  publicKey: Uint8Array
  type: EncryptionKeyType
} {
  const { secretKey, publicKey } = Crypto.naclBoxPairFromSecret(
    Crypto.hash(seed, 256)
  )
  return {
    secretKey,
    publicKey,
    type: 'x25519',
  }
}

function makeEncryptCallback({
  secretKey,
}: {
  secretKey: Uint8Array
  type: EncryptionKeyType
}): EncryptCallback {
  return async function encryptCallback({ data, peerPublicKey, alg }) {
    const { box, nonce } = Crypto.encryptAsymmetric(
      data,
      peerPublicKey,
      secretKey
    )
    return { alg, nonce, data: box }
  }
}

function makeDecryptCallback({
  secretKey,
}: {
  secretKey: Uint8Array
  type: EncryptionKeyType
}): DecryptCallback {
  return async function decryptCallback({ data, nonce, peerPublicKey, alg }) {
    const decrypted = Crypto.decryptAsymmetric(
      { box: data, nonce },
      peerPublicKey,
      secretKey
    )
    if (!decrypted) throw new Error('Decryption failed')
    return { data: decrypted, alg }
  }
}

async function createFullDidFromKeypair(
  payer: KeyringPair,
  keypair: KeyringPair,
  encryptionKey: NewDidEncryptionKey,
  api: ApiPromise
) {
  const lightDid = Did.LightDidDetails.fromDetails({
    authenticationKey: {
      publicKey: keypair.publicKey,
      type: keypair.type as LightDidSupportedVerificationKeyType,
    },
    encryptionKey,
  })

  const sign = makeSignCallback(keypair)

  const fullDid = await lightDid.migrate(
    payer.address,
    sign,
    getDefaultMigrationHandler(payer)
  )

  const updatedFullDid = await new Did.FullDidUpdateBuilder(api, fullDid)
    .setAttestationKey(fullDid.authenticationKey)
    .setDelegationKey(fullDid.authenticationKey)
    .buildAndSubmit(sign, payer.address, getDefaultMigrationHandler(payer))

  return updatedFullDid
}

async function runAll() {
  // init sdk kilt config and connect to chain
  await kilt.init({ address: 'ws://127.0.0.1:9944' })
  const api = await kilt.connect()

  if (!api) console.error('No blockchain connection established')
  const keyring = new Keyring({ ss58Format, type: 'ed25519' })
  // Accounts
  console.log('Account setup started')
  const FaucetSeed =
    'receive clutch item involve chaos clutch furnace arrest claw isolate okay together'
  const devFaucet = keyring.createFromUri(FaucetSeed)

  const { keypair: aliceKeypair, sign: aliceSign } =
    makeSigningKeypair('//Alice')
  const aliceEncryptionKey = makeEncryptionKeypair('//Alice//enc')
  const aliceDecryptCallback = makeDecryptCallback(aliceEncryptionKey)
  const alice = await createFullDidFromKeypair(
    devFaucet,
    aliceKeypair,
    aliceEncryptionKey,
    api
  )
  if (!alice.encryptionKey)
    throw new Error('Impossible: alice has no encryptionKey')
  console.log('alice setup done')

  const { keypair: bobKeypair, sign: bobSign } = makeSigningKeypair('//Bob')
  const bobEncryptionKey = makeEncryptionKeypair('//Bob//enc')
  const bobEncryptCallback = makeEncryptCallback(bobEncryptionKey)
  const bob = await createFullDidFromKeypair(
    devFaucet,
    bobKeypair,
    bobEncryptionKey,
    api
  )
  if (!bob.encryptionKey)
    throw new Error('Impossible: bob has no encryptionKey')
  console.log('bob setup done')

  // Light Did Account creation workflow
  const authPublicKey = Crypto.coToUInt8(
    '0xaaaaaaaaaaaaaaaaaaaaaaaaaaaaaaaaaaaaaaaaaaaaaaaaaaaaaaaaaaaaaaaa'
  )
  const encPublicKey = Crypto.coToUInt8(
    '0xbbbbbbbbbbbbbbbbbbbbbbbbbbbbbbbbbbbbbbbbbbbbbbbbbbbbbbbbbbbbbbbb'
  )
  const address = Crypto.encodeAddress(authPublicKey, ss58Format)
  const testDid = Did.LightDidDetails.fromDetails({
    authenticationKey: {
      publicKey: authPublicKey,
      type: 'ed25519',
    },
    encryptionKey: {
      publicKey: encPublicKey,
      type: 'x25519',
    },
  })
  if (
    testDid.uri !==
    `did:kilt:light:01${address}:z1Ac9CMtYCTRWjetJfJqJoV7FcPDD9nHPHDHry7t3KZmvYe1HQP1tgnBuoG3enuGaowpF8V88sCxytDPDy6ZxhW`
  ) {
    throw new Error('DID Test Unsuccessful')
  } else console.info(`light DID successfully created`)

  // Chain Did workflow -> creation & deletion
  console.log('DID workflow started')
  const { keypair, sign } = makeSigningKeypair('//Foo', 'ed25519')

  const fullDid = await new Did.FullDidCreationBuilder(api, {
    publicKey: keypair.publicKey,
    type: 'ed25519',
  }).buildAndSubmit(sign, devFaucet.address, async (tx) => {
    await Blockchain.signAndSubmitTx(tx, devFaucet, {
      resolveOn: Blockchain.IS_IN_BLOCK,
    })
  })

  const resolved = await Did.resolveDoc(fullDid.uri)

  if (
    resolved &&
    !resolved.metadata.deactivated &&
    resolved.details?.uri === fullDid.uri
  ) {
    console.info('DID matches')
  } else {
    throw new Error('DIDs do not match')
  }

  const extrinsic = await Did.Chain.getDeleteDidExtrinsic(
    BalanceUtils.toFemtoKilt(0)
  )
  const deleteTx = await fullDid.authorizeExtrinsic(
    extrinsic,
    sign,
    devFaucet.address
  )

  await Blockchain.signAndSubmitTx(deleteTx, devFaucet, {
    resolveOn: Blockchain.IS_IN_BLOCK,
  })

  const resolvedAgain = await Did.resolveDoc(fullDid.uri)
  if (resolvedAgain?.metadata.deactivated) {
    console.info('DID successfully deleted')
  } else {
    throw new Error('DID was not deleted')
  }

  // CType workflow
  console.log('CType workflow started')
  const DriversLicense = CType.fromSchema({
    $id: 'kilt:ctype:0x1',
    $schema: 'http://kilt-protocol.org/draft-01/ctype#',
    title: 'Drivers License',
    properties: {
      name: {
        type: 'string',
      },
      age: {
        type: 'integer',
      },
    },
    type: 'object',
  })

  const tx = await CType.getStoreTx(DriversLicense)
  const authorizedTx = await alice.authorizeExtrinsic(
    tx,
    aliceSign,
    devFaucet.address
  )

  await Blockchain.signAndSubmitTx(authorizedTx, devFaucet, {
    resolveOn: Blockchain.IS_IN_BLOCK,
  })

  const stored = await CType.verifyStored(DriversLicense)
  if (stored) {
    console.info('CType successfully stored on chain')
  } else {
    throw new Error('CType not stored')
  }

  const result = await CType.verifyOwner({
    ...DriversLicense,
    owner: alice.uri,
  })
  if (result) {
    console.info('Owner verified')
  } else {
    throw new Error('CType owner does not match ctype creator DID')
  }

  // Attestation workflow
  console.log('Attestation workflow started')
  const content = { name: 'Bob', age: 21 }
  const claim = Claim.fromCTypeAndClaimContents(
    DriversLicense,
    content,
    bob.uri
  )
  const credential = Credential.fromClaim(claim)
  await Credential.signWithDidKey(
    credential,
    bobSign,
    bob,
    bob.authenticationKey.id
  )
<<<<<<< HEAD
  if (!Credential.isICredential(credential))
    throw new Error('Not a valid Request!')
=======
  if (!RequestForAttestation.isIRequestForAttestation(request))
    throw new Error('Not a valid Request')
>>>>>>> d4c09a3b
  else {
    if (Credential.verifyDataIntegrity(credential))
      console.info('Req4Att data verified')
    else throw new Error('Req4Att not verifiable')
    if (await Credential.verifySignature(credential))
      console.info('Req4Att signature verified')
    else throw new Error('Req4Att Signature mismatch')
    if (credential.claim.contents !== content)
      throw new Error('Claim content inside Req4Att mismatching')
  }

  console.log('Test Messaging with encryption + decryption')
  const message = new Message(
    {
      content: {
        credential,
      },
      type: 'request-attestation',
    },
    bob.uri,
    alice.uri
  )
  const encryptedMessage = await message.encrypt(
    bob.encryptionKey.id,
    bob,
    bobEncryptCallback,
    `${alice.uri}#${alice.encryptionKey.id}`
  )

  const decryptedMessage = await Message.decrypt(
    encryptedMessage,
    aliceDecryptCallback,
    alice
  )
  if (JSON.stringify(message.body) !== JSON.stringify(decryptedMessage.body)) {
    throw new Error('Original and decrypted message are not the same')
  }

<<<<<<< HEAD
  const attestation = Attestation.fromCredentialAndDid(credential, alice.uri)
  if (Attestation.verifyAgainstCredential(attestation, credential))
    console.info('Attestation Data verified!')
  else throw new Error('Attestation Claim data not verifiable')
=======
  const attestation = Attestation.fromRequestAndDid(request, alice.uri)
  const credential = Credential.fromRequestAndAttestation(request, attestation)
  if (Credential.verifyDataIntegrity(credential))
    console.info('Attested Claim Data verified')
  else throw new Error('Attested Claim data not verifiable')
>>>>>>> d4c09a3b

  const txAtt = await Attestation.getStoreTx(attestation)
  const authorizedAttTx = await alice.authorizeExtrinsic(
    txAtt,
    aliceSign,
    devFaucet.address
  )
  await Blockchain.signAndSubmitTx(authorizedAttTx, devFaucet, {
    resolveOn: Blockchain.IS_IN_BLOCK,
  })
<<<<<<< HEAD
  if (await Attestation.checkValidity(credential.rootHash)) {
    console.info('Attestation verified with chain.')
  } else {
    throw new Error('Attestation not verifiable with chain')
=======
  if (await Credential.verify(credential)) {
    console.info('Attested Claim verified with chain')
  } else {
    throw new Error('Attested Claim not verifiable with chain')
>>>>>>> d4c09a3b
  }
}

window.runAll = runAll<|MERGE_RESOLUTION|>--- conflicted
+++ resolved
@@ -325,13 +325,8 @@
     bob,
     bob.authenticationKey.id
   )
-<<<<<<< HEAD
   if (!Credential.isICredential(credential))
-    throw new Error('Not a valid Request!')
-=======
-  if (!RequestForAttestation.isIRequestForAttestation(request))
     throw new Error('Not a valid Request')
->>>>>>> d4c09a3b
   else {
     if (Credential.verifyDataIntegrity(credential))
       console.info('Req4Att data verified')
@@ -370,18 +365,10 @@
     throw new Error('Original and decrypted message are not the same')
   }
 
-<<<<<<< HEAD
   const attestation = Attestation.fromCredentialAndDid(credential, alice.uri)
   if (Attestation.verifyAgainstCredential(attestation, credential))
-    console.info('Attestation Data verified!')
+    console.info('Attestation Data verified')
   else throw new Error('Attestation Claim data not verifiable')
-=======
-  const attestation = Attestation.fromRequestAndDid(request, alice.uri)
-  const credential = Credential.fromRequestAndAttestation(request, attestation)
-  if (Credential.verifyDataIntegrity(credential))
-    console.info('Attested Claim Data verified')
-  else throw new Error('Attested Claim data not verifiable')
->>>>>>> d4c09a3b
 
   const txAtt = await Attestation.getStoreTx(attestation)
   const authorizedAttTx = await alice.authorizeExtrinsic(
@@ -392,17 +379,10 @@
   await Blockchain.signAndSubmitTx(authorizedAttTx, devFaucet, {
     resolveOn: Blockchain.IS_IN_BLOCK,
   })
-<<<<<<< HEAD
   if (await Attestation.checkValidity(credential.rootHash)) {
-    console.info('Attestation verified with chain.')
+    console.info('Attestation verified with chain')
   } else {
     throw new Error('Attestation not verifiable with chain')
-=======
-  if (await Credential.verify(credential)) {
-    console.info('Attested Claim verified with chain')
-  } else {
-    throw new Error('Attested Claim not verifiable with chain')
->>>>>>> d4c09a3b
   }
 }
 
