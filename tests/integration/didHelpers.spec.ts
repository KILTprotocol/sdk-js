--- conflicted
+++ resolved
@@ -7,14 +7,15 @@
 
 import type { ApiPromise } from '@polkadot/api'
 
-<<<<<<< HEAD
-import { CType, Issuer, Verifier } from '@kiltprotocol/credentials'
-import { DidHelpers, disconnect } from '@kiltprotocol/sdk-js'
-=======
 import { CType } from '@kiltprotocol/credentials'
 import { getFullDidFromVerificationMethod } from '@kiltprotocol/did'
-import { DidHelpers, disconnect, generateKeypair } from '@kiltprotocol/sdk-js'
->>>>>>> 57e6d8e5
+import {
+  DidHelpers,
+  disconnect,
+  generateKeypair,
+  Issuer,
+  Verifier,
+} from '@kiltprotocol/sdk-js'
 import type {
   DidDocument,
   KeyringPair,
