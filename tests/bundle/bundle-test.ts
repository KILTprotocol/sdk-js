--- conflicted
+++ resolved
@@ -287,7 +287,6 @@
   })
   console.info('Credential issued')
 
-<<<<<<< HEAD
   const credentialResult = await Verifier.verifyCredential(
     issued,
     {},
@@ -295,14 +294,14 @@
       cTypes: [DriversLicense],
     }
   )
-=======
+
   const credentialResult = await Verifier.verifyCredential({
     credential: issued,
     config: {
-      ctypeLoader: [DriversLicense],
+      cTypes: [DriversLicense],
     },
   })
->>>>>>> 278f89c7
+
   if (credentialResult.verified) {
     console.info('Credential proof verified')
     console.info('Credential status verified')
