import Identity from '../identity/Identity'
import AttesterIdentity from '../attesteridentity/AttesterIdentity'
import AttestedClaim from './AttestedClaim'
import AttestedClaimUtils from './AttestedClaim.utils'
import Attestation from '../attestation/Attestation'
import CType from '../ctype/CType'
import ICType from '../types/CType'
import RequestForAttestation from '../requestforattestation/RequestForAttestation'
import Claim from '../claim/Claim'
<<<<<<< HEAD
import constants from '../test/constants'
=======
import { CompressedAttestedClaim } from '../types/AttestedClaim'
>>>>>>> 1eb044a4

async function buildAttestedClaim(
  claimer: Identity,
  attester: Identity,
  contents: object,
  legitimations: AttestedClaim[]
): Promise<AttestedClaim> {
  // create claim
  const identityAlice = await Identity.buildFromURI('//Alice')

  const rawCType: ICType['schema'] = {
    $id: 'http://example.com/ctype-1',
    $schema: 'http://kilt-protocol.org/draft-01/ctype#',
    properties: {
      name: { type: 'string' },
    },
    type: 'object',
  }

  const fromRawCType: ICType = {
    schema: rawCType,
    owner: identityAlice.getAddress(),
    hash: '',
  }

  const testCType = CType.fromCType(fromRawCType)

  const claim = Claim.fromCTypeAndClaimContents(
    testCType,
    contents,
    claimer.getAddress()
  )
  // build request for attestation with legitimations
  const [
    requestForAttestation,
  ] = await RequestForAttestation.fromClaimAndIdentity({
    claim,
    identity: claimer,
    legitimations,
  })
  // build attestation
  const testAttestation = Attestation.fromRequestAndPublicIdentity(
    requestForAttestation,
    attester.getPublicIdentity()
  )
  // combine to attested claim
  const attestedClaim = await AttestedClaim.fromRequestAndAttestation(
    claimer,
    requestForAttestation,
    testAttestation
  )
  return attestedClaim
}

async function buildAttestedClaimPE(
  claimer: Identity,
  attester: AttesterIdentity,
  contents: object,
  legitimations: AttestedClaim[]
): Promise<AttestedClaim> {
  // create claim
  const identityAlice = await Identity.buildFromURI('//Alice')

  const {
    session: attestersSession,
    message,
  } = await attester.initiateAttestation()

  const rawCType: ICType['schema'] = {
    $id: 'http://example.com/ctype-1',
    $schema: 'http://kilt-protocol.org/draft-01/ctype#',
    properties: {
      name: { type: 'string' },
    },
    type: 'object',
  }

  const fromRawCType: ICType = {
    schema: rawCType,
    owner: identityAlice.getAddress(),
    hash: '',
  }

  const testCType = CType.fromCType(fromRawCType)

  const claim = Claim.fromCTypeAndClaimContents(
    testCType,
    contents,
    claimer.getAddress()
  )
<<<<<<< HEAD
  // build request for attestation with legitimations
  const [
    requestForAttestation,
    claimersSession,
  ] = await RequestForAttestation.fromClaimAndIdentity({
    claim,
    identity: claimer,
    legitimations,
    initiateAttestationMsg: message,
    attesterPubKey: attester.getPublicGabiKey(),
  })
  const attestationPE = (await attester.issuePrivacyEnhancedAttestation(
    attestersSession,
    requestForAttestation
  ))[1]

  // build attestation
  const testAttestation = Attestation.fromRequestAndPublicIdentity(
    requestForAttestation,
    attester.getPublicIdentity()
  )
  // combine to attested claim
  const attestedClaim = await AttestedClaim.fromRequestAndAttestation(
    claimer,
    requestForAttestation,
    testAttestation,
    claimersSession,
    attestationPE
  )
  return attestedClaim
}

describe('RequestForAttestation', () => {
  let identityAlice: AttesterIdentity
  let identityBob: Identity
  let identityCharlie: Identity
  let legitimation: AttestedClaim

  beforeAll(async () => {
    identityAlice = await AttesterIdentity.buildFromURIAndKey(
      '//Alice',
      constants.PUBLIC_KEY.valueOf(),
      constants.PRIVATE_KEY.valueOf()
    )

    identityBob = await Identity.buildFromURI('//Bob')
    identityCharlie = await Identity.buildFromURI('//Charlie')

    legitimation = await buildAttestedClaim(identityAlice, identityBob, {}, [])
  })
=======
  const compressedLegitimation: CompressedAttestedClaim = [
    [
      [
        legitimation.request.claim.contents,
        legitimation.request.claim.cTypeHash,
        legitimation.request.claim.owner,
      ],
      {},
      [
        legitimation.request.claimOwner.hash,
        legitimation.request.claimOwner.nonce,
      ],
      legitimation.request.claimerSignature,
      [
        legitimation.request.cTypeHash.hash,
        legitimation.request.cTypeHash.nonce,
      ],
      legitimation.request.rootHash,
      [],
      legitimation.request.delegationId,
    ],
    [
      legitimation.attestation.claimHash,
      legitimation.attestation.cTypeHash,
      legitimation.attestation.owner,
      legitimation.attestation.revoked,
      legitimation.attestation.delegationId,
    ],
  ]
>>>>>>> 1eb044a4

  it('verify attested claims', async () => {
    const attestedClaim = await buildAttestedClaim(
      identityCharlie,
      identityAlice,
      {
        a: 'a',
        b: 'b',
        c: 'c',
      },
      [legitimation]
    )

    // check proof on complete data
    expect(attestedClaim.verifyData()).toBeTruthy()

    // build a representation excluding claim properties and verify proof
    const correctPresentation = attestedClaim.createPresentation(['a'])
    expect(correctPresentation.verifyData()).toBeTruthy()
    // the credential must not be disclosed. It is a secret!
    expect(correctPresentation.credential).toBeUndefined()

    // just deleting a field will result in a wrong proof
    const falsePresentation = attestedClaim.createPresentation([])
    const propertyName = 'a'
    delete falsePresentation.request.claim.contents[propertyName]
    delete falsePresentation.request.claimHashTree[propertyName]
    expect(falsePresentation.verifyData()).toBeFalsy()
  })

  it('verify attested claim with PE in a non PE way', async () => {
    const attestedClaim = await buildAttestedClaimPE(
      identityCharlie,
      identityAlice,
      {
        a: 'a',
        b: 'b',
        c: 'c',
      },
      [legitimation]
    )

    // check proof on complete data
    expect(attestedClaim.verifyData()).toBeTruthy()

    // build a representation excluding claim properties and verify proof
    const correctPresentation = attestedClaim.createPresentation(['a'])
    expect(correctPresentation.verifyData()).toBeTruthy()

    // just deleting a field will result in a wrong proof
    const falsePresentation = attestedClaim.createPresentation([])
    const propertyName = 'a'
    delete falsePresentation.request.claim.contents[propertyName]
    delete falsePresentation.request.claimHashTree[propertyName]
    expect(falsePresentation.verifyData()).toBeFalsy()
  })

  it('compresses and decompresses the attested claims object', () => {
    expect(AttestedClaimUtils.compress(legitimation)).toEqual(
      compressedLegitimation
    )

    expect(AttestedClaimUtils.decompress(compressedLegitimation)).toEqual(
      legitimation
    )

    expect(legitimation.compress()).toEqual(
      AttestedClaimUtils.compress(legitimation)
    )

    expect(AttestedClaim.decompress(compressedLegitimation)).toEqual(
      legitimation
    )
  })

  it('Negative test for compresses and decompresses the attested claims object', () => {
    compressedLegitimation.pop()
    delete legitimation.attestation

    expect(() => {
      AttestedClaimUtils.compress(legitimation)
    }).toThrow()

    expect(() => {
      AttestedClaimUtils.decompress(compressedLegitimation)
    }).toThrow()
    expect(() => {
      AttestedClaim.decompress(compressedLegitimation)
    }).toThrow()
    expect(() => {
      legitimation.compress()
    }).toThrow()
  })
})<|MERGE_RESOLUTION|>--- conflicted
+++ resolved
@@ -7,11 +7,8 @@
 import ICType from '../types/CType'
 import RequestForAttestation from '../requestforattestation/RequestForAttestation'
 import Claim from '../claim/Claim'
-<<<<<<< HEAD
 import constants from '../test/constants'
-=======
 import { CompressedAttestedClaim } from '../types/AttestedClaim'
->>>>>>> 1eb044a4
 
 async function buildAttestedClaim(
   claimer: Identity,
@@ -102,7 +99,6 @@
     contents,
     claimer.getAddress()
   )
-<<<<<<< HEAD
   // build request for attestation with legitimations
   const [
     requestForAttestation,
@@ -140,6 +136,7 @@
   let identityBob: Identity
   let identityCharlie: Identity
   let legitimation: AttestedClaim
+  let compressedLegitimation: CompressedAttestedClaim
 
   beforeAll(async () => {
     identityAlice = await AttesterIdentity.buildFromURIAndKey(
@@ -152,38 +149,38 @@
     identityCharlie = await Identity.buildFromURI('//Charlie')
 
     legitimation = await buildAttestedClaim(identityAlice, identityBob, {}, [])
-  })
-=======
-  const compressedLegitimation: CompressedAttestedClaim = [
-    [
+    compressedLegitimation = [
       [
-        legitimation.request.claim.contents,
-        legitimation.request.claim.cTypeHash,
-        legitimation.request.claim.owner,
+        [
+          legitimation.request.claim.contents,
+          legitimation.request.claim.cTypeHash,
+          legitimation.request.claim.owner,
+        ],
+        {},
+        [
+          legitimation.request.claimOwner.hash,
+          legitimation.request.claimOwner.nonce,
+        ],
+        legitimation.request.claimerSignature,
+        [
+          legitimation.request.cTypeHash.hash,
+          legitimation.request.cTypeHash.nonce,
+        ],
+        legitimation.request.rootHash,
+        [],
+        legitimation.request.delegationId,
+        null,
       ],
-      {},
       [
-        legitimation.request.claimOwner.hash,
-        legitimation.request.claimOwner.nonce,
+        legitimation.attestation.claimHash,
+        legitimation.attestation.cTypeHash,
+        legitimation.attestation.owner,
+        legitimation.attestation.revoked,
+        legitimation.attestation.delegationId,
       ],
-      legitimation.request.claimerSignature,
-      [
-        legitimation.request.cTypeHash.hash,
-        legitimation.request.cTypeHash.nonce,
-      ],
-      legitimation.request.rootHash,
-      [],
-      legitimation.request.delegationId,
-    ],
-    [
-      legitimation.attestation.claimHash,
-      legitimation.attestation.cTypeHash,
-      legitimation.attestation.owner,
-      legitimation.attestation.revoked,
-      legitimation.attestation.delegationId,
-    ],
-  ]
->>>>>>> 1eb044a4
+      null,
+    ]
+  })
 
   it('verify attested claims', async () => {
     const attestedClaim = await buildAttestedClaim(
