--- conflicted
+++ resolved
@@ -2,13 +2,9 @@
  *
  *  An Attested [[Claim]] enables the [[Attestation]] within the KILT ecosystem.
  *
-<<<<<<< HEAD
  *  ---
+ *
  *  Creates an instance for the Attester to verify a [[Claim]], by attesting to the data.
-=======
- *  * Creates an instance for the attester to verify a claim.
- *  * Verifies a claim made by an attester.
->>>>>>> 2efa7099
  * @module AttestationPresentation
  * @preferred
  */
