--- conflicted
+++ resolved
@@ -1,57 +1,42 @@
-<<<<<<< HEAD
-import { Option, Text, Tuple, TypeRegistry } from '@polkadot/types'
-=======
-import { Tuple, Option, H256 } from '@polkadot/types'
->>>>>>> 76e65b6e
-import { Did } from '..'
+import { Tuple, Option, TypeRegistry, U8aFixed } from '@polkadot/types'
+import { Did, IDid } from '..'
 import Identity from '../identity/Identity'
-import { IDid } from './Did'
-import { getIdentifierFromAddress } from './Did.utils'
+import {
+  getIdentifierFromAddress,
+  verifyDidDocumentSignature,
+} from './Did.utils'
+import { ERROR_DID_IDENTIFIER_MISMATCH } from '../errorhandling/SDKErrors'
 
 jest.mock('../blockchainApiConnection/BlockchainApiConnection')
 
 describe('DID', () => {
-<<<<<<< HEAD
   const registry = new TypeRegistry()
-  require('../blockchainApiConnection/BlockchainApiConnection').__mocked_api.query.did.dIDs = jest.fn(
-    async address => {
-      if (address === 'withDocumentStore') {
-        return new Option(
-          registry,
-          Tuple,
-          new Tuple(
-            registry,
-            // (publicBoxKey, publicSigningKey, documentStore?)
-            [Text, Text, Option],
-            ['0x987', '0x123', '0x687474703a2f2f6d794449442e6b696c742e696f']
-          )
-        )
-      }
-      return new Option(
-        registry,
-        Tuple,
-        new Tuple(
-          registry,
-=======
-  const key1 = new H256('box-me')
-  const key2 = new H256('sign-me')
+
+  // TODO: Delete this note before merging and use as PR comment
+  // H256 class was deprecated in 1.4.1
+  // Constructor was exactly what can be found below
+  // See https://github.com/polkadot-js/api/compare/v1.3.1...1.4.1#diff-43e6848b127cb59299114e36a27f8717L16
+  // See https://github.com/polkadot-js/api/blob/master/packages/types/src/codec/U8aFixed.ts#L45
+  const key1 = new U8aFixed(registry, 'box-me', 256)
+  const key2 = new U8aFixed(registry, 'sign-me', 256)
 
   require('../blockchainApiConnection/BlockchainApiConnection').__mocked_api.query.did.dIDs.mockImplementation(
     async (address: string) => {
       if (address === 'withDocumentStore') {
         return new Option(
+          registry,
           Tuple.with(
             // (publicBoxKey, publicSigningKey, documentStore?)
-            [H256, H256, 'Option<Bytes>']
+            ['H256', 'H256', 'Option<Bytes>']
           ),
           [key2, key1, '0x687474703a2f2f6d794449442e6b696c742e696f']
         )
       }
       return new Option(
+        registry,
         Tuple.with(
->>>>>>> 76e65b6e
-          // (publicBoxKey, publicSigningKey, documentStore?)
-          [H256, H256, 'Option<Bytes>']
+          // (publicBoxKey, publicSigningKey, documentStore?)+
+          ['H256', 'H256', 'Option<Bytes>']
         ),
         [key1, key2, null]
       )
@@ -247,13 +232,9 @@
     const identityBob = await Identity.buildFromURI('//Bob')
     const id = getIdentifierFromAddress(identityBob.getAddress())
 
-    expect(() => {
-      Did.verifyDidDocumentSignature(signedDidDocument, id)
-    }).toThrowError(
-      new Error(
-        `This identifier (${id}) doesn't match the DID Document's identifier (${signedDidDocument.id})`
-      )
-    )
+    expect(() =>
+      verifyDidDocumentSignature(signedDidDocument, id)
+    ).toThrowError(ERROR_DID_IDENTIFIER_MISMATCH(id, signedDidDocument.id))
   })
 
   it('gets identifier from address', () => {
