--- conflicted
+++ resolved
@@ -42,13 +42,8 @@
     const alice = await Identity.buildFromURI('//Alice')
     const bob = await Identity.buildFromURI('//Bob')
 
-<<<<<<< HEAD
-    const hash = await makeTransfer(alice, bob.getAddress(), new BN(100))
-    expect(hash).toBe('123')
-=======
-    const status = await makeTransfer(alice, bob.address, new BN(100))
+    const status = await makeTransfer(alice, bob.getAddress(), new BN(100))
     expect(status).toBeInstanceOf(SubmittableResult)
     expect(status.isFinalized).toBeTruthy()
->>>>>>> 82c3d590
   })
 })