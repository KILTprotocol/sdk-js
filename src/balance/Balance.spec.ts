--- conflicted
+++ resolved
@@ -32,21 +32,12 @@
     }
   )
 
-<<<<<<< HEAD
-  it('should listen to balance changes', async done => {
+  it('should listen to balance changes', async (done) => {
     const bob = await Identity.buildFromURI('//Bob')
     const listener = (account: string, balance: BN, change: BN): void => {
       expect(account).toBe(bob.getAddress())
-      expect(balance.toNumber()).toBe(42)
-      expect(change.toNumber()).toBe(30)
-=======
-  it('should listen to balance changes', async (done) => {
-    const bob = Identity.buildFromURI('//Bob')
-    const listener = (account: string, balance: BN, change: BN): void => {
-      expect(account).toBe(bob.address)
       expect(balance.toNumber()).toBe(BALANCE)
       expect(change.toNumber()).toBe(FEE)
->>>>>>> c205b33e
       done()
     }
 
@@ -65,13 +56,8 @@
     const alice = await Identity.buildFromURI('//Alice')
     const bob = await Identity.buildFromURI('//Bob')
 
-<<<<<<< HEAD
-    const hash = await makeTransfer(alice, bob.getAddress(), new BN(100))
-    expect(hash).toBe('123')
-=======
-    const status = await makeTransfer(alice, bob.address, new BN(100))
+    const status = await makeTransfer(alice, bob.getAddress(), new BN(100))
     expect(status).toBeInstanceOf(SubmittableResult)
     expect(status.isFinalized).toBeTruthy()
->>>>>>> c205b33e
   })
 })