--- conflicted
+++ resolved
@@ -69,7 +69,7 @@
       bob.address,
       new BN(100)
     ).then((tx) => submitSignedTx(tx))
-<<<<<<< HEAD
+
     expect(status).toBeInstanceOf(SubmittableResult)
     expect(status.isFinalized).toBeTruthy()
   })
@@ -105,8 +105,7 @@
       bob.address,
       expectedAmount
     )
-=======
->>>>>>> 0a30adf0
+
     expect(status).toBeInstanceOf(SubmittableResult)
     expect(status.isFinalized).toBeTruthy()
   })
