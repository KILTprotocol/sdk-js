import { Tuple, Option, H256, Text } from '@polkadot/types'
import PublicIdentity, { IURLResolver } from './PublicIdentity'
import IPublicIdentity from '../types/PublicIdentity'

jest.mock('../blockchainApiConnection/BlockchainApiConnection')

describe('PublicIdentity', () => {
  // https://polkadot.js.org/api/examples/promise/
  // testing to create correct demo accounts

  require('../blockchainApiConnection/BlockchainApiConnection').__mocked_api.query.did.dIDs = jest.fn(
    async id => {
      switch (id) {
        case '1':
          return new Option(
            Tuple,
            new Tuple(
              // (public-signing-key, public-encryption-key, did-reference?)
              [Text, Text, 'Option<Bytes>'],
              ['pub-key', 'box-key', [14, 75, 23, 14, 55]]
            )
          )
        case '2':
          return new Option(
            Tuple,
            new Tuple(
              // (public-signing-key, public-encryption-key, did-reference?)
              [Text, Text, 'Option<Bytes>'],
              ['pub-key', 'box-key', undefined]
            )
          )
        default:
<<<<<<< HEAD
          tuple = new Option(Tuple)
=======
          return new Option(Tuple.with([H256, H256, 'Option<Bytes>']))
>>>>>>> 31b58ea4
      }
    }
  )

  it('should resolve external dids', async () => {
    const externalPubId: IPublicIdentity | null = await PublicIdentity.resolveFromDid(
      'did:sov:1',
      {
        resolve: async (): Promise<object> => {
          return {
            didDocument: {
              id: 'external-id',
              publicKey: [
                {
                  id: 'extenal-id#key-1',
                  type: 'X25519Salsa20Poly1305Key2018',
                  publicKeyHex: 'external-box-key',
                },
              ],
              service: [
                {
                  id: 'extenal-id#service-1',
                  type: 'KiltMessagingService',
                  serviceEndpoint: 'external-service-address',
                },
              ],
            },
          }
        },
      } as IURLResolver
    )
    expect(externalPubId).toEqual({
      address: 'external-id',
      boxPublicKeyAsHex: 'external-box-key',
      serviceAddress: 'external-service-address',
    })
  })

  it('should resolve internal', async () => {
    const internalPubId: IPublicIdentity | null = await PublicIdentity.resolveFromDid(
      'did:kilt:1',
      {
        resolve: async (): Promise<object> => {
          return {
            id: 'internal-id',
            publicKey: [
              {
                id: 'internal-id#key-1',
                type: 'X25519Salsa20Poly1305Key2018',
                publicKeyHex: 'internal-box-key',
              },
            ],
            service: [
              {
                id: 'internal-id#service-1',
                type: 'KiltMessagingService',
                serviceEndpoint: 'internal-service-address',
              },
            ],
          }
        },
      } as IURLResolver
    )
    expect(internalPubId).toEqual({
      address: 'internal-id',
      boxPublicKeyAsHex: 'internal-box-key',
      serviceAddress: 'internal-service-address',
    })

    const bcOnleyubId: IPublicIdentity | null = await PublicIdentity.resolveFromDid(
      'did:kilt:2',
      {} as IURLResolver
    )
    expect(bcOnleyubId).toEqual({
      address: '2',
      boxPublicKeyAsHex: 'box-key',
      serviceAddress: undefined,
    })

    expect(
      await PublicIdentity.resolveFromDid('did:kilt:1', {
        resolve: async (): Promise<object> => {
          return {
            id: 'internal-id',
            publicKey: [],
            service: [],
          }
        },
      } as IURLResolver)
    ).toEqual(null)
    expect(
      await PublicIdentity.resolveFromDid('did:kilt:1', {
        resolve: async (): Promise<object> => {
          return {
            id: 'internal-id',
            service: [],
          }
        },
      } as IURLResolver)
    ).toEqual(null)
    expect(
      await PublicIdentity.resolveFromDid('did:kilt:1', {
        resolve: async (): Promise<object> => {
          return {
            publicKey: [],
            service: [],
          }
        },
      } as IURLResolver)
    ).toEqual(null)

    expect(
      await PublicIdentity.resolveFromDid('did:kilt:3', {} as IURLResolver)
    ).toEqual(null)
  })
})<|MERGE_RESOLUTION|>--- conflicted
+++ resolved
@@ -30,11 +30,7 @@
             )
           )
         default:
-<<<<<<< HEAD
-          tuple = new Option(Tuple)
-=======
           return new Option(Tuple.with([H256, H256, 'Option<Bytes>']))
->>>>>>> 31b58ea4
       }
     }
   )
