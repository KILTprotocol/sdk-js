/**
 * Identities are a core building block of the KILT SDK.
 * An Identity object represent an **entity** - be it a person, an organization, a machine or some other entity.
 *
 * An Identity object can be built via a seed phrase or other. It has a signature keypair, an associated public address, and an encryption ("boxing") keypair. These are needed to:
 * * create a signed [[Claim]], an [[Attestation]] or other (and verify these later).
 * * encrypt messages between participants.
 *
 * Note: A [[PublicIdentity]] object exposes only public information such as the public address, but doesn't expose any secrets such as private keys.
 *
 * @packageDocumentation
 * @module Identity
 * @preferred
 */

import { Keyring } from '@polkadot/keyring'
import { KeyringPair } from '@polkadot/keyring/types'
import generate from '@polkadot/util-crypto/mnemonic/generate'
import toSeed from '@polkadot/util-crypto/mnemonic/toSeed'
import validate from '@polkadot/util-crypto/mnemonic/validate'
import * as u8aUtil from '@polkadot/util/u8a'
import { hexToU8a } from '@polkadot/util/hex'
import { SubmittableExtrinsic } from '@polkadot/api/promise/types'
// see node_modules/@polkadot/util-crypto/nacl/keypair/fromSeed.js
// as util-crypto is providing a wrapper only for signing keypair
// and not for box keypair, we use TweetNaCl directly
import nacl, { BoxKeyPair } from 'tweetnacl'
import { Claimer } from '@kiltprotocol/portablegabi'
import Crypto from '../crypto'
import {
  CryptoInput,
  EncryptedAsymmetric,
  EncryptedAsymmetricString,
} from '../crypto/Crypto'
import PublicIdentity from './PublicIdentity'

type BoxPublicKey =
  | PublicIdentity['boxPublicKeyAsHex']
  | Identity['boxKeyPair']['publicKey']

/**
 * The minimal required length of the seed.
 */
const MIN_SEED_LENGTH = 32

function fillRight(
  data: Uint8Array,
  value: number,
  length: number
): Uint8Array {
  // pad seed if needed for claimer
  let paddedSeed = u8aUtil.u8aToU8a([...data])
  if (paddedSeed.length < length) {
    paddedSeed = u8aUtil.u8aToU8a([
      ...paddedSeed,
      ...new Array<number>(length - paddedSeed.length).fill(value),
    ])
  }
  return paddedSeed
}

export default class Identity {
  private static ADDITIONAL_ENTROPY_FOR_HASHING = new Uint8Array([1, 2, 3])

  /**
   * [STATIC] Generates Mnemonic phrase used to create identities from phrase seed.
   *
   * @returns Randomly generated [BIP39](https://www.npmjs.com/package/bip39) mnemonic phrase (Secret phrase).
   * @example ```javascript
   * Identity.generateMnemonic();
   * // returns: "coast ugly state lunch repeat step armed goose together pottery bind mention"
   * ```
   */
  public static generateMnemonic(): string {
    return generate()
  }

  /**
   * [STATIC] Builds an identity object from a mnemonic string.
   *
<<<<<<< HEAD
   * @param phraseArg - [BIP39](https://www.npmjs.com/package/bip39) Mnemonic word phrase (Secret phrase).
=======
   * @param phraseArg - [[BIP39]](https://www.npmjs.com/package/bip39) Mnemonic word phrase (Secret phrase).
   * @throws When phraseArg contains fewer than 12 correctly separated mnemonic words.
   * @throws When the phraseArg could not be validated.
   *
>>>>>>> f62d6cb3
   * @returns An [[Identity]].
   *
   * @example ```javascript
   * const mnemonic = Identity.generateMnemonic();
   * // mnemonic: "coast ugly state lunch repeat step armed goose together pottery bind mention"
   *
   * await Identity.buildFromMnemonic(mnemonic);
   * ```
   */
  public static async buildFromMnemonic(phraseArg?: string): Promise<Identity> {
    let phrase = phraseArg
    if (phrase) {
      if (phrase.trim().split(/\s+/g).length < 12) {
        // https://www.npmjs.com/package/bip39
        throw Error(`Phrase '${phrase}' too short or malformed`)
      }
    } else {
      phrase = generate()
    }

    if (!validate(phrase)) {
      throw Error(`Invalid phrase '${phrase}'`)
    }

    const seed = toSeed(phrase)
    return Identity.buildFromSeed(seed)
  }

  /**
   * [STATIC] Builds an [[Identity]], generated from a seed hex string.
   *
   * @param seedArg - Seed as hex string (Starting with 0x).
   * @returns  An [[Identity]].
   * @example ```javascript
   * const seed =
   *   '0x6ce9fd060c70165c0fc8da25810d249106d5df100aa980e0d9a11409d6b35261';
   * await Identity.buildFromSeedString(seed);
   * ```
   */
  public static async buildFromSeedString(seedArg: string): Promise<Identity> {
    const asU8a = hexToU8a(seedArg)
    return Identity.buildFromSeed(asU8a)
  }

  /**
   * [STATIC] Builds a new [[Identity]], generated from a seed (Secret Seed).
   *
   * @param seed - A seed as an Uint8Array with 24 arbitrary numbers.
   * @returns An [[Identity]].
   * @example ```javascript
   * // prettier-ignore
   * const seed = new Uint8Array([108, 233, 253,  6,  12, 112,  22,  92,
   *                               15, 200, 218, 37, 129,  13,  36, 145,
   *                                6, 213, 223, 16,  10, 169, 128, 224,
   *                              217, 161,  20,  9, 214, 179,  82,  97
   *                            ]);
   * await Identity.buildFromSeed(seed);
   * ```
   */
  public static async buildFromSeed(seed: Uint8Array): Promise<Identity> {
    const keyring = new Keyring({ type: 'ed25519' })
    const keyringPair = keyring.addFromSeed(seed)

    // pad seed if needed for claimer
    const paddedSeed = fillRight(seed, 0, MIN_SEED_LENGTH)
    const claimer = await Claimer.buildFromSeed(paddedSeed)

    return new Identity(seed, keyringPair, claimer)
  }

  /**
   * [STATIC] Builds a new [[Identity]], generated from a uniform resource identifier (URIs).
   *
   * @param uri - Standard identifiers.
   * @returns  An [[Identity]].
   * @example ```javascript
   * Identity.buildFromURI('//Bob');
   * ```
   */
  public static async buildFromURI(uri: string): Promise<Identity> {
    const keyring = new Keyring({ type: 'ed25519' })
    const derived = keyring.createFromUri(uri)
    const seed = u8aUtil.u8aToU8a(uri)

    const paddedSeed = fillRight(seed, 0, MIN_SEED_LENGTH)
    const claimer = await Claimer.buildFromSeed(paddedSeed)

    return new Identity(seed, derived, claimer)
  }

  public readonly seed: Uint8Array
  public readonly seedAsHex: string
  public readonly signPublicKeyAsHex: string
  public readonly claimer: Claimer
  public readonly signKeyringPair: KeyringPair
  public readonly boxKeyPair: BoxKeyPair
  public serviceAddress?: string

  protected constructor(
    seed: Uint8Array,
    signKeyringPair: KeyringPair,
    claimer: Claimer
  ) {
    // NB: use different secret keys for each key pair in order to avoid
    // compromising both key pairs at the same time if one key becomes public
    // Maybe use BIP32 and BIP44
    const seedAsHex = u8aUtil.u8aToHex(seed)

    const boxKeyPair = Identity.createBoxKeyPair(seed)

    this.seed = seed
    this.seedAsHex = seedAsHex

    this.signKeyringPair = signKeyringPair
    this.signPublicKeyAsHex = u8aUtil.u8aToHex(signKeyringPair.publicKey)

    this.boxKeyPair = boxKeyPair
    this.claimer = claimer
  }

  /**
   * Returns the [[PublicIdentity]] (identity's address and public key) of the Identity.
   * Can be given to third-parties to communicate and process signatures.
   *
   * @returns The [[PublicIdentity]], corresponding to the [[Identity]].
   * @example ```javascript
   * const alice = await Kilt.Identity.buildFromMnemonic();
   * alice.getPublicIdentity();
   * ```
   */
  public getPublicIdentity(): PublicIdentity {
    return new PublicIdentity(
      this.signKeyringPair.address,
      u8aUtil.u8aToHex(this.boxKeyPair.publicKey),
      this.serviceAddress
    )
  }

  /**
   * Get the address of the identity on the KILT blockchain.
   *
   * @returns The on chain address.
   */
  public getAddress(): string {
    return this.signKeyringPair.address
  }

  /**
   * Get the public encryption key.
   *
   * @returns The public part of the encryption key.
   */
  public getBoxPublicKey(): string {
    return u8aUtil.u8aToHex(this.boxKeyPair.publicKey)
  }

  /**
   * Signs data with an [[Identity]] object's key.
   *
   * @param cryptoInput - The data to be signed.
   * @returns The signed data.
   * @example  ```javascript
   * const alice = await Identity.buildFromMnemonic();
   * const data = 'This is a test';
   * alice.sign(data);
   * // (output) Uint8Array [
   * //           205, 120,  29, 236, 152, 144, 114, 133,  65, ...
   * //          ]
   * ```
   */
  public sign(cryptoInput: CryptoInput): Uint8Array {
    return Crypto.sign(cryptoInput, this.signKeyringPair)
  }

  /**
   * Signs data with an [[Identity]] object's key returns it as string.
   *
   * @param cryptoInput - The data to be signed.
   * @returns The signed data.
   * @example ```javascript
   * identity.signStr(data);
   * ```
   */
  public signStr(cryptoInput: CryptoInput): string {
    return Crypto.signStr(cryptoInput, this.signKeyringPair)
  }

  /**
   * Encrypts data asymmetrically and returns it as string.
   *
   * @param cryptoInput - The data to be encrypted.
   * @param boxPublicKey - The public key of the receiver of the encrypted data.
   * @returns The encrypted data.
   * @example ```javascript
   * const alice = Identity.buildFromMnemonic('car dog ...');
   * const bob = new PublicIdentity('523....', '0xab1234...');
   *
   * const messageStr = 'This is a test';
   * alice.encryptAsymmetricAsStr(messageStr, bob.boxPublicKeyAsHex);
   * // (output) EncryptedAsymmetricString {
   * //           box: '0xd0b556c4438270901662ff2d3e9359f244f211a225d66dcf74b64f814a92',
   * //           nonce: '0xe4c82d261d1f8fc8a0cf0bbd524530afcc5b201541827580'
   * //          }
   * ```
   */
  public encryptAsymmetricAsStr(
    cryptoInput: CryptoInput,
    boxPublicKey: BoxPublicKey
  ): Crypto.EncryptedAsymmetricString {
    return Crypto.encryptAsymmetricAsStr(
      cryptoInput,
      boxPublicKey,
      this.boxKeyPair.secretKey
    )
  }

  /**
   * Decrypts data asymmetrical and returns it as string.
   *
   * @param encrypted - The encrypted data.
   * @param boxPublicKey - The public key of the sender of the encrypted data.
   * @returns The decrypted data.
   * @example  ```javascript
   * const alice = new PublicIdentity('74be...', '0xeb98765...');
   * const bob = Identity.buildFromMnemonic('house cat ...');
   *
   * const encryptedData = {
   *   box: '0xd0b556c4438270901662ff2d3e9359f244f211a225d66dcf74b64f814a92',
   *   nonce: '0xe4c82d261d1f8fc8a0cf0bbd524530afcc5b201541827580',
   * };
   *
   * bob.decryptAsymmetricAsStr(encryptedData, alice.boxPublicKeyAsHex);
   * // (output) "This is a test"
   * ```
   */
  public decryptAsymmetricAsStr(
    encrypted: EncryptedAsymmetric | EncryptedAsymmetricString,
    boxPublicKey: BoxPublicKey
  ): string | false {
    return Crypto.decryptAsymmetricAsStr(
      encrypted,
      boxPublicKey,
      this.boxKeyPair.secretKey
    )
  }

  /**
   * Encrypts data asymmetrically and returns it as a byte array.
   *
   * @param input - The data to be encrypted.
   * @param boxPublicKey - The public key of the receiver of the encrypted data.
   * @returns The encrypted data.
   * @example ```javascript
   * const alice = Identity.buildFromMnemonic('car dog ...');
   * const bob = new PublicIdentity('523....', '0xab1234...');
   *
   * const message = 'This is a test';
   * const data = stringToU8a(message);
   * alice.encryptAsymmetric(data, bob.boxPublicKeyAsHex);
   * // (output) EncryptedAsymmetric {
   * //           box: Uint8Array [ 56,  27,   2, 254, ... ],
   * //           nonce: Uint8Array [ 76, 23, 145, 216, ...]
   * //         }
   * ```
   */
  public encryptAsymmetric(
    input: CryptoInput,
    boxPublicKey: BoxPublicKey
  ): Crypto.EncryptedAsymmetric {
    return Crypto.encryptAsymmetric(
      input,
      boxPublicKey,
      this.boxKeyPair.secretKey
    )
  }

  /**
   * Decrypts data asymmetrical and returns it as a byte array.
   *
   * @param encrypted - The encrypted data.
   * @param boxPublicKey - The public key of the sender of the encrypted data.
   * @returns The decrypted data.
   * @example ```javascript
   * const alice = new PublicIdentity('74be...', '0xeb98765...');
   * const bob = Identity.buildFromMnemonic('house cat ...');
   *
   * const encryptedData = {
   *   box: '0xd0b556c4438270901662ff2d3e9359f244f211a225d66dcf74b64f814a92',
   *   nonce: '0xe4c82d261d1f8fc8a0cf0bbd524530afcc5b201541827580',
   * };
   *
   * bob.decryptAsymmetric(encryptedData, alice.boxPublicKeyAsHex);
   * // (output) "This is a test"
   * ```
   */
  public decryptAsymmetric(
    encrypted: EncryptedAsymmetric | EncryptedAsymmetricString,
    boxPublicKey: BoxPublicKey
  ): false | Uint8Array {
    return Crypto.decryptAsymmetric(
      encrypted,
      boxPublicKey,
      this.boxKeyPair.secretKey
    )
  }

  /**
   * Signs a submittable extrinsic (transaction), in preparation to pushing it to the blockchain.
   *
   * @param submittableExtrinsic - A chain transaction.
   * @param nonceAsHex - The nonce of the address operating the transaction.
   * @returns The signed SubmittableExtrinsic.
   * @example ```javascript
   * const alice = Identity.buildFromMnemonic('car dog ...');
   * const tx = await blockchain.api.tx.ctype.add(ctype.hash);
   * const nonce = await blockchain.api.query.system.accountNonce(alice.address);
   * alice.signSubmittableExtrinsic(tx, nonce.toHex());
   * ```
   */
  public signSubmittableExtrinsic(
    submittableExtrinsic: SubmittableExtrinsic,
    nonceAsHex: string
  ): SubmittableExtrinsic {
    return submittableExtrinsic.sign(this.signKeyringPair, {
      nonce: nonceAsHex,
    })
  }

  // As nacl.box.keyPair.fromSeed() is not implemented here we do our own hashing in order to prohibit inferring the original seed from a secret key
  // To be sure that we don't generate the same hash by accidentally using the same hash algorithm we do some padding
  private static createBoxKeyPair(seed: Uint8Array): nacl.BoxKeyPair {
    const paddedSeed = new Uint8Array(
      seed.length + Identity.ADDITIONAL_ENTROPY_FOR_HASHING.length
    )
    paddedSeed.set(seed)
    paddedSeed.set(Identity.ADDITIONAL_ENTROPY_FOR_HASHING, seed.length)

    const hash = Crypto.hash(paddedSeed)
    return nacl.box.keyPair.fromSecretKey(hash)
  }
}<|MERGE_RESOLUTION|>--- conflicted
+++ resolved
@@ -78,14 +78,9 @@
   /**
    * [STATIC] Builds an identity object from a mnemonic string.
    *
-<<<<<<< HEAD
    * @param phraseArg - [BIP39](https://www.npmjs.com/package/bip39) Mnemonic word phrase (Secret phrase).
-=======
-   * @param phraseArg - [[BIP39]](https://www.npmjs.com/package/bip39) Mnemonic word phrase (Secret phrase).
    * @throws When phraseArg contains fewer than 12 correctly separated mnemonic words.
    * @throws When the phraseArg could not be validated.
-   *
->>>>>>> f62d6cb3
    * @returns An [[Identity]].
    *
    * @example ```javascript
