/**
<<<<<<< HEAD
 * #### Overview
 * Messaging provides KILT participants with communication via a 1:1 messaging system.
 * This module offers interfaces and methods to construct and verify messages.
 * Note that all messages are **encrypted** with the encryption keys of the involved identities. Every time an actor sends data about an [[Identity]], they have to sign the message together with the challenge number (a nonce and the timestamp) to prove access to the corresponding private key.
=======
 * KILT participants can communicate via a 1:1 messaging system.
 * ***
 * All messages are **encrypted** with the encryption keys of the involved identities. Every time an actor sends data about an [[Identity]], they have to sign the message to prove access to the corresponding private key.
 * <br>
 * The [[Message]] class exposes methods to construct and verify messages.
>>>>>>> 2efa7099
 * @module Messaging
 */

/**
 * Dummy comment, so that typedoc ignores this file
 */

import {
  Claim,
  DelegationNode,
  IAttestedClaim,
  IClaim,
  ICType,
  IDelegationBaseNode,
  IDelegationNode,
  Identity,
  IPublicIdentity,
  IRequestForAttestation,
} from '..'
import Crypto, { EncryptedAsymmetricString } from '../crypto'

/**
 * inReplyTo - should store the id of the parent message
 * references - should store the references or the in-reply-to of the parent-message followed by the message-id of the parent-message
 */
export interface IMessage {
  body: MessageBody
  createdAt: number
  receiverAddress: IPublicIdentity['address']
  senderAddress: IPublicIdentity['address']

  messageId?: string
  receivedAt?: number
  inReplyTo?: IMessage['messageId']
  references?: Array<IMessage['messageId']>
}

export interface IEncryptedMessage {
  messageId?: string
  receivedAt?: number
  message: string
  nonce: string
  createdAt: number
  hash: string
  signature: string
  receiverAddress: IPublicIdentity['address']
  senderAddress: IPublicIdentity['address']
  senderBoxPublicKey: IPublicIdentity['boxPublicKeyAsHex']
}

export enum MessageBodyType {
  REQUEST_LEGITIMATIONS = 'request-legitimations',
  SUBMIT_LEGITIMATIONS = 'submit-legitimations',
  REJECT_LEGITIMATIONS = 'reject-legitimations',

  REQUEST_ATTESTATION_FOR_CLAIM = 'request-attestation-for-claim',
  SUBMIT_ATTESTATION_FOR_CLAIM = 'submit-attestation-for-claim',
  REJECT_ATTESTATION_FOR_CLAIM = 'reject-attestation-for-claim',

  REQUEST_CLAIMS_FOR_CTYPES = 'request-claims-for-ctypes',
  SUBMIT_CLAIMS_FOR_CTYPES = 'submit-claims-for-ctypes',
  ACCEPT_CLAIMS_FOR_CTYPES = 'accept-claims-for-ctypes',
  REJECT_CLAIMS_FOR_CTYPES = 'reject-claims-for-ctypes',

  REQUEST_ACCEPT_DELEGATION = 'request-accept-delegation',
  SUBMIT_ACCEPT_DELEGATION = 'submit-accept-delegation',
  REJECT_ACCEPT_DELEGATION = 'reject-accept-delegation',
  INFORM_CREATE_DELEGATION = 'inform-create-delegation',
}

export default class Message implements IMessage {
  public static ensureOwnerIsSender(message: IMessage): void {
    switch (message.body.type) {
      case MessageBodyType.REQUEST_ATTESTATION_FOR_CLAIM:
        {
          const requestAttestation = message.body
          if (
            requestAttestation.content.claim.owner !== message.senderAddress
          ) {
            throw new Error('Sender is not owner of the claim')
          }
        }
        break
      case MessageBodyType.SUBMIT_ATTESTATION_FOR_CLAIM:
        {
          const submitAttestation = message.body
          if (
            submitAttestation.content.attestation.owner !==
            message.senderAddress
          ) {
            throw new Error('Sender is not owner of the attestation')
          }
        }
        break
      case MessageBodyType.SUBMIT_CLAIMS_FOR_CTYPES:
        {
          const submitClaimsForCtype = message.body
          submitClaimsForCtype.content.forEach(claim => {
            if (claim.request.claim.owner !== message.senderAddress) {
              throw new Error('Sender is not owner of the claims')
            }
          })
        }
        break
      default:
    }
  }

  public static ensureHashAndSignature(
    encrypted: IEncryptedMessage,
    senderAddress: IPublicIdentity['address']
  ): void {
    const hashInput: string =
      encrypted.message + encrypted.nonce + encrypted.createdAt
    const hash = Crypto.hashStr(hashInput)
    if (hash !== encrypted.hash) {
      throw new Error('Hash of message not correct')
    }
    if (!Crypto.verify(hash, encrypted.signature, senderAddress)) {
      throw new Error('Signature of message not correct')
    }
  }

  public static createFromEncryptedMessage(
    encrypted: IEncryptedMessage,
    receiver: Identity
  ): IMessage {
    Message.ensureHashAndSignature(encrypted, encrypted.senderAddress)

    const ea: EncryptedAsymmetricString = {
      box: encrypted.message,
      nonce: encrypted.nonce,
    }
    const decoded: string | false = receiver.decryptAsymmetricAsStr(
      ea,
      encrypted.senderBoxPublicKey
    )
    if (!decoded) {
      throw new Error('Error decoding message')
    }

    try {
      const messageBody = JSON.parse(decoded)
      return {
        messageId: encrypted.messageId,
        receivedAt: encrypted.receivedAt,
        body: messageBody,
        createdAt: encrypted.createdAt,
        receiverAddress: encrypted.receiverAddress,
        senderAddress: encrypted.senderAddress,
      }
    } catch (error) {
      throw new Error('Error parsing message body')
    }
  }

  public messageId?: string
  public receivedAt?: number
  public body: MessageBody
  public createdAt: number
  public receiverAddress: IPublicIdentity['address']
  public senderAddress: IPublicIdentity['address']
  public senderBoxPublicKey: IPublicIdentity['boxPublicKeyAsHex']

  public constructor(
    body: MessageBody,
    sender: Identity,
    receiver: IPublicIdentity
  ) {
    this.body = body
    this.createdAt = Date.now()
    this.receiverAddress = receiver.address
    this.senderAddress = sender.address
    this.senderBoxPublicKey = sender.boxPublicKeyAsHex

    const encryptedMessage: EncryptedAsymmetricString = sender.encryptAsymmetricAsStr(
      JSON.stringify(body),
      receiver.boxPublicKeyAsHex
    )
    this.message = encryptedMessage.box
    this.nonce = encryptedMessage.nonce

    const hashInput: string = this.message + this.nonce + this.createdAt
    this.hash = Crypto.hashStr(hashInput)
    this.signature = sender.signStr(this.hash)
  }

  private message: string
  private nonce: string
  private hash: string
  private signature: string

  public getEncryptedMessage(): IEncryptedMessage {
    return {
      messageId: this.messageId,
      receivedAt: this.receivedAt,
      message: this.message,
      nonce: this.nonce,
      createdAt: this.createdAt,
      hash: this.hash,
      signature: this.signature,
      receiverAddress: this.receiverAddress,
      senderAddress: this.senderAddress,
      senderBoxPublicKey: this.senderBoxPublicKey,
    }
  }
}

interface IMessageBodyBase {
  content: any
  type: MessageBodyType
}

export interface IRequestLegitimations extends IMessageBodyBase {
  content: IPartialClaim
  type: MessageBodyType.REQUEST_LEGITIMATIONS
}
export interface ISubmitLegitimations extends IMessageBodyBase {
  content: {
    claim: IPartialClaim
    legitimations: IAttestedClaim[]
    delegationId?: DelegationNode['id']
  }
  type: MessageBodyType.SUBMIT_LEGITIMATIONS
}
export interface IRejectLegitimations extends IMessageBodyBase {
  content: {
    claim: IPartialClaim
    legitimations: IAttestedClaim[]
    delegationId?: DelegationNode['id']
  }
  type: MessageBodyType.REJECT_LEGITIMATIONS
}

export interface IRequestAttestationForClaim extends IMessageBodyBase {
  content: IRequestForAttestation
  type: MessageBodyType.REQUEST_ATTESTATION_FOR_CLAIM
}
export interface ISubmitAttestationForClaim extends IMessageBodyBase {
  content: IAttestedClaim
  type: MessageBodyType.SUBMIT_ATTESTATION_FOR_CLAIM
}
export interface IRejectAttestationForClaim extends IMessageBodyBase {
  content: IRequestForAttestation
  type: MessageBodyType.REJECT_ATTESTATION_FOR_CLAIM
}

export interface IRequestClaimsForCTypes extends IMessageBodyBase {
  content: Array<ICType['hash']>
  type: MessageBodyType.REQUEST_CLAIMS_FOR_CTYPES
}
export interface ISubmitClaimsForCTypes extends IMessageBodyBase {
  content: IAttestedClaim[]
  type: MessageBodyType.SUBMIT_CLAIMS_FOR_CTYPES
}
export interface IAcceptClaimsForCTypes extends IMessageBodyBase {
  content: IAttestedClaim[]
  type: MessageBodyType.ACCEPT_CLAIMS_FOR_CTYPES
}
export interface IRejectClaimsForCTypes extends IMessageBodyBase {
  content: IAttestedClaim[]
  type: MessageBodyType.REJECT_CLAIMS_FOR_CTYPES
}

export interface IRequestAcceptDelegation extends IMessageBodyBase {
  content: {
    delegationData: {
      account: IDelegationBaseNode['account']
      id: IDelegationBaseNode['id']
      parentId: IDelegationNode['id']
      permissions: IDelegationNode['permissions']
      isPCR: boolean
    }
    metaData?: {
      [key: string]: any
    }
    signatures: {
      inviter: string
    }
  }
  type: MessageBodyType.REQUEST_ACCEPT_DELEGATION
}
export interface ISubmitAcceptDelegation extends IMessageBodyBase {
  content: {
    delegationData: IRequestAcceptDelegation['content']['delegationData']
    signatures: {
      inviter: string
      invitee: string
    }
  }
  type: MessageBodyType.SUBMIT_ACCEPT_DELEGATION
}
export interface IRejectAcceptDelegation extends IMessageBodyBase {
  content: IRequestAcceptDelegation['content']
  type: MessageBodyType.REJECT_ACCEPT_DELEGATION
}
export interface IInformCreateDelegation extends IMessageBodyBase {
  content: {
    delegationId: IDelegationBaseNode['id']
    isPCR: boolean
  }
  type: MessageBodyType.INFORM_CREATE_DELEGATION
}

export interface IPartialClaim extends Partial<IClaim> {
  cType: Claim['cType']
}

export type MessageBody =
  | IRequestLegitimations
  | ISubmitLegitimations
  | IRejectLegitimations
  //
  | IRequestAttestationForClaim
  | ISubmitAttestationForClaim
  | IRejectAttestationForClaim
  //
  | IRequestClaimsForCTypes
  | ISubmitClaimsForCTypes
  | IAcceptClaimsForCTypes
  | IRejectClaimsForCTypes
  //
  | IRequestAcceptDelegation
  | ISubmitAcceptDelegation
  | IRejectAcceptDelegation
  | IInformCreateDelegation<|MERGE_RESOLUTION|>--- conflicted
+++ resolved
@@ -1,16 +1,9 @@
 /**
-<<<<<<< HEAD
- * #### Overview
- * Messaging provides KILT participants with communication via a 1:1 messaging system.
- * This module offers interfaces and methods to construct and verify messages.
- * Note that all messages are **encrypted** with the encryption keys of the involved identities. Every time an actor sends data about an [[Identity]], they have to sign the message together with the challenge number (a nonce and the timestamp) to prove access to the corresponding private key.
-=======
  * KILT participants can communicate via a 1:1 messaging system.
  * ***
  * All messages are **encrypted** with the encryption keys of the involved identities. Every time an actor sends data about an [[Identity]], they have to sign the message to prove access to the corresponding private key.
  * <br>
  * The [[Message]] class exposes methods to construct and verify messages.
->>>>>>> 2efa7099
  * @module Messaging
  */
 
