--- conflicted
+++ resolved
@@ -137,10 +137,7 @@
 ;[
   ERROR_CTYPE_NOT_FOUND,
   ERROR_CTYPE_ALREADY_EXISTS,
-<<<<<<< HEAD
 
-=======
->>>>>>> edbc02af
   ERROR_ALREADY_ATTESTED,
   ERROR_ERROR_ALREADY_REVOKED,
   ERROR_ATTESTATION_NOT_FOUND,
