--- conflicted
+++ resolved
@@ -6,16 +6,12 @@
 import CType from '../ctype/CType'
 
 export interface ICTypeSchema {
-<<<<<<< HEAD
-  $id: any
-  $schema: any
-  properties: any
-  title: string
-=======
   $id: string
   $schema: string
-  properties: { [key: string]: { type: string; format?: string } }
->>>>>>> c42f3591
+  title: string
+  properties: {
+    [key: string]: { $ref?: string; type?: string; format?: string }
+  }
   type: 'object'
 }
 
@@ -28,6 +24,7 @@
 export type CompressedCTypeSchema = [
   ICTypeSchema['$id'],
   ICTypeSchema['$schema'],
+  ICTypeSchema['title'],
   ICTypeSchema['properties'],
   ICTypeSchema['type']
 ]
