/**
 * @packageDocumentation
 * @module IRequestForAttestation
 */

import IClaim, { CompressedClaim } from './Claim'
import { IDelegationBaseNode } from './Delegation'
import IAttestedClaim, { CompressedAttestedClaim } from './AttestedClaim'
import RequestForAttestation from '../requestforattestation/RequestForAttestation'

export type Hash = string

export type NonceHash = {
  hash: Hash
  nonce?: string
}

export type ClaimHashTree = {
  [key: string]: NonceHash
}

export type NonceHashTree = { [key: string]: NonceHash }

export default interface IRequestForAttestation {
  claim: IClaim
  claimHashTree: ClaimHashTree
  claimOwner: NonceHash
<<<<<<< HEAD
  claimHashTree: NonceHashTree
  cTypeHash: NonceHash
  rootHash: Hash
=======
>>>>>>> c13d4837
  claimerSignature: string
  cTypeHash: NonceHash
  delegationId: IDelegationBaseNode['id'] | null
  legitimations: IAttestedClaim[]
  rootHash: Hash
}

export type CompressedNonceHash = [string, string?]

export type CompressedClaimHashTree = object

export type CompressedClaimOwner = CompressedNonceHash
export type CompressedCTypeHash = CompressedNonceHash

export type CompressedRequestForAttestation = [
  CompressedClaim,
  CompressedClaimHashTree,
  CompressedClaimOwner,
  RequestForAttestation['claimerSignature'],
  CompressedCTypeHash,
  RequestForAttestation['rootHash'],
  CompressedAttestedClaim[],
  RequestForAttestation['delegationId']
]<|MERGE_RESOLUTION|>--- conflicted
+++ resolved
@@ -15,22 +15,12 @@
   nonce?: string
 }
 
-export type ClaimHashTree = {
-  [key: string]: NonceHash
-}
-
 export type NonceHashTree = { [key: string]: NonceHash }
 
 export default interface IRequestForAttestation {
   claim: IClaim
-  claimHashTree: ClaimHashTree
+  claimHashTree: NonceHashTree
   claimOwner: NonceHash
-<<<<<<< HEAD
-  claimHashTree: NonceHashTree
-  cTypeHash: NonceHash
-  rootHash: Hash
-=======
->>>>>>> c13d4837
   claimerSignature: string
   cTypeHash: NonceHash
   delegationId: IDelegationBaseNode['id'] | null
@@ -40,14 +30,14 @@
 
 export type CompressedNonceHash = [string, string?]
 
-export type CompressedClaimHashTree = object
+export type CompressedNonceHashTree = object
 
 export type CompressedClaimOwner = CompressedNonceHash
 export type CompressedCTypeHash = CompressedNonceHash
 
 export type CompressedRequestForAttestation = [
   CompressedClaim,
-  CompressedClaimHashTree,
+  CompressedNonceHashTree,
   CompressedClaimOwner,
   RequestForAttestation['claimerSignature'],
   CompressedCTypeHash,
