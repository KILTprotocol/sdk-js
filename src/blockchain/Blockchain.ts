/**
 * Blockchain bridges that connects the SDK and the KILT Blockchain.
 *
 * Communicates with the chain via WebSockets and can [[listenToBlocks]]. It exposes the [[submitTx]] function that performs a transaction.
 *
 * @packageDocumentation
 * @module Blockchain
 * @preferred
 */

import { ApiPromise, SubmittableResult } from '@polkadot/api'
import { SubmittableExtrinsic } from '@polkadot/api/promise/types'
import { Header } from '@polkadot/types/interfaces/types'
import { Codec, AnyJson } from '@polkadot/types/types'
import { ErrorHandler } from '../errorhandling/ErrorHandler'
import { factory as LoggerFactory } from '../config/ConfigLog'
import { ERROR_UNKNOWN, ExtrinsicError } from '../errorhandling/ExtrinsicError'
import Identity from '../identity/Identity'

const log = LoggerFactory.getLogger('Blockchain')

export type QueryResult = Codec | undefined | null

export type Stats = {
  chain: Codec
  nodeName: Codec
  nodeVersion: Codec
}

export interface IBlockchainApi {
  api: ApiPromise

  getStats(): Promise<Stats>
  listenToBlocks(listener: (header: Header) => void): Promise<() => void>
  submitTx(
    identity: Identity,
    tx: SubmittableExtrinsic
  ): Promise<SubmittableResult>
  getNonce(accountAddress: string): Promise<Codec>
}

// Code taken from
// https://polkadot.js.org/api/api/classes/_promise_index_.apipromise.html

export default class Blockchain implements IBlockchainApi {
  public static asArray(queryResult: QueryResult): AnyJson[] {
    const json =
      queryResult && queryResult.encodedLength ? queryResult.toJSON() : null
    if (json instanceof Array) {
      return json
    }
    return []
  }

  public api: ApiPromise

  public constructor(api: ApiPromise) {
    this.api = api
    this.errorHandler = new ErrorHandler(api)
  }

  private errorHandler: ErrorHandler

  public async getStats(): Promise<Stats> {
    const [chain, nodeName, nodeVersion] = await Promise.all([
      this.api.rpc.system.chain(),
      this.api.rpc.system.name(),
      this.api.rpc.system.version(),
    ])

    return { chain, nodeName, nodeVersion }
  }

  // TODO: implement unsubscribe as subscriptionId continuously increases
  public async listenToBlocks(
    listener: (header: Header) => void
  ): Promise<() => void> {
    return this.api.rpc.chain.subscribeNewHeads(listener)
  }

  public async submitTx(
    identity: Identity,
    tx: SubmittableExtrinsic
<<<<<<< HEAD
  ): Promise<TxStatus> {
    const accountAddress = identity.getAddress()
=======
  ): Promise<SubmittableResult> {
    const accountAddress = identity.address
>>>>>>> 82c3d590
    const nonce = await this.getNonce(accountAddress)
    const signed: SubmittableExtrinsic = identity.signSubmittableExtrinsic(
      tx,
      nonce.toHex()
    )
    log.info(`Submitting ${tx.method}`)

    return new Promise<SubmittableResult>((resolve, reject) => {
      signed
        .send(result => {
          log.info(`Got tx status '${result.status.type}'`)

          if (ErrorHandler.extrinsicFailed(result)) {
            log.warn(`Extrinsic execution failed`)
            log.debug(`Transaction detail: ${JSON.stringify(result, null, 2)}`)
            const extrinsicError: ExtrinsicError =
              this.errorHandler.getExtrinsicError(result) || ERROR_UNKNOWN

            log.warn(`Extrinsic error ocurred: ${extrinsicError}`)
            reject(extrinsicError)
          }
          if (result.isFinalized) {
            resolve(result)
          } else if (result.isError) {
            reject(
              new Error(
                `Transaction failed with status '${result.status.type}'`
              )
            )
          }
        })
        .catch((err: Error) => {
          // just reject with the original tx error from the chain
          reject(err)
        })
    })
  }

  public async getNonce(accountAddress: string): Promise<Codec> {
    const nonce = await this.api.query.system.accountNonce(accountAddress)
    if (!nonce) {
      throw Error(`Nonce not found for account ${accountAddress}`)
    }

    return nonce
  }
}<|MERGE_RESOLUTION|>--- conflicted
+++ resolved
@@ -81,13 +81,8 @@
   public async submitTx(
     identity: Identity,
     tx: SubmittableExtrinsic
-<<<<<<< HEAD
-  ): Promise<TxStatus> {
+  ): Promise<SubmittableResult> {
     const accountAddress = identity.getAddress()
-=======
-  ): Promise<SubmittableResult> {
-    const accountAddress = identity.address
->>>>>>> 82c3d590
     const nonce = await this.getNonce(accountAddress)
     const signed: SubmittableExtrinsic = identity.signSubmittableExtrinsic(
       tx,
