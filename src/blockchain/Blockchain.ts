--- conflicted
+++ resolved
@@ -12,12 +12,8 @@
 import { SubmittableExtrinsic } from '@polkadot/api/promise/types'
 import { Header } from '@polkadot/types/interfaces/types'
 import { Codec, AnyJson } from '@polkadot/types/types'
-<<<<<<< HEAD
 import { Text, u64 } from '@polkadot/types'
-=======
 import * as gabi from '@kiltprotocol/portablegabi'
-import { Text } from '@polkadot/types'
->>>>>>> fb21ee9f
 import { ErrorHandler } from '../errorhandling/ErrorHandler'
 import { factory as LoggerFactory } from '../config/ConfigLog'
 import { ERROR_UNKNOWN, ExtrinsicError } from '../errorhandling/ExtrinsicError'
