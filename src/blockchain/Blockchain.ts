--- conflicted
+++ resolved
@@ -12,11 +12,8 @@
 import { SubmittableExtrinsic } from '@polkadot/api/promise/types'
 import { Header } from '@polkadot/types/interfaces/types'
 import { Codec, AnyJson } from '@polkadot/types/types'
-<<<<<<< HEAD
 import * as gabi from '@kiltprotocol/portablegabi'
-=======
 import { Text } from '@polkadot/types'
->>>>>>> 31b58ea4
 import { ErrorHandler } from '../errorhandling/ErrorHandler'
 import { factory as LoggerFactory } from '../config/ConfigLog'
 import { ERROR_UNKNOWN, ExtrinsicError } from '../errorhandling/ExtrinsicError'
