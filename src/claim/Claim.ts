/**
 * Claims are a core building block of the KILT SDK. A claim represents **something an entity claims about itself**. Once created, a claim can be used to create a [[RequestForAttestation]].
 *
 * A claim object has:
 * * contents - among others, the pure content of a claim, for example `"isOver18": yes`;
 * * a [[CType]] that represents its data structure.
 *
 * A claim object's owner is (should be) the same entity as the claimer.
 *
 * @packageDocumentation
 * @module Claim
 * @preferred
 */

import ICType from '../ctype/CType'
import CTypeUtils from '../ctype/CType.utils'
import IClaim, { CompressedClaim } from '../types/Claim'
import IPublicIdentity from '../types/PublicIdentity'
import ClaimUtils from './Claim.utils'

function verifyClaim(
  claimContents: IClaim['contents'],
  cTypeSchema: ICType['schema']
): boolean {
  return CTypeUtils.verifyClaimStructure(claimContents, cTypeSchema)
}

export default class Claim implements IClaim {
  /**
   * Instantiates a new Claim from the given [[IClaim]] and [[schema]].
   *
   * @param claimInput IClaim to instantiate the new claim from.
   * @param cTypeSchema ICType['schema'] to verify claimInput's contents.
   * @throws When claimInput's contents could not be verified with the provided cTypeSchema.
   *
   * @returns An instantiated Claim.
   */
  public static fromClaim(
    claimInput: IClaim,
    cTypeSchema: ICType['schema']
  ): Claim {
    if (cTypeSchema) {
      if (!verifyClaim(claimInput.contents, cTypeSchema)) {
        throw Error('Claim not valid')
      }
    }
    return new Claim(claimInput)
  }

  /**
<<<<<<< HEAD
   * [STATIC] Builds a [[Claim]] from a [[CType]] which has nested [[CType]]s within the schema.
   *
   * @param cTypeInput A [[CType]] object that has nested [[CType]]s.
   * @param nestedCType The array of [[CType]]s, which are used inside the main [[CType]].
   * @param claimContents The data inside the [[Claim]].
   * @param claimOwner The [[PublicIdentity]] of the owner of the [[Claim]].
   *
   * @returns A [[Claim]] the owner can use.
   */

  public static fromNestedCTypeClaim(
    cTypeInput: ICType,
    nestedCType: Array<ICType['schema']>,
    claimContents: IClaim['contents'],
    claimOwner: IPublicIdentity['address']
  ): Claim {
    if (
      !CTypeUtils.validateNestedSchemas(
        cTypeInput.schema,
        nestedCType,
        claimContents
      )
    ) {
      throw Error('Nested claim data does not validate against CType')
    }
    return new Claim({
      cTypeHash: cTypeInput.hash,
      contents: claimContents,
      owner: claimOwner,
    })
  }

=======
   * Instantiates a new Claim from the given [[ICType]], IClaim['contents'] and IPublicIdentity['address'].
   *
   * @param ctypeInput [[ICType]] for which the Claim will be built.
   * @param claimContents IClaim['contents'] to be used as the pure contents of the instantiated Claim.
   * @param claimOwner IPublicIdentity['address'] to be used as the Claim owner.
   * @throws When claimInput's contents could not be verified with the schema of the provided ctypeInput.
   *
   * @returns An instantiated Claim.
   */
>>>>>>> 0cb1b2eb
  public static fromCTypeAndClaimContents(
    ctypeInput: ICType,
    claimContents: IClaim['contents'],
    claimOwner: IPublicIdentity['address']
  ): Claim {
    if (ctypeInput.schema) {
      if (!verifyClaim(claimContents, ctypeInput.schema)) {
        throw Error('Claim not valid')
      }
    }
    return new Claim({
      cTypeHash: ctypeInput.hash,
      contents: claimContents,
      owner: claimOwner,
    })
  }

  public cTypeHash: IClaim['cTypeHash']
  public contents: IClaim['contents']
  public owner: IClaim['owner']

  public constructor(claimInput: IClaim) {
    ClaimUtils.errorCheck(claimInput)
    this.cTypeHash = claimInput.cTypeHash
    this.contents = claimInput.contents
    this.owner = claimInput.owner
  }

  /**
   * Compresses an [[Claim]] object from the [[CompressedClaim]].
   *
   * @returns An array that contains the same properties of an [[Claim]].
   */

  public compress(): CompressedClaim {
    return ClaimUtils.compress(this)
  }

  /**
   * [STATIC] Builds an [[Claim]] from the decompressed array.
   *
   * @returns A new [[Claim]] object.
   */

  public static decompress(compressedClaim: CompressedClaim): Claim {
    const decompressedClaim = ClaimUtils.decompress(compressedClaim)
    return new Claim(decompressedClaim)
  }
}<|MERGE_RESOLUTION|>--- conflicted
+++ resolved
@@ -48,7 +48,6 @@
   }
 
   /**
-<<<<<<< HEAD
    * [STATIC] Builds a [[Claim]] from a [[CType]] which has nested [[CType]]s within the schema.
    *
    * @param cTypeInput A [[CType]] object that has nested [[CType]]s.
@@ -81,7 +80,7 @@
     })
   }
 
-=======
+  /**
    * Instantiates a new Claim from the given [[ICType]], IClaim['contents'] and IPublicIdentity['address'].
    *
    * @param ctypeInput [[ICType]] for which the Claim will be built.
@@ -91,7 +90,6 @@
    *
    * @returns An instantiated Claim.
    */
->>>>>>> 0cb1b2eb
   public static fromCTypeAndClaimContents(
     ctypeInput: ICType,
     claimContents: IClaim['contents'],
