--- conflicted
+++ resolved
@@ -13,13 +13,8 @@
  */
 
 import ICType from '../ctype/CType'
-<<<<<<< HEAD
-import CTypeUtils from '../ctype/CTypeUtils'
-import IClaim from '../types/Claim'
-=======
 import CTypeUtils from '../ctype/CType.utils'
 import IClaim, { CompressedClaim } from '../types/Claim'
->>>>>>> c42f3591
 import IPublicIdentity from '../types/PublicIdentity'
 import ClaimUtils from './Claim.utils'
 
@@ -57,7 +52,7 @@
   public static fromNestedCTypeClaim(
     cTypeInput: ICType,
     nestedCType: Array<ICType['schema']>,
-    claimContents: object,
+    claimContents: IClaim['contents'],
     claimOwner: IPublicIdentity['address']
   ): Claim {
     if (
