--- conflicted
+++ resolved
@@ -26,15 +26,8 @@
   fetchChildren,
 } from '../delegation/Delegation.chain'
 import { decodeDelegationNode } from '../delegation/DelegationDecoder'
-<<<<<<< HEAD
 import { Identity } from '..'
-=======
 import { IBlockchainApi } from '../blockchain/Blockchain'
-
-const UncleSam = faucet
-const attester = alice
-const claimer = bob
->>>>>>> edbc02af
 
 let blockchain: IBlockchainApi
 beforeAll(async () => {
