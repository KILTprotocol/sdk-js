/**
 * @packageDocumentation
 * @group integration/attestation
 * @ignore
 */

import { IAttestedClaim, IClaim } from '..'
import Attestation from '../attestation/Attestation'
import { revoke } from '../attestation/Attestation.chain'
import AttestedClaim from '../attestedclaim/AttestedClaim'
import { IBlockchainApi } from '../blockchain/Blockchain'
import getCached, { DEFAULT_WS_ADDRESS } from '../blockchainApiConnection'
import Claim from '../claim/Claim'
import Credential from '../credential/Credential'
import CType from '../ctype/CType'
import {
  ERROR_ALREADY_ATTESTED,
  ERROR_CTYPE_NOT_FOUND,
} from '../errorhandling/ExtrinsicError'
import Identity from '../identity/Identity'
<<<<<<< HEAD
import RequestForAttestation from '../requestforattestation/RequestForAttestation'
import ICType from '../types/CType'
import {
  CtypeOnChain,
  DriversLicense,
  IsOfficialLicenseAuthority,
  wannabeAlice,
  wannabeBob,
  wannabeFaucet,
} from './utils'
=======
import Credential from '../credential/Credential'
import { IBlockchainApi } from '../blockchain/Blockchain'
import { IClaim, IAttestedClaim } from '..'
import {
  ERROR_CTYPE_NOT_FOUND,
  ERROR_ALREADY_ATTESTED,
} from '../errorhandling/ExtrinsicError'
>>>>>>> e08218e3

let blockchain: IBlockchainApi | undefined
beforeAll(async () => {
  blockchain = await getCached(DEFAULT_WS_ADDRESS)
})

describe('handling attestations that do not exist', () => {
  it('Attestation.query', async () => {
    return expect(Attestation.query('0x012012012')).resolves.toBeNull()
  }, 30_000)

  it('Attestation.revoke', async () => {
    return expect(
      Attestation.revoke('0x012012012', await Identity.buildFromURI('//Alice'))
    ).rejects.toThrow()
  }, 30_000)
})

describe('When there is an attester, claimer and ctype drivers license', () => {
  let faucet: Identity
  let attester: Identity
  let claimer: Identity

  beforeAll(async () => {
    faucet = await wannabeFaucet
    attester = await wannabeAlice
    claimer = await wannabeBob

    const ctypeExists = await CtypeOnChain(DriversLicense)
    // console.log(`ctype exists: ${ctypeExists}`)
    // console.log(`verify stored: ${await DriversLicense.verifyStored()}`)
    if (!ctypeExists) {
      await DriversLicense.store(attester)
    }
  }, 60_000)

  it('should be possible to make a claim', async () => {
    const content: IClaim['contents'] = { name: 'Ralph', age: 12 }
    const claim = Claim.fromCTypeAndClaimContents(
      DriversLicense,
      content,
      claimer.getAddress()
    )
    const request = (
      await RequestForAttestation.fromClaimAndIdentity(claim, claimer)
    ).message
    expect(request.verifyData()).toBeTruthy()
    expect(request.claim.contents).toMatchObject(content)
  })

  it('should be possible to attest a claim', async () => {
    const content: IClaim['contents'] = { name: 'Ralph', age: 12 }

    const claim = Claim.fromCTypeAndClaimContents(
      DriversLicense,
      content,
      claimer.getAddress()
    )
    const request = (
      await RequestForAttestation.fromClaimAndIdentity(claim, claimer)
    ).message
    expect(request.verifyData()).toBeTruthy()
    expect(request.verifySignature()).toBeTruthy()
    const attestation = Attestation.fromRequestAndPublicIdentity(
      request,
      attester.getPublicIdentity()
    )
    const result = await attestation.store(attester)
    expect(result.status.type).toBe('Finalized')
    const cred = await Credential.fromRequestAndAttestation(
      claimer,
      request,
      attestation
    )
    const aClaim = cred.createPresentation([], false)
    expect(aClaim.verifyData()).toBeTruthy()
    await expect(aClaim.verify()).resolves.toBeTruthy()
  }, 60_000)

  it('should not be possible to attest a claim w/o tokens', async () => {
    const content: IClaim['contents'] = { name: 'Ralph', age: 12 }

    const claim = Claim.fromCTypeAndClaimContents(
      DriversLicense,
      content,
      claimer.getAddress()
    )
    const request = (
      await RequestForAttestation.fromClaimAndIdentity(claim, claimer)
    ).message
    expect(request.verifyData()).toBeTruthy()
    expect(request.verifySignature()).toBeTruthy()
    const attestation = Attestation.fromRequestAndPublicIdentity(
      request,
      attester.getPublicIdentity()
    )

    const bobbyBroke = await Identity.buildFromMnemonic()

    await expect(attestation.store(bobbyBroke)).rejects.toThrow()
    const cred = await Credential.fromRequestAndAttestation(
      bobbyBroke,
      request,
      attestation
    )
    const aClaim = cred.createPresentation([], false)

    await expect(aClaim.verify()).resolves.toBeFalsy()
  }, 60_000)

  it('should not be possible to attest a claim on a Ctype that is not on chain', async () => {
    const badCtype = CType.fromSchema({
      $id: 'badDriversLicense',
      $schema: 'http://kilt-protocol.org/draft-01/ctype#',
      properties: {
        name: {
          type: 'string',
        },
        weight: {
          type: 'integer',
        },
      },
      type: 'object',
    } as ICType['schema'])

    const content: IClaim['contents'] = { name: 'Ralph', weight: 120 }
    const claim = Claim.fromCTypeAndClaimContents(
      badCtype,
      content,
      claimer.getAddress()
    )
    const request = (
      await RequestForAttestation.fromClaimAndIdentity(claim, claimer)
    ).message
    const attestation = await Attestation.fromRequestAndPublicIdentity(
      request,
      attester.getPublicIdentity()
    )
    await expect(attestation.store(attester)).rejects.toThrowError(
      ERROR_CTYPE_NOT_FOUND
    )
  }, 60_000)

  describe('when there is an attested claim on-chain', () => {
    let attClaim: AttestedClaim

    beforeAll(async () => {
      const content: IClaim['contents'] = { name: 'Rolfi', age: 18 }
      const claim = Claim.fromCTypeAndClaimContents(
        DriversLicense,
        content,
        claimer.getAddress()
      )
      const request = (
        await RequestForAttestation.fromClaimAndIdentity(claim, claimer)
      ).message
      const attestation = Attestation.fromRequestAndPublicIdentity(
        request,
        attester.getPublicIdentity()
      )
      const result = await attestation.store(attester)
      expect(result.status.type).toBe('Finalized')
      const cred = await Credential.fromRequestAndAttestation(
        claimer,
        request,
        attestation
      )
      attClaim = cred.createPresentation([], false)
      await expect(attClaim.verify()).resolves.toBeTruthy()
    }, 60_000)

    it('should not be possible to attest the same claim twice', async () => {
      await expect(attClaim.attestation.store(attester)).rejects.toThrowError(
        ERROR_ALREADY_ATTESTED
      )
    }, 15_000)

    it('should not be possible to use attestation for different claim', async () => {
      const content = { name: 'Rolfi', age: 19 }
      const claim = Claim.fromCTypeAndClaimContents(
        DriversLicense,
        content,
        claimer.getAddress()
      )
      const request = (
        await RequestForAttestation.fromClaimAndIdentity(claim, claimer)
      ).message
      const fakeAttClaim: IAttestedClaim = {
        request,
        attestation: attClaim.attestation,
      }

      await expect(AttestedClaim.verify(fakeAttClaim)).resolves.toBeFalsy()
    }, 15000)

    it('should not be possible for the claimer to revoke an attestation', async () => {
      await expect(revoke(attClaim.getHash(), claimer)).rejects.toThrowError(
        'not permitted'
      )
      await expect(attClaim.verify()).resolves.toBeTruthy()
    }, 30_000)

    it('should be possible for the attester to revoke an attestation', async () => {
      await expect(attClaim.verify()).resolves.toBeTruthy()
      const result = await revoke(attClaim.getHash(), attester)
      expect(result.status.type).toBe('Finalized')
      expect(result.isFinalized).toBeTruthy()
      await expect(attClaim.verify()).resolves.toBeFalsy()
    }, 30_000)
  })

  describe('when there is another Ctype that works as a legitimation', () => {
    beforeAll(async () => {
      if (!(await CtypeOnChain(IsOfficialLicenseAuthority))) {
        await IsOfficialLicenseAuthority.store(faucet)
      }
      await expect(
        CtypeOnChain(IsOfficialLicenseAuthority)
      ).resolves.toBeTruthy()
    }, 30_000)

    it('can be included in a claim as a legitimation', async () => {
      // make credential to be used as legitimation
      const licenseAuthorization = Claim.fromCTypeAndClaimContents(
        IsOfficialLicenseAuthority,
        {
          LicenseType: "Driver's License",
          LicenseSubtypes: 'sportscars, tanks',
        },
        attester.getAddress()
      )
      const request1 = (
        await RequestForAttestation.fromClaimAndIdentity(
          licenseAuthorization,
          attester
        )
      ).message
      const licenseAuthorizationGranted = Attestation.fromRequestAndPublicIdentity(
        request1,
        faucet.getPublicIdentity()
      )
      const tx1 = await licenseAuthorizationGranted.store(faucet)
      expect(tx1.status.isFinalized).toBeTruthy()
      // make request including legitimation
      const iBelieveICanDrive = Claim.fromCTypeAndClaimContents(
        DriversLicense,
        { name: 'Dominic Toretto', age: 52 },
        claimer.getAddress()
      )
      const request2 = (
        await RequestForAttestation.fromClaimAndIdentity(
          iBelieveICanDrive,
          claimer,
          {
            legitimations: [
              await Credential.fromRequestAndAttestation(
                attester,
                request1,
                licenseAuthorizationGranted
              ).then((e) => e.createPresentation([], false)),
            ],
          }
        )
      ).message
      const LicenseGranted = Attestation.fromRequestAndPublicIdentity(
        request2,
        attester.getPublicIdentity()
      )
      const tx2 = await LicenseGranted.store(attester)
      expect(tx2.status.isFinalized).toBeTruthy()
      const license = await Credential.fromRequestAndAttestation(
        claimer,
        request2,
        LicenseGranted
      ).then((e) => e.createPresentation([], false))
      await Promise.all([
        expect(license.verify()).resolves.toBeTruthy(),
        expect(licenseAuthorizationGranted.verify()).resolves.toBeTruthy(),
      ])
    }, 60_000)
  })
})

afterAll(() => {
  if (typeof blockchain !== 'undefined') blockchain.api.disconnect()
})<|MERGE_RESOLUTION|>--- conflicted
+++ resolved
@@ -18,7 +18,6 @@
   ERROR_CTYPE_NOT_FOUND,
 } from '../errorhandling/ExtrinsicError'
 import Identity from '../identity/Identity'
-<<<<<<< HEAD
 import RequestForAttestation from '../requestforattestation/RequestForAttestation'
 import ICType from '../types/CType'
 import {
@@ -29,15 +28,6 @@
   wannabeBob,
   wannabeFaucet,
 } from './utils'
-=======
-import Credential from '../credential/Credential'
-import { IBlockchainApi } from '../blockchain/Blockchain'
-import { IClaim, IAttestedClaim } from '..'
-import {
-  ERROR_CTYPE_NOT_FOUND,
-  ERROR_ALREADY_ATTESTED,
-} from '../errorhandling/ExtrinsicError'
->>>>>>> e08218e3
 
 let blockchain: IBlockchainApi | undefined
 beforeAll(async () => {
