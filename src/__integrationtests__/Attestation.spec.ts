/**
 * @group integration/attestation
 * @ignore
 * @packageDocumentation
 */

import {
  wannabeFaucet,
  wannabeAlice,
  wannabeBob,
  DriversLicense,
  CtypeOnChain,
  isOfficialLicenseAuthority,
} from './utils'
import Claim from '../claim/Claim'
import getCached, { DEFAULT_WS_ADDRESS } from '../blockchainApiConnection'
import RequestForAttestation from '../requestforattestation/RequestForAttestation'
import Attestation from '../attestation/Attestation'
import AttestedClaim from '../attestedclaim/AttestedClaim'
import { revoke } from '../attestation/Attestation.chain'
import CType from '../ctype/CType'
import ICType from '../types/CType'
import Identity from '../identity/Identity'
import Credential from '../credential/Credential'
import { IBlockchainApi } from '../blockchain/Blockchain'

let blockchain: IBlockchainApi
beforeAll(async () => {
  blockchain = await getCached(DEFAULT_WS_ADDRESS)
})

describe('handling attestations that do not exist', () => {
  it('Attestation.query', () => {
    return expect(Attestation.query('0x012012012')).resolves.toBeNull()
  }, 30_000)

  it('Attestation.revoke', async () => {
    return expect(
      Attestation.revoke('0x012012012', await Identity.buildFromURI('//Alice'))
    ).rejects.toThrow()
  }, 30_000)
})

describe('When there is an attester, claimer and ctype drivers license', () => {
  let faucet: Identity
  let attester: Identity
  let claimer: Identity

  beforeAll(async () => {
    faucet = await wannabeFaucet
    attester = await wannabeAlice
    claimer = await wannabeBob

    const ctypeExists = await CtypeOnChain(DriversLicense)
    // console.log(`ctype exists: ${ctypeExists}`)
    // console.log(`verify stored: ${await DriversLicense.verifyStored()}`)
    if (!ctypeExists) {
      await DriversLicense.store(attester)
    }
  }, 60_000)

<<<<<<< HEAD
  it('should be possible to make a claim', async () => {
    const content = { name: 'Ralfi', age: 12 }
=======
  it('should be possible to make a claim', () => {
    const content = { name: 'Ralph', age: 12 }
>>>>>>> f62d6cb3
    const claim = Claim.fromCTypeAndClaimContents(
      DriversLicense,
      content,
      claimer.getAddress()
    )
    const request = (await RequestForAttestation.fromClaimAndIdentity(
      claim,
      claimer
    )).message
    expect(request.verifyData()).toBeTruthy()
    expect(request.claim.contents).toMatchObject(content)
  })

  it('should be possible to attest a claim', async () => {
    const content = { name: 'Ralph', age: 12 }
    const claim = Claim.fromCTypeAndClaimContents(
      DriversLicense,
      content,
      claimer.getAddress()
    )
    const request = (await RequestForAttestation.fromClaimAndIdentity(
      claim,
      claimer
    )).message
    expect(request.verifyData()).toBeTruthy()
    expect(request.verifySignature()).toBeTruthy()
    const attestation = Attestation.fromRequestAndPublicIdentity(
      request,
      attester.getPublicIdentity()
    )
    const result = await attestation.store(attester)
    expect(result.status.type).toBe('Finalized')
    const cred = await Credential.fromRequestAndAttestation(
      claimer,
      request,
      attestation
    )
    const aClaim = cred.createPresentation([], false)
    expect(aClaim.verifyData()).toBeTruthy()
    await expect(aClaim.verify()).resolves.toBeTruthy()
  }, 60_000)

  it('should not be possible to attest a claim w/o tokens', async () => {
    const content = { name: 'Ralph', age: 10 }
    const claim = Claim.fromCTypeAndClaimContents(
      DriversLicense,
      content,
      claimer.getAddress()
    )
    const request = (await RequestForAttestation.fromClaimAndIdentity(
      claim,
      claimer
    )).message
    expect(request.verifyData()).toBeTruthy()
    expect(request.verifySignature()).toBeTruthy()
    const attestation = Attestation.fromRequestAndPublicIdentity(
      request,
      attester.getPublicIdentity()
    )

    const bobbyBroke = await Identity.buildFromMnemonic()

    await expect(attestation.store(bobbyBroke)).rejects.toThrow()
    const cred = await Credential.fromRequestAndAttestation(
      bobbyBroke,
      request,
      attestation
    )
    const aClaim = cred.createPresentation([], false)

    await expect(aClaim.verify()).resolves.toBeFalsy()
  }, 60_000)

  it('should not be possible to attest a claim on a Ctype that is not on chain', async () => {
    const badCtype = CType.fromCType({
      schema: {
        $id: 'badDriversLicense',
        $schema: 'http://kilt-protocol.org/draft-01/ctype#',
        properties: {
          name: {
            type: 'string',
          },
          weight: {
            type: 'integer',
          },
        },
        type: 'object',
      } as ICType['schema'],
    } as ICType)

    const content = { name: 'Ralph', weight: 120 }
    const claim = Claim.fromCTypeAndClaimContents(
      badCtype,
      content,
      claimer.getAddress()
    )
    const request = (await RequestForAttestation.fromClaimAndIdentity(
      claim,
      claimer
    )).message
    const attestation = await Attestation.fromRequestAndPublicIdentity(
      request,
      attester.getPublicIdentity()
    )
    await expect(attestation.store(attester)).rejects.toThrowError(
      'CTYPE not found'
    )
  }, 60_000)

  describe('when there is an attested claim on-chain', () => {
    let attClaim: AttestedClaim

    beforeAll(async () => {
      const content = { name: 'Rolfi', age: 18 }
      const claim = Claim.fromCTypeAndClaimContents(
        DriversLicense,
        content,
        claimer.getAddress()
      )
      const request = (await RequestForAttestation.fromClaimAndIdentity(
        claim,
        claimer
      )).message
      const attestation = Attestation.fromRequestAndPublicIdentity(
        request,
        attester.getPublicIdentity()
      )
      const result = await attestation.store(attester)
      expect(result.status.type).toBe('Finalized')
      const cred = await Credential.fromRequestAndAttestation(
        claimer,
        request,
        attestation
      )
      attClaim = cred.createPresentation([], false)
      await expect(attClaim.verify()).resolves.toBeTruthy()
    }, 60_000)

    it('should not be possible to attest the same claim twice', async () => {
      await expect(attClaim.attestation.store(attester)).rejects.toThrowError(
        'already attested'
      )
    }, 15000)

    it('should not be possible to use attestation for different claim', async () => {
      const content = { name: 'Rolfi', age: 19 }
      const claim = Claim.fromCTypeAndClaimContents(
        DriversLicense,
        content,
        claimer.getAddress()
      )
      const request = (await RequestForAttestation.fromClaimAndIdentity(
        claim,
        claimer
      )).message
      const fakeAttClaim = new AttestedClaim({
        request,
        attestation: attClaim.attestation,
      })
      await expect(fakeAttClaim.verify()).resolves.toBeFalsy()
    }, 15000)

    it('should not be possible for the claimer to revoke an attestation', async () => {
      await expect(revoke(attClaim.getHash(), claimer)).rejects.toThrowError(
        'not permitted'
      )
      await expect(attClaim.verify()).resolves.toBeTruthy()
    }, 30000)

    it('should be possible for the attester to revoke an attestation', async () => {
      await expect(attClaim.verify()).resolves.toBeTruthy()
      const result = await revoke(attClaim.getHash(), attester)
      expect(result.status.type).toBe('Finalized')
      expect(result.isFinalized).toBeTruthy()
      await expect(attClaim.verify()).resolves.toBeFalsy()
    }, 15000)
  })

  describe('when there is another Ctype that works as a legitimation', () => {
    beforeAll(async () => {
      if (!(await CtypeOnChain(isOfficialLicenseAuthority))) {
        await isOfficialLicenseAuthority.store(faucet)
      }
      await expect(
        CtypeOnChain(isOfficialLicenseAuthority)
      ).resolves.toBeTruthy()
    }, 30_000)

    it('can be included in a claim as a legitimation', async () => {
      // make credential to be used as legitimation
      const licenseAuthorization = Claim.fromCTypeAndClaimContents(
        isOfficialLicenseAuthority,
        {
          LicenseType: "Driver's License",
          LicenseSubtypes: 'sportscars, tanks',
        },
        attester.getAddress()
      )
      const request1 = (await RequestForAttestation.fromClaimAndIdentity(
        licenseAuthorization,
        attester
      )).message
      const licenseAuthorizationGranted = Attestation.fromRequestAndPublicIdentity(
        request1,
        faucet.getPublicIdentity()
      )
      const tx1 = await licenseAuthorizationGranted.store(faucet)
      expect(tx1.status.isFinalized).toBeTruthy()
      // make request including legitimation
      const iBelieveICanDrive = Claim.fromCTypeAndClaimContents(
        DriversLicense,
        { name: 'Dominic Toretto', age: 52 },
        claimer.getAddress()
      )
<<<<<<< HEAD
      const request2 = (await RequestForAttestation.fromClaimAndIdentity(
        iBelieveIcanDrive,
=======
      const request2 = RequestForAttestation.fromClaimAndIdentity(
        iBelieveICanDrive,
>>>>>>> f62d6cb3
        claimer,
        {
          legitimations: [
            await Credential.fromRequestAndAttestation(
              attester,
              request1,
              licenseAuthorizationGranted
            ).then(e => e.createPresentation([], false)),
          ],
        }
      )).message
      const LicenseGranted = Attestation.fromRequestAndPublicIdentity(
        request2,
        attester.getPublicIdentity()
      )
      const tx2 = await LicenseGranted.store(attester)
      expect(tx2.status.isFinalized).toBeTruthy()
      const license = await Credential.fromRequestAndAttestation(
        claimer,
        request2,
        LicenseGranted
      ).then(e => e.createPresentation([], false))
      await Promise.all([
        expect(license.verify()).resolves.toBeTruthy(),
        expect(licenseAuthorizationGranted.verify()).resolves.toBeTruthy(),
      ])
    }, 60_000)
  })
})

afterAll(() => {
  blockchain.api.disconnect()
})<|MERGE_RESOLUTION|>--- conflicted
+++ resolved
@@ -59,13 +59,8 @@
     }
   }, 60_000)
 
-<<<<<<< HEAD
   it('should be possible to make a claim', async () => {
     const content = { name: 'Ralfi', age: 12 }
-=======
-  it('should be possible to make a claim', () => {
-    const content = { name: 'Ralph', age: 12 }
->>>>>>> f62d6cb3
     const claim = Claim.fromCTypeAndClaimContents(
       DriversLicense,
       content,
@@ -280,13 +275,8 @@
         { name: 'Dominic Toretto', age: 52 },
         claimer.getAddress()
       )
-<<<<<<< HEAD
       const request2 = (await RequestForAttestation.fromClaimAndIdentity(
-        iBelieveIcanDrive,
-=======
-      const request2 = RequestForAttestation.fromClaimAndIdentity(
         iBelieveICanDrive,
->>>>>>> f62d6cb3
         claimer,
         {
           legitimations: [
