/**
 * @group integration/connectivity
 */

import { Header } from '@polkadot/types/interfaces/types'
import { Struct, Text, TypeRegistry } from '@polkadot/types'
import { getCached } from '../blockchainApiConnection'

describe('Blockchain', () => {
<<<<<<< HEAD
=======
  const registry = new TypeRegistry()
>>>>>>> c205b33e
  it('should get stats', async () => {
    const blockchainSingleton = await getCached()
    const stats = await blockchainSingleton.getStats()

    expect(
      new Struct(
        registry,
        { chain: Text, nodeName: Text, nodeVersion: Text },
        stats
      ).toJSON()
    ).toMatchObject({
      chain: 'Development',
      nodeName: 'KILT Node',
      nodeVersion: expect.stringMatching(/.+\..+\..+/),
    })
  })

  it('should listen to blocks', async (done) => {
    const listener = (header: Header): void => {
      // console.log(`Best block number ${header.number}`)
      expect(Number(header.number)).toBeGreaterThanOrEqual(0)
      done()
    }
    const blockchainSingleton = await getCached()
    await blockchainSingleton.listenToBlocks(listener)
    // const subscriptionId = await blockchainSingleton.listenToBlocks(listener)
    // console.log(`Subscription Id: ${subscriptionId}`)
  }, 5_000)
})

afterAll(() => {
  return getCached().then((bc) => bc.api.disconnect())
})<|MERGE_RESOLUTION|>--- conflicted
+++ resolved
@@ -7,10 +7,7 @@
 import { getCached } from '../blockchainApiConnection'
 
 describe('Blockchain', () => {
-<<<<<<< HEAD
-=======
   const registry = new TypeRegistry()
->>>>>>> c205b33e
   it('should get stats', async () => {
     const blockchainSingleton = await getCached()
     const stats = await blockchainSingleton.getStats()
