/**
 * @group integration/connectivity
 * @ignore
 * @packageDocumentation
 */

import { Header } from '@polkadot/types/interfaces/types'
<<<<<<< HEAD
import { Struct, Text } from '@polkadot/types'
import { getCached, DEFAULT_WS_ADDRESS } from '../blockchainApiConnection'
import { IBlockchainApi } from '../blockchain/Blockchain'

let blockchain: IBlockchainApi
beforeAll(async () => {
  blockchain = await getCached(DEFAULT_WS_ADDRESS)
})
=======
import { getCached } from '../blockchainApiConnection'
>>>>>>> 7499c9e7

describe('Blockchain', () => {
  it('should get stats', async () => {
    const stats = await blockchain.getStats()

    expect(stats).toMatchObject({
      chain: 'Development',
      nodeName: 'substrate-node',
      nodeVersion: expect.stringMatching(/.+\..+\..+/),
    })
  })

  it('should listen to blocks', async done => {
    const listener = (header: Header): void => {
      // console.log(`Best block number ${header.number}`)
      expect(Number(header.number)).toBeGreaterThanOrEqual(0)
      done()
    }
    await blockchain.listenToBlocks(listener)
    // const subscriptionId = await blockchainSingleton.listenToBlocks(listener)
    // console.log(`Subscription Id: ${subscriptionId}`)
  }, 5000)
})

afterAll(() => {
  blockchain.api.disconnect()
})<|MERGE_RESOLUTION|>--- conflicted
+++ resolved
@@ -5,8 +5,6 @@
  */
 
 import { Header } from '@polkadot/types/interfaces/types'
-<<<<<<< HEAD
-import { Struct, Text } from '@polkadot/types'
 import { getCached, DEFAULT_WS_ADDRESS } from '../blockchainApiConnection'
 import { IBlockchainApi } from '../blockchain/Blockchain'
 
@@ -14,9 +12,6 @@
 beforeAll(async () => {
   blockchain = await getCached(DEFAULT_WS_ADDRESS)
 })
-=======
-import { getCached } from '../blockchainApiConnection'
->>>>>>> 7499c9e7
 
 describe('Blockchain', () => {
   it('should get stats', async () => {
