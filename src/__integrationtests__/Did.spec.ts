/**
 * @group integration/did
 * @ignore
 * @packageDocumentation
 */

import { queryByAddress, queryByIdentifier } from '../did/Did.chain'
<<<<<<< HEAD
import { Did, Identity } from '..'
import getCached from '../blockchainApiConnection'

=======
import { Did } from '..'
import { NewIdentity } from './utils'
import getCached, { DEFAULT_WS_ADDRESS } from '../blockchainApiConnection'
import { IBlockchainApi } from '../blockchain/Blockchain'

const ident = NewIdentity()

let blockchain: IBlockchainApi
beforeAll(async () => {
  blockchain = await getCached(DEFAULT_WS_ADDRESS)
})

>>>>>>> edbc02af
describe('querying DIDs that do not exist', () => {
  let ident: Identity

  beforeAll(async () => {
    ident = await Identity.buildFromMnemonic()
  })

  it('queryByAddress', async () => {
    return expect(queryByAddress(ident.getAddress())).resolves.toBeNull()
  })

  it('queryByIdentifier', async () => {
    return expect(
      queryByIdentifier(Did.fromIdentity(ident).identifier)
    ).resolves.toBeNull()
  })
})

afterAll(() => {
  blockchain.api.disconnect()
})<|MERGE_RESOLUTION|>--- conflicted
+++ resolved
@@ -5,24 +5,15 @@
  */
 
 import { queryByAddress, queryByIdentifier } from '../did/Did.chain'
-<<<<<<< HEAD
 import { Did, Identity } from '..'
-import getCached from '../blockchainApiConnection'
-
-=======
-import { Did } from '..'
-import { NewIdentity } from './utils'
 import getCached, { DEFAULT_WS_ADDRESS } from '../blockchainApiConnection'
 import { IBlockchainApi } from '../blockchain/Blockchain'
-
-const ident = NewIdentity()
 
 let blockchain: IBlockchainApi
 beforeAll(async () => {
   blockchain = await getCached(DEFAULT_WS_ADDRESS)
 })
 
->>>>>>> edbc02af
 describe('querying DIDs that do not exist', () => {
   let ident: Identity
 
