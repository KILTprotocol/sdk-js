import { Option, Tuple, H256 } from '@polkadot/types'
import Bool from '@polkadot/types/primitive/Bool'
import U32 from '@polkadot/types/primitive/U32'
import AccountId from '@polkadot/types/primitive/Generic/AccountId'
import Identity from '../identity/Identity'
import DelegationNode from './DelegationNode'
import { Permission } from '../types/Delegation'
import permissionsAsBitset from './DelegationNode.utils'

jest.mock('../blockchainApiConnection/BlockchainApiConnection')

const identityAlice = Identity.buildFromURI('//Alice')

describe('Delegation', () => {
  it('delegation generate hash', () => {
    const node = new DelegationNode(
      '0x0000000000000000000000000000000000000000000000000000000000000001',
      '0x0000000000000000000000000000000000000000000000000000000000000002',
      'myAccount',
      [Permission.ATTEST],
      '0x0000000000000000000000000000000000000000000000000000000000000003'
    )
    const hash: string = node.generateHash()
    expect(hash).toBe(
      '0x20c5b0ba186b1eef2eabdb10a5e6399cc8eaa865ad0aaed6d3583c97746392aa'
    )
  })

  it('delegation permissionsAsBitset', () => {
    const node = new DelegationNode(
      'myId',
      'myRootId',
      'myAccount',
      [Permission.ATTEST, Permission.DELEGATE],
      'myParentNodeId'
    )
    // @ts-ignore
    const permissions: Uint8Array = permissionsAsBitset(node)
    const expected: Uint8Array = new Uint8Array(4)
    expected[0] = 3
    expect(permissions.toString()).toBe(expected.toString())
  })

  it('delegation verify / revoke', async () => {
    require('../blockchainApiConnection/BlockchainApiConnection').__mocked_api.query.delegation.delegations = jest.fn(
      async id => {
        if (id === 'success') {
          return new Option(
            Tuple.with(
              // (root-id, parent-id?, account, permissions, revoked)
              [H256, 'Option<H256>', AccountId, U32, Bool]
            ),
            ['myRootId', null, identityAlice.address, 1, false]
          )
        }
        return new Option(
          Tuple.with(
            // (root-id, parent-id?, account, permissions, revoked)
            [H256, 'Option<H256>', AccountId, U32, Bool]
          ),
          ['myRootId', null, identityAlice.address, 1, true]
        )
      }
    )

    expect(
      await new DelegationNode(
        'success',
        'myRootId',
        identityAlice.address,
        []
      ).verify()
    ).toBe(true)

    expect(
      await new DelegationNode(
        'failure',
        'myRootId',
        identityAlice.address,
        []
      ).verify()
    ).toBe(false)

<<<<<<< HEAD
=======
    const identityAlice = await Identity.buildFromURI('//Alice')
>>>>>>> fb21ee9f
    const aDelegationNode = new DelegationNode(
      'myDelegationNode',
      'myRootId',
      'myAccount',
      []
    )
    const revokeStatus = await aDelegationNode.revoke(identityAlice)
    expect(revokeStatus).toBeDefined()
  })

  it('get delegation root', async () => {
<<<<<<< HEAD
=======
    const identityAlice = await Identity.buildFromURI('//Alice')

>>>>>>> fb21ee9f
    require('../blockchainApiConnection/BlockchainApiConnection').__mocked_api.query.delegation.root.mockReturnValue(
      new Option(
        Tuple.with(
          // Root-Delegation: root-id -> (ctype-hash, account, revoked)
<<<<<<< HEAD
          [H256, AccountId, Bool]
        ),
        [
          '0x1234000000000000000000000000000000000000000000000000000000000000',
          identityAlice.address,
          false,
        ]
=======
          [H256, Text, Bool],
          [
            '0x1234000000000000000000000000000000000000000000000000000000000000',
            identityAlice.getAddress(),
            false,
          ]
        )
>>>>>>> fb21ee9f
      )
    )

    const node: DelegationNode = new DelegationNode(
      'nodeId',
      'rootNodeId',
      identityAlice.getAddress(),
      []
    )
    const rootNode = await node.getRoot()

    expect(rootNode).toBeDefined()
    expect(rootNode.cTypeHash).toBe(
      '0x1234000000000000000000000000000000000000000000000000000000000000'
    )
  })
})<|MERGE_RESOLUTION|>--- conflicted
+++ resolved
@@ -9,7 +9,11 @@
 
 jest.mock('../blockchainApiConnection/BlockchainApiConnection')
 
-const identityAlice = Identity.buildFromURI('//Alice')
+let identityAlice: Identity
+
+beforeAll(async () => {
+  identityAlice = await Identity.buildFromURI('//Alice')
+})
 
 describe('Delegation', () => {
   it('delegation generate hash', () => {
@@ -50,7 +54,7 @@
               // (root-id, parent-id?, account, permissions, revoked)
               [H256, 'Option<H256>', AccountId, U32, Bool]
             ),
-            ['myRootId', null, identityAlice.address, 1, false]
+            ['myRootId', null, identityAlice.getAddress(), 1, false]
           )
         }
         return new Option(
@@ -58,7 +62,7 @@
             // (root-id, parent-id?, account, permissions, revoked)
             [H256, 'Option<H256>', AccountId, U32, Bool]
           ),
-          ['myRootId', null, identityAlice.address, 1, true]
+          ['myRootId', null, identityAlice.getAddress(), 1, true]
         )
       }
     )
@@ -67,7 +71,7 @@
       await new DelegationNode(
         'success',
         'myRootId',
-        identityAlice.address,
+        identityAlice.getAddress(),
         []
       ).verify()
     ).toBe(true)
@@ -76,15 +80,11 @@
       await new DelegationNode(
         'failure',
         'myRootId',
-        identityAlice.address,
+        identityAlice.getAddress(),
         []
       ).verify()
     ).toBe(false)
 
-<<<<<<< HEAD
-=======
-    const identityAlice = await Identity.buildFromURI('//Alice')
->>>>>>> fb21ee9f
     const aDelegationNode = new DelegationNode(
       'myDelegationNode',
       'myRootId',
@@ -96,32 +96,17 @@
   })
 
   it('get delegation root', async () => {
-<<<<<<< HEAD
-=======
-    const identityAlice = await Identity.buildFromURI('//Alice')
-
->>>>>>> fb21ee9f
     require('../blockchainApiConnection/BlockchainApiConnection').__mocked_api.query.delegation.root.mockReturnValue(
       new Option(
         Tuple.with(
           // Root-Delegation: root-id -> (ctype-hash, account, revoked)
-<<<<<<< HEAD
           [H256, AccountId, Bool]
         ),
         [
           '0x1234000000000000000000000000000000000000000000000000000000000000',
-          identityAlice.address,
+          identityAlice.getAddress(),
           false,
         ]
-=======
-          [H256, Text, Bool],
-          [
-            '0x1234000000000000000000000000000000000000000000000000000000000000',
-            identityAlice.getAddress(),
-            false,
-          ]
-        )
->>>>>>> fb21ee9f
       )
     )
 
