<<<<<<< HEAD
import { Option, Text, Tuple, TypeRegistry } from '@polkadot/types'
=======
import { Option, Tuple, H256 } from '@polkadot/types'
>>>>>>> 76e65b6e
import Bool from '@polkadot/types/primitive/Bool'
import U32 from '@polkadot/types/primitive/U32'
import AccountId from '@polkadot/types/primitive/Generic/AccountId'
import Identity from '../identity/Identity'
import { Permission } from '../types/Delegation'
import DelegationNode from './DelegationNode'
import permissionsAsBitset from './DelegationNode.utils'

jest.mock('../blockchainApiConnection/BlockchainApiConnection')

let identityAlice: Identity

beforeAll(async () => {
  identityAlice = await Identity.buildFromURI('//Alice')
})

describe('Delegation', () => {
  const registry = new TypeRegistry()
  it('delegation generate hash', () => {
    const node = new DelegationNode(
      '0x0000000000000000000000000000000000000000000000000000000000000001',
      '0x0000000000000000000000000000000000000000000000000000000000000002',
      'myAccount',
      [Permission.ATTEST],
      '0x0000000000000000000000000000000000000000000000000000000000000003'
    )
    const hash: string = node.generateHash()
    expect(hash).toBe(
      '0x20c5b0ba186b1eef2eabdb10a5e6399cc8eaa865ad0aaed6d3583c97746392aa'
    )
  })

  it('delegation permissionsAsBitset', () => {
    const node = new DelegationNode(
      'myId',
      'myRootId',
      'myAccount',
      [Permission.ATTEST, Permission.DELEGATE],
      'myParentNodeId'
    )
    // @ts-ignore
    const permissions: Uint8Array = permissionsAsBitset(node)
    const expected: Uint8Array = new Uint8Array(4)
    expected[0] = 3
    expect(permissions.toString()).toBe(expected.toString())
  })

  it('delegation verify / revoke', async () => {
    require('../blockchainApiConnection/BlockchainApiConnection').__mocked_api.query.delegation.delegations = jest.fn(
      async id => {
        if (id === 'success') {
          return new Option(
<<<<<<< HEAD
            registry,
            Tuple,
            new Tuple(
              registry,
              // (root-id, parent-id?, account, permissions, revoked)
              [Text, Option, Text, U32, Bool],
              ['myRootId', null, 'myAccount', 1, 0]
            )
          )
        }
        return new Option(
          registry,
          Tuple,
          new Tuple(
            registry,
            // (root-id, parent-id?, account, permissions, revoked)
            [Text, Option, Text, U32, Bool],
            ['myRootId', null, 'myAccount', 1, 1]
          )
=======
            Tuple.with(
              // (root-id, parent-id?, account, permissions, revoked)
              [H256, 'Option<H256>', AccountId, U32, Bool]
            ),
            ['myRootId', null, identityAlice.getAddress(), 1, false]
          )
        }
        return new Option(
          Tuple.with(
            // (root-id, parent-id?, account, permissions, revoked)
            [H256, 'Option<H256>', AccountId, U32, Bool]
          ),
          ['myRootId', null, identityAlice.getAddress(), 1, true]
>>>>>>> 76e65b6e
        )
      }
    )

    expect(
      await new DelegationNode(
        'success',
        'myRootId',
        identityAlice.getAddress(),
        []
      ).verify()
    ).toBe(true)

    expect(
      await new DelegationNode(
        'failure',
        'myRootId',
        identityAlice.getAddress(),
        []
      ).verify()
    ).toBe(false)

    const aDelegationNode = new DelegationNode(
      'myDelegationNode',
      'myRootId',
      'myAccount',
      []
    )
    const revokeStatus = await aDelegationNode.revoke(identityAlice)
    expect(revokeStatus).toBeDefined()
  })

  it('get delegation root', async () => {
    require('../blockchainApiConnection/BlockchainApiConnection').__mocked_api.query.delegation.root.mockReturnValue(
      new Option(
<<<<<<< HEAD
        registry,
        Tuple,
        new Tuple(
          registry,
          // Root-Delegation: root-id -> (ctype-hash, account, revoked)
          ['H256', Text, Bool],
          [
            '0x1234000000000000000000000000000000000000000000000000000000000000',
            identityAlice.getAddress(),
            0,
          ]
        )
=======
        Tuple.with(
          // Root-Delegation: root-id -> (ctype-hash, account, revoked)
          [H256, AccountId, Bool]
        ),
        [
          '0x1234000000000000000000000000000000000000000000000000000000000000',
          identityAlice.getAddress(),
          false,
        ]
>>>>>>> 76e65b6e
      )
    )

    const node: DelegationNode = new DelegationNode(
      'nodeId',
      'rootNodeId',
      identityAlice.getAddress(),
      []
    )
    const rootNode = await node.getRoot()

    expect(rootNode).toBeDefined()
    expect(rootNode.cTypeHash).toBe(
      '0x1234000000000000000000000000000000000000000000000000000000000000'
    )
  })
})<|MERGE_RESOLUTION|>--- conflicted
+++ resolved
@@ -1,11 +1,7 @@
-<<<<<<< HEAD
-import { Option, Text, Tuple, TypeRegistry } from '@polkadot/types'
-=======
-import { Option, Tuple, H256 } from '@polkadot/types'
->>>>>>> 76e65b6e
+import { Option, Tuple, TypeRegistry } from '@polkadot/types'
+import AccountId from '@polkadot/types/generic/AccountId'
 import Bool from '@polkadot/types/primitive/Bool'
 import U32 from '@polkadot/types/primitive/U32'
-import AccountId from '@polkadot/types/primitive/Generic/AccountId'
 import Identity from '../identity/Identity'
 import { Permission } from '../types/Delegation'
 import DelegationNode from './DelegationNode'
@@ -55,41 +51,21 @@
       async id => {
         if (id === 'success') {
           return new Option(
-<<<<<<< HEAD
             registry,
-            Tuple,
-            new Tuple(
-              registry,
-              // (root-id, parent-id?, account, permissions, revoked)
-              [Text, Option, Text, U32, Bool],
-              ['myRootId', null, 'myAccount', 1, 0]
-            )
-          )
-        }
-        return new Option(
-          registry,
-          Tuple,
-          new Tuple(
-            registry,
-            // (root-id, parent-id?, account, permissions, revoked)
-            [Text, Option, Text, U32, Bool],
-            ['myRootId', null, 'myAccount', 1, 1]
-          )
-=======
             Tuple.with(
               // (root-id, parent-id?, account, permissions, revoked)
-              [H256, 'Option<H256>', AccountId, U32, Bool]
+              ['H256', 'Option<H256>', AccountId, U32, Bool]
             ),
             ['myRootId', null, identityAlice.getAddress(), 1, false]
           )
         }
         return new Option(
+          registry,
           Tuple.with(
             // (root-id, parent-id?, account, permissions, revoked)
-            [H256, 'Option<H256>', AccountId, U32, Bool]
+            ['H256', 'Option<H256>', AccountId, U32, Bool]
           ),
           ['myRootId', null, identityAlice.getAddress(), 1, true]
->>>>>>> 76e65b6e
         )
       }
     )
@@ -125,30 +101,16 @@
   it('get delegation root', async () => {
     require('../blockchainApiConnection/BlockchainApiConnection').__mocked_api.query.delegation.root.mockReturnValue(
       new Option(
-<<<<<<< HEAD
         registry,
-        Tuple,
-        new Tuple(
-          registry,
-          // Root-Delegation: root-id -> (ctype-hash, account, revoked)
-          ['H256', Text, Bool],
-          [
-            '0x1234000000000000000000000000000000000000000000000000000000000000',
-            identityAlice.getAddress(),
-            0,
-          ]
-        )
-=======
         Tuple.with(
           // Root-Delegation: root-id -> (ctype-hash, account, revoked)
-          [H256, AccountId, Bool]
+          ['H256', AccountId, Bool]
         ),
         [
           '0x1234000000000000000000000000000000000000000000000000000000000000',
           identityAlice.getAddress(),
           false,
         ]
->>>>>>> 76e65b6e
       )
     )
 
