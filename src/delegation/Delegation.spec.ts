<<<<<<< HEAD
import { Data, Option, Text, Tuple, Vec, TypeRegistry } from '@polkadot/types'
import AccountId from '@polkadot/types/generic/AccountId'
import Bool from '@polkadot/types/primitive/Bool'
import U32 from '@polkadot/types/primitive/U32'
import { Crypto, Identity } from '..'
import { Permission } from '../types/Delegation'
import { getAttestationHashes } from './Delegation.chain'
import DelegationNode from './DelegationNode'
=======
import { Tuple, Vec, Option, H256 } from '@polkadot/types'
import Bool from '@polkadot/types/primitive/Bool'
import U32 from '@polkadot/types/primitive/U32'
import AccountId from '@polkadot/types/primitive/Generic/AccountId'
import { Identity } from '..'
import DelegationNode from './DelegationNode'
import { getAttestationHashes } from './Delegation.chain'
import { Permission } from '../types/Delegation'
import { hashStr } from '../crypto'
>>>>>>> 76e65b6e

jest.mock('../blockchainApiConnection/BlockchainApiConnection')

const blockchainApi = require('../blockchainApiConnection/BlockchainApiConnection')
  .__mocked_api

const rootId = hashStr('rootId')
const nodeId = hashStr('myNodeId')
const ctypeHash = hashStr('testCtype')

describe('Delegation', () => {
  let identityAlice: Identity
<<<<<<< HEAD
  const blockchainApi = require('../blockchainApiConnection/BlockchainApiConnection')
    .__mocked_api
  const registry = new TypeRegistry()

  beforeAll(async () => {
    identityAlice = await Identity.buildFromURI('//Alice')

    const ctypeHash = Crypto.hashStr('testCtype')

=======
  beforeAll(async () => {
    identityAlice = await Identity.buildFromURI('//Alice')

>>>>>>> 76e65b6e
    blockchainApi.query.attestation.delegatedAttestations.mockReturnValue(
      new Vec(
        registry,
        //  (claim-hash)
        H256,
        [ctypeHash, hashStr('secondTest'), hashStr('thirdTest')]
      )
    )
    blockchainApi.query.delegation.root.mockReturnValue(
      new Option(
<<<<<<< HEAD
        registry,
        Tuple,
        new Tuple(
          registry,
          // Root-Delegation: root-id -> (ctype-hash, account, revoked)
          [Data, AccountId, Bool],
          [ctypeHash, identityAlice.getAddress(), 0] // FIXME: boolean "false" - not supported --> 0 or "false" or ??
        )
      )
    )
    blockchainApi.query.delegation.delegations = jest.fn(async delegationId => {
      if (delegationId === 'firstChild') {
        return new Option(
          registry,
          Tuple,
          new Tuple(
            registry,
            // Delegation: delegation-id -> (root-id, parent-id?, account, permissions, revoked)
            [Text, Text, AccountId, U32, Bool],
            ['rootId', 'myNodeId', identityAlice.getAddress(), 2, 0] // FIXME: boolean "false" - not supported --> 0 or "false" or ??
          )
        )
      }
      if (delegationId === 'secondChild') {
        return new Option(
          registry,
          Tuple,
          new Tuple(
            registry,
            // Delegation: delegation-id -> (root-id, parent-id?, account, permissions, revoked)
            [Text, Text, AccountId, U32, Bool],
            ['rootId', 'myNodeId', identityAlice.getAddress(), 1, 0] // FIXME: boolean "false" - not supported --> 0 or "false" or ??
          )
        )
      }
      if (delegationId === 'thirdChild') {
        return new Option(
          registry,
          Tuple,
          new Tuple(
            registry,
            // Delegation: delegation-id -> (root-id, parent-id?, account, permissions, revoked)
            [Text, Text, AccountId, U32, Bool],
            ['rootId', 'myNodeId', identityAlice.getAddress(), 0, 0] // FIXME: boolean "false" - not supported --> 0 or "false" or ??
          )
        )
      }
      return new Option(
        registry,
        Tuple.with(['H256', 'Option<H256>', AccountId, U32, Bool])
=======
        Tuple.with(
          // Root-Delegation: root-id -> (ctype-hash, account, revoked)
          [H256, AccountId, Bool]
        ),
        [ctypeHash, identityAlice.getAddress(), false]
      )
    )

    blockchainApi.query.delegation.delegations
      // first call
      .mockResolvedValueOnce(
        new Option(Tuple.with([H256, 'Option<H256>', AccountId, U32, Bool]), [
          rootId,
          nodeId,
          identityAlice.getPublicIdentity().address,
          2,
          false,
        ])
>>>>>>> 76e65b6e
      )
      // second call
      .mockResolvedValueOnce(
        new Option(Tuple.with([H256, 'Option<H256>', AccountId, U32, Bool]), [
          rootId,
          nodeId,
          identityAlice.getPublicIdentity().address,
          1,
          false,
        ])
      )
      // third call
      .mockResolvedValueOnce(
        new Option(Tuple.with([H256, 'Option<H256>', AccountId, U32, Bool]), [
          rootId,
          nodeId,
          identityAlice.getPublicIdentity().address,
          0,
          false,
        ])
      )
      // default (any further calls)
      .mockResolvedValue(
        // Delegation: delegation-id -> (root-id, parent-id?, account, permissions, revoked)
        new Option(Tuple.with([H256, 'Option<H256>', AccountId, U32, Bool]))
      )

    blockchainApi.query.delegation.children.mockResolvedValue(
      new Vec(
        registry,
        // Children: delegation-id -> [delegation-ids]
        H256,
        [hashStr('firstChild'), hashStr('secondChild'), hashStr('thirdChild')]
      )
    )
  })

  it('get children', async () => {
    const myDelegation = new DelegationNode(
      nodeId,
      rootId,
      identityAlice.getPublicIdentity().address,
      [Permission.ATTEST],
      undefined
    )
    const children: DelegationNode[] = await myDelegation.getChildren()
    expect(children).toHaveLength(3)
    expect(children[0]).toEqual({
      id: hashStr('firstChild'),
      rootId,
      parentId: nodeId,
      account: identityAlice.getPublicIdentity().address,
      permissions: [Permission.DELEGATE],
      revoked: false,
    })
    expect(children[1]).toEqual({
      id: hashStr('secondChild'),
      rootId,
      parentId: nodeId,
      account: identityAlice.getPublicIdentity().address,
      permissions: [Permission.ATTEST],
      revoked: false,
    })
    expect(children[2]).toEqual({
      id: hashStr('thirdChild'),
      rootId,
      parentId: nodeId,
      account: identityAlice.getPublicIdentity().address,
      permissions: [],
      revoked: false,
    })
  })
  it('get attestation hashes', async () => {
    const attestationHashes = await getAttestationHashes('myDelegationId')
    expect(attestationHashes).toHaveLength(3)
    expect(attestationHashes).toContain(ctypeHash)
  })
})<|MERGE_RESOLUTION|>--- conflicted
+++ resolved
@@ -1,28 +1,19 @@
-<<<<<<< HEAD
-import { Data, Option, Text, Tuple, Vec, TypeRegistry } from '@polkadot/types'
+import { Option, Tuple, TypeRegistry, Vec } from '@polkadot/types'
 import AccountId from '@polkadot/types/generic/AccountId'
 import Bool from '@polkadot/types/primitive/Bool'
 import U32 from '@polkadot/types/primitive/U32'
-import { Crypto, Identity } from '..'
+import { Identity } from '..'
+import { hashStr } from '../crypto'
 import { Permission } from '../types/Delegation'
 import { getAttestationHashes } from './Delegation.chain'
 import DelegationNode from './DelegationNode'
-=======
-import { Tuple, Vec, Option, H256 } from '@polkadot/types'
-import Bool from '@polkadot/types/primitive/Bool'
-import U32 from '@polkadot/types/primitive/U32'
-import AccountId from '@polkadot/types/primitive/Generic/AccountId'
-import { Identity } from '..'
-import DelegationNode from './DelegationNode'
-import { getAttestationHashes } from './Delegation.chain'
-import { Permission } from '../types/Delegation'
-import { hashStr } from '../crypto'
->>>>>>> 76e65b6e
 
 jest.mock('../blockchainApiConnection/BlockchainApiConnection')
 
 const blockchainApi = require('../blockchainApiConnection/BlockchainApiConnection')
   .__mocked_api
+
+const registry = new TypeRegistry()
 
 const rootId = hashStr('rootId')
 const nodeId = hashStr('myNodeId')
@@ -30,86 +21,23 @@
 
 describe('Delegation', () => {
   let identityAlice: Identity
-<<<<<<< HEAD
-  const blockchainApi = require('../blockchainApiConnection/BlockchainApiConnection')
-    .__mocked_api
-  const registry = new TypeRegistry()
-
   beforeAll(async () => {
     identityAlice = await Identity.buildFromURI('//Alice')
 
-    const ctypeHash = Crypto.hashStr('testCtype')
-
-=======
-  beforeAll(async () => {
-    identityAlice = await Identity.buildFromURI('//Alice')
-
->>>>>>> 76e65b6e
     blockchainApi.query.attestation.delegatedAttestations.mockReturnValue(
       new Vec(
         registry,
         //  (claim-hash)
-        H256,
+        'H256',
         [ctypeHash, hashStr('secondTest'), hashStr('thirdTest')]
       )
     )
     blockchainApi.query.delegation.root.mockReturnValue(
       new Option(
-<<<<<<< HEAD
         registry,
-        Tuple,
-        new Tuple(
-          registry,
-          // Root-Delegation: root-id -> (ctype-hash, account, revoked)
-          [Data, AccountId, Bool],
-          [ctypeHash, identityAlice.getAddress(), 0] // FIXME: boolean "false" - not supported --> 0 or "false" or ??
-        )
-      )
-    )
-    blockchainApi.query.delegation.delegations = jest.fn(async delegationId => {
-      if (delegationId === 'firstChild') {
-        return new Option(
-          registry,
-          Tuple,
-          new Tuple(
-            registry,
-            // Delegation: delegation-id -> (root-id, parent-id?, account, permissions, revoked)
-            [Text, Text, AccountId, U32, Bool],
-            ['rootId', 'myNodeId', identityAlice.getAddress(), 2, 0] // FIXME: boolean "false" - not supported --> 0 or "false" or ??
-          )
-        )
-      }
-      if (delegationId === 'secondChild') {
-        return new Option(
-          registry,
-          Tuple,
-          new Tuple(
-            registry,
-            // Delegation: delegation-id -> (root-id, parent-id?, account, permissions, revoked)
-            [Text, Text, AccountId, U32, Bool],
-            ['rootId', 'myNodeId', identityAlice.getAddress(), 1, 0] // FIXME: boolean "false" - not supported --> 0 or "false" or ??
-          )
-        )
-      }
-      if (delegationId === 'thirdChild') {
-        return new Option(
-          registry,
-          Tuple,
-          new Tuple(
-            registry,
-            // Delegation: delegation-id -> (root-id, parent-id?, account, permissions, revoked)
-            [Text, Text, AccountId, U32, Bool],
-            ['rootId', 'myNodeId', identityAlice.getAddress(), 0, 0] // FIXME: boolean "false" - not supported --> 0 or "false" or ??
-          )
-        )
-      }
-      return new Option(
-        registry,
-        Tuple.with(['H256', 'Option<H256>', AccountId, U32, Bool])
-=======
         Tuple.with(
           // Root-Delegation: root-id -> (ctype-hash, account, revoked)
-          [H256, AccountId, Bool]
+          ['H256', AccountId, Bool]
         ),
         [ctypeHash, identityAlice.getAddress(), false]
       )
@@ -118,46 +46,42 @@
     blockchainApi.query.delegation.delegations
       // first call
       .mockResolvedValueOnce(
-        new Option(Tuple.with([H256, 'Option<H256>', AccountId, U32, Bool]), [
-          rootId,
-          nodeId,
-          identityAlice.getPublicIdentity().address,
-          2,
-          false,
-        ])
->>>>>>> 76e65b6e
+        new Option(
+          registry,
+          Tuple.with(['H256', 'Option<H256>', AccountId, U32, Bool]),
+          [rootId, nodeId, identityAlice.getPublicIdentity().address, 2, false]
+        )
       )
       // second call
       .mockResolvedValueOnce(
-        new Option(Tuple.with([H256, 'Option<H256>', AccountId, U32, Bool]), [
-          rootId,
-          nodeId,
-          identityAlice.getPublicIdentity().address,
-          1,
-          false,
-        ])
+        new Option(
+          registry,
+          Tuple.with(['H256', 'Option<H256>', AccountId, U32, Bool]),
+          [rootId, nodeId, identityAlice.getPublicIdentity().address, 1, false]
+        )
       )
       // third call
       .mockResolvedValueOnce(
-        new Option(Tuple.with([H256, 'Option<H256>', AccountId, U32, Bool]), [
-          rootId,
-          nodeId,
-          identityAlice.getPublicIdentity().address,
-          0,
-          false,
-        ])
+        new Option(
+          registry,
+          Tuple.with(['H256', 'Option<H256>', AccountId, U32, Bool]),
+          [rootId, nodeId, identityAlice.getPublicIdentity().address, 0, false]
+        )
       )
       // default (any further calls)
       .mockResolvedValue(
         // Delegation: delegation-id -> (root-id, parent-id?, account, permissions, revoked)
-        new Option(Tuple.with([H256, 'Option<H256>', AccountId, U32, Bool]))
+        new Option(
+          registry,
+          Tuple.with(['H256', 'Option<H256>', AccountId, U32, Bool])
+        )
       )
 
     blockchainApi.query.delegation.children.mockResolvedValue(
       new Vec(
         registry,
         // Children: delegation-id -> [delegation-ids]
-        H256,
+        'H256',
         [hashStr('firstChild'), hashStr('secondChild'), hashStr('thirdChild')]
       )
     )
