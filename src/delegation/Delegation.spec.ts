--- conflicted
+++ resolved
@@ -10,17 +10,12 @@
 jest.mock('../blockchainApiConnection/BlockchainApiConnection')
 
 describe('Delegation', () => {
-<<<<<<< HEAD
+  const registry = new TypeRegistry()
   let identityAlice: Identity
 
   beforeAll(async () => {
     identityAlice = await Identity.buildFromURI('//Alice')
   })
-=======
-  const registry = new TypeRegistry()
-
-  const identityAlice = Identity.buildFromURI('//Alice')
->>>>>>> c205b33e
 
   const ctypeHash = Crypto.hashStr('testCtype')
   const blockchain = require('../blockchain/Blockchain').default
