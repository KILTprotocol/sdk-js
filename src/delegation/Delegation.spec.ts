<<<<<<< HEAD
import { Tuple, Vec, Option, H256 } from '@polkadot/types'
=======
import { Text, Tuple, Vec, Option, H256 } from '@polkadot/types'
>>>>>>> dc5653d0
import Bool from '@polkadot/types/primitive/Bool'
import U32 from '@polkadot/types/primitive/U32'
import AccountId from '@polkadot/types/primitive/Generic/AccountId'
import { Crypto, Identity } from '..'
import DelegationNode from './DelegationNode'
import { getAttestationHashes } from './Delegation.chain'
import { Permission } from '../types/Delegation'
import { hashStr } from '../crypto'

jest.mock('../blockchainApiConnection/BlockchainApiConnection')

const ctypeHash = Crypto.hashStr('testCtype')
const blockchainApi = require('../blockchainApiConnection/BlockchainApiConnection')
  .__mocked_api

const rootId = hashStr('rootId')
const nodeId = hashStr('myNodeId')

describe('Delegation', () => {
  let identityAlice: Identity
<<<<<<< HEAD
  beforeAll(async () => {
    identityAlice = await Identity.buildFromURI('//Alice')

=======
  let ctypeHash: string

  beforeAll(async () => {
    identityAlice = await Identity.buildFromURI('//Alice')

    ctypeHash = Crypto.hashStr('testCtype')
    const blockchainApi = require('../blockchainApiConnection/BlockchainApiConnection')
      .__mocked_api

>>>>>>> dc5653d0
    blockchainApi.query.attestation.delegatedAttestations.mockReturnValue(
      new Vec(
        //  (claim-hash)
        H256,
<<<<<<< HEAD
        ['0x123', '0x456', '0x789']
=======
        [ctypeHash, Crypto.hashStr('secondTest'), Crypto.hashStr('thirdTest')]
>>>>>>> dc5653d0
      )
    )
    blockchainApi.query.delegation.root.mockReturnValue(
      new Option(
        Tuple.with(
          // Root-Delegation: root-id -> (ctype-hash, account, revoked)
<<<<<<< HEAD
          [H256, AccountId, Bool]
        ),
        [ctypeHash, identityAlice.getAddress(), false]
=======
          [H256, AccountId, Bool],
          [[ctypeHash, identityAlice.getAddress(), false]]
        )
>>>>>>> dc5653d0
      )
    )

    blockchainApi.query.delegation.delegations
      // first call
      .mockResolvedValueOnce(
        new Option(Tuple.with([H256, 'Option<H256>', AccountId, U32, Bool]), [
          rootId,
          nodeId,
          identityAlice.getPublicIdentity().address,
          2,
          false,
        ])
      )
      // second call
      .mockResolvedValueOnce(
        new Option(Tuple.with([H256, 'Option<H256>', AccountId, U32, Bool]), [
          rootId,
          nodeId,
          identityAlice.getPublicIdentity().address,
          1,
          false,
        ])
      )
      // third call
      .mockResolvedValueOnce(
        new Option(Tuple.with([H256, 'Option<H256>', AccountId, U32, Bool]), [
          rootId,
          nodeId,
          identityAlice.getPublicIdentity().address,
          0,
          false,
        ])
      )
      // default (any further calls)
      .mockResolvedValue(
        // Delegation: delegation-id -> (root-id, parent-id?, account, permissions, revoked)
        new Option(Tuple.with([H256, 'Option<H256>', AccountId, U32, Bool]))
      )

    blockchainApi.query.delegation.children.mockResolvedValue(
      new Vec(
        // Children: delegation-id -> [delegation-ids]
        H256,
        [hashStr('firstChild'), hashStr('secondChild'), hashStr('thirdChild')]
      )
    )
  })

  it('get children', async () => {
    const myDelegation = new DelegationNode(
      nodeId,
      rootId,
      identityAlice.getPublicIdentity().address,
      [Permission.ATTEST],
      undefined
    )
    const children: DelegationNode[] = await myDelegation.getChildren()
    expect(children).toHaveLength(3)
    expect(children[0]).toEqual({
      id: hashStr('firstChild'),
      rootId,
      parentId: nodeId,
      account: identityAlice.getPublicIdentity().address,
      permissions: [Permission.DELEGATE],
      revoked: false,
    })
    expect(children[1]).toEqual({
      id: hashStr('secondChild'),
      rootId,
      parentId: nodeId,
      account: identityAlice.getPublicIdentity().address,
      permissions: [Permission.ATTEST],
      revoked: false,
    })
    expect(children[2]).toEqual({
      id: hashStr('thirdChild'),
      rootId,
      parentId: nodeId,
      account: identityAlice.getPublicIdentity().address,
      permissions: [],
      revoked: false,
    })
  })
  it('get attestation hashes', async () => {
    const attestationHashes = await getAttestationHashes('myDelegationId')
    expect(attestationHashes).toHaveLength(3)
<<<<<<< HEAD
    expect(attestationHashes).toContain(new H256('0x123').toString())
=======
    expect(attestationHashes).toContain(ctypeHash)
>>>>>>> dc5653d0
  })
})<|MERGE_RESOLUTION|>--- conflicted
+++ resolved
@@ -1,12 +1,8 @@
-<<<<<<< HEAD
 import { Tuple, Vec, Option, H256 } from '@polkadot/types'
-=======
-import { Text, Tuple, Vec, Option, H256 } from '@polkadot/types'
->>>>>>> dc5653d0
 import Bool from '@polkadot/types/primitive/Bool'
 import U32 from '@polkadot/types/primitive/U32'
 import AccountId from '@polkadot/types/primitive/Generic/AccountId'
-import { Crypto, Identity } from '..'
+import { Identity } from '..'
 import DelegationNode from './DelegationNode'
 import { getAttestationHashes } from './Delegation.chain'
 import { Permission } from '../types/Delegation'
@@ -14,54 +10,32 @@
 
 jest.mock('../blockchainApiConnection/BlockchainApiConnection')
 
-const ctypeHash = Crypto.hashStr('testCtype')
 const blockchainApi = require('../blockchainApiConnection/BlockchainApiConnection')
   .__mocked_api
 
 const rootId = hashStr('rootId')
 const nodeId = hashStr('myNodeId')
+const ctypeHash = hashStr('testCtype')
 
 describe('Delegation', () => {
   let identityAlice: Identity
-<<<<<<< HEAD
   beforeAll(async () => {
     identityAlice = await Identity.buildFromURI('//Alice')
 
-=======
-  let ctypeHash: string
-
-  beforeAll(async () => {
-    identityAlice = await Identity.buildFromURI('//Alice')
-
-    ctypeHash = Crypto.hashStr('testCtype')
-    const blockchainApi = require('../blockchainApiConnection/BlockchainApiConnection')
-      .__mocked_api
-
->>>>>>> dc5653d0
     blockchainApi.query.attestation.delegatedAttestations.mockReturnValue(
       new Vec(
         //  (claim-hash)
         H256,
-<<<<<<< HEAD
-        ['0x123', '0x456', '0x789']
-=======
-        [ctypeHash, Crypto.hashStr('secondTest'), Crypto.hashStr('thirdTest')]
->>>>>>> dc5653d0
+        [ctypeHash, hashStr('secondTest'), hashStr('thirdTest')]
       )
     )
     blockchainApi.query.delegation.root.mockReturnValue(
       new Option(
         Tuple.with(
           // Root-Delegation: root-id -> (ctype-hash, account, revoked)
-<<<<<<< HEAD
           [H256, AccountId, Bool]
         ),
         [ctypeHash, identityAlice.getAddress(), false]
-=======
-          [H256, AccountId, Bool],
-          [[ctypeHash, identityAlice.getAddress(), false]]
-        )
->>>>>>> dc5653d0
       )
     )
 
@@ -149,10 +123,6 @@
   it('get attestation hashes', async () => {
     const attestationHashes = await getAttestationHashes('myDelegationId')
     expect(attestationHashes).toHaveLength(3)
-<<<<<<< HEAD
-    expect(attestationHashes).toContain(new H256('0x123').toString())
-=======
     expect(attestationHashes).toContain(ctypeHash)
->>>>>>> dc5653d0
   })
 })