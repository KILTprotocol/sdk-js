import QuoteSchema from './QuoteSchema'
import {
  IQuote,
  ICostBreakdown,
  IQuoteAttesterSigned,
  IQuoteAgreement,
  CompressedQuote,
  CompressedQuoteAgreed,
  CompressedQuoteAttesterSigned,
} from '../types/Quote'
import Identity from '../identity/Identity'
import * as Quote from './Quote'
import QuoteUtils from './Quote.utils'
import CType from '../ctype/CType'
import ICType from '../types/CType'
import IClaim from '../types/Claim'
import RequestForAttestation from '../requestforattestation/RequestForAttestation'
import { verify, hashObjectAsStr } from '../crypto/Crypto'

describe('Claim', () => {
  let claimerIdentity: Identity
  let attesterIdentity: Identity
  let invalidCost: ICostBreakdown
  let date: Date
  let cType: ICType['schema']
  let fromRawCType: ICType
  let testCType: ICType
  let claim: IClaim
  let request: RequestForAttestation
  let invalidCostQuoteData: IQuote
  let invalidPropertiesQuoteData: IQuote
  let validQuoteData: IQuote
  let validAttesterSignedQuote: IQuoteAttesterSigned
  let quoteBothAgreed: IQuoteAgreement
  let invalidPropertiesQuote: IQuote
  let invalidCostQuote: IQuote

  beforeAll(async () => {
    claimerIdentity = await Identity.buildFromURI('//Alice')
    attesterIdentity = await Identity.buildFromURI('//Bob')
    invalidCost = { gross: 233, tax: { vat: 3.3 } } as ICostBreakdown
    date = new Date(2019, 11, 10)

    cType = {
      $id: 'http://example.com/ctype-1',
      $schema: 'http://kilt-protocol.org/draft-01/ctype#',
      properties: {
        name: { type: 'string' },
      },
      type: 'object',
    }

    fromRawCType = {
      schema: cType,
      owner: claimerIdentity.getAddress(),
      hash: '',
    }

    testCType = CType.fromCType(fromRawCType)

    claim = {
      cTypeHash: testCType.hash,
      contents: {},
      owner: claimerIdentity.getAddress(),
    }

<<<<<<< HEAD
    // build request for attestation with legitimations
    ;[request] = await RequestForAttestation.fromClaimAndIdentity({
      claim,
      identity: claimerIdentity,
    })

    invalidCostQuoteData = {
      cTypeHash: '0x12345678',
      cost: invalidCost,
      currency: 'Euro',
      timeframe: date,
      termsAndConditions: 'Lots of these',
    } as IQuote

    invalidPropertiesQuoteData = {
      cTypeHash: '0x12345678',
      cost: {
        gross: 233,
        net: 23.3,
        tax: { vat: 3.3 },
      },
      timeframe: date,
      currency: 'Euro',
      termsAndConditions: 'Lots of these',
    } as IQuote

    validQuoteData = {
      attesterAddress: attesterIdentity.getAddress(),
      cTypeHash: '0x12345678',
      cost: {
        gross: 233,
        net: 23.3,
        tax: { vat: 3.3 },
      },
      currency: 'Euro',
      timeframe: new Date('12-04-2020'),
      termsAndConditions: 'Lots of these',
    }
    validAttesterSignedQuote = Quote.createAttesterSignature(
      validQuoteData,
      attesterIdentity
    )
    quoteBothAgreed = Quote.createAgreedQuote(
      claimerIdentity,
      validAttesterSignedQuote,
      request.rootHash
    )
    invalidPropertiesQuote = invalidPropertiesQuoteData
    invalidCostQuote = invalidCostQuoteData
  })
=======
  const validQuoteData: IQuote = {
    attesterAddress: attesterIdentity.address,
    cTypeHash: '0x12345678',
    cost: {
      gross: 233,
      net: 23.3,
      tax: { vat: 3.3 },
    },
    currency: 'Euro',
    timeframe: new Date('12-04-2020'),
    termsAndConditions: 'Lots of these',
  }
  const validAttesterSignedQuote: IQuoteAttesterSigned = Quote.createAttesterSignature(
    validQuoteData,
    attesterIdentity
  )
  const quoteBothAgreed: IQuoteAgreement = Quote.createAgreedQuote(
    claimerIdentity,
    validAttesterSignedQuote,
    request.rootHash
  )
  const invalidPropertiesQuote = invalidPropertiesQuoteData
  const invalidCostQuote = invalidCostQuoteData
  const compressedQuote: CompressedQuote = [
    validQuoteData.attesterAddress,
    validQuoteData.cTypeHash,
    [
      validQuoteData.cost.gross,
      validQuoteData.cost.net,
      validQuoteData.cost.tax,
    ],
    validQuoteData.currency,
    validQuoteData.termsAndConditions,
    validQuoteData.timeframe,
  ]

  const compressedResultAttesterSignedQuote: CompressedQuoteAttesterSigned = [
    validQuoteData.attesterAddress,
    validQuoteData.cTypeHash,
    [
      validQuoteData.cost.gross,
      validQuoteData.cost.net,
      validQuoteData.cost.tax,
    ],
    validQuoteData.currency,
    validQuoteData.termsAndConditions,
    validQuoteData.timeframe,
    validAttesterSignedQuote.attesterSignature,
  ]

  const compressedResultQuoteAgreement: CompressedQuoteAgreed = [
    validQuoteData.attesterAddress,
    validQuoteData.cTypeHash,
    [
      validQuoteData.cost.gross,
      validQuoteData.cost.net,
      validQuoteData.cost.tax,
    ],
    validQuoteData.currency,
    validQuoteData.termsAndConditions,
    validQuoteData.timeframe,
    validAttesterSignedQuote.attesterSignature,
    quoteBothAgreed.claimerSignature,
    quoteBothAgreed.rootHash,
  ]
>>>>>>> 1eb044a4

  it('tests created quote data against given data', () => {
    expect(validQuoteData.attesterAddress).toEqual(
      attesterIdentity.getAddress()
    )
    expect(quoteBothAgreed.claimerSignature).toEqual(
      claimerIdentity.signStr(hashObjectAsStr(validAttesterSignedQuote))
    )
    expect(
      verify(
        hashObjectAsStr({
          attesterAddress: validQuoteData.attesterAddress,
          cTypeHash: validQuoteData.cTypeHash,
          cost: validQuoteData.cost,
          currency: validQuoteData.currency,
          timeframe: validQuoteData.timeframe,
          termsAndConditions: validQuoteData.termsAndConditions,
        }),
        validAttesterSignedQuote.attesterSignature,
        validAttesterSignedQuote.attesterAddress
      )
    ).toBeTruthy()
    expect(Quote.fromAttesterSignedInput(validAttesterSignedQuote)).toEqual(
      validAttesterSignedQuote
    )
    expect(
      Quote.fromQuoteDataAndIdentity(validQuoteData, attesterIdentity)
    ).toEqual(validAttesterSignedQuote)
  })
  it('validates created quotes against QuoteSchema', () => {
    expect(Quote.validateQuoteSchema(QuoteSchema, validQuoteData)).toBeTruthy()
    expect(Quote.validateQuoteSchema(QuoteSchema, invalidCostQuote)).toBeFalsy()
    expect(
      Quote.validateQuoteSchema(QuoteSchema, invalidPropertiesQuote)
    ).toBeFalsy()
  })

  it('compresses and decompresses the quote object', () => {
    expect(QuoteUtils.compressQuote(validQuoteData)).toEqual(compressedQuote)

    expect(QuoteUtils.decompressQuote(compressedQuote)).toEqual(validQuoteData)

    expect(
      QuoteUtils.compressAttesterSignedQuote(validAttesterSignedQuote)
    ).toEqual(compressedResultAttesterSignedQuote)

    expect(
      QuoteUtils.decompressAttesterSignedQuote(
        compressedResultAttesterSignedQuote
      )
    ).toEqual(validAttesterSignedQuote)

    expect(QuoteUtils.compressQuoteAgreement(quoteBothAgreed)).toEqual(
      compressedResultQuoteAgreement
    )

    expect(
      QuoteUtils.decompressQuoteAgreement(compressedResultQuoteAgreement)
    ).toEqual(quoteBothAgreed)
  })
  it('Negative test for compresses and decompresses the quote object', () => {
    delete validQuoteData.cTypeHash
    compressedQuote.pop()
    delete validAttesterSignedQuote.currency
    compressedResultAttesterSignedQuote.pop()
    delete quoteBothAgreed.currency
    compressedResultQuoteAgreement.pop()

    expect(() => {
      QuoteUtils.compressQuote(validQuoteData)
    }).toThrow()

    expect(() => {
      QuoteUtils.decompressQuote(compressedQuote)
    }).toThrow()

    expect(() => {
      QuoteUtils.compressAttesterSignedQuote(validAttesterSignedQuote)
    }).toThrow()

    expect(() => {
      QuoteUtils.decompressAttesterSignedQuote(
        compressedResultAttesterSignedQuote
      )
    }).toThrow()

    expect(() => {
      QuoteUtils.compressQuoteAgreement(quoteBothAgreed)
    }).toThrow()

    expect(() => {
      QuoteUtils.decompressQuoteAgreement(compressedResultQuoteAgreement)
    }).toThrow()
  })
})<|MERGE_RESOLUTION|>--- conflicted
+++ resolved
@@ -34,6 +34,9 @@
   let quoteBothAgreed: IQuoteAgreement
   let invalidPropertiesQuote: IQuote
   let invalidCostQuote: IQuote
+  let compressedQuote: CompressedQuote
+  let compressedResultAttesterSignedQuote: CompressedQuoteAttesterSigned
+  let compressedResultQuoteAgreement: CompressedQuoteAgreed
 
   beforeAll(async () => {
     claimerIdentity = await Identity.buildFromURI('//Alice')
@@ -64,7 +67,6 @@
       owner: claimerIdentity.getAddress(),
     }
 
-<<<<<<< HEAD
     // build request for attestation with legitimations
     ;[request] = await RequestForAttestation.fromClaimAndIdentity({
       claim,
@@ -114,74 +116,50 @@
     )
     invalidPropertiesQuote = invalidPropertiesQuoteData
     invalidCostQuote = invalidCostQuoteData
-  })
-=======
-  const validQuoteData: IQuote = {
-    attesterAddress: attesterIdentity.address,
-    cTypeHash: '0x12345678',
-    cost: {
-      gross: 233,
-      net: 23.3,
-      tax: { vat: 3.3 },
-    },
-    currency: 'Euro',
-    timeframe: new Date('12-04-2020'),
-    termsAndConditions: 'Lots of these',
-  }
-  const validAttesterSignedQuote: IQuoteAttesterSigned = Quote.createAttesterSignature(
-    validQuoteData,
-    attesterIdentity
-  )
-  const quoteBothAgreed: IQuoteAgreement = Quote.createAgreedQuote(
-    claimerIdentity,
-    validAttesterSignedQuote,
-    request.rootHash
-  )
-  const invalidPropertiesQuote = invalidPropertiesQuoteData
-  const invalidCostQuote = invalidCostQuoteData
-  const compressedQuote: CompressedQuote = [
-    validQuoteData.attesterAddress,
-    validQuoteData.cTypeHash,
-    [
-      validQuoteData.cost.gross,
-      validQuoteData.cost.net,
-      validQuoteData.cost.tax,
-    ],
-    validQuoteData.currency,
-    validQuoteData.termsAndConditions,
-    validQuoteData.timeframe,
-  ]
-
-  const compressedResultAttesterSignedQuote: CompressedQuoteAttesterSigned = [
-    validQuoteData.attesterAddress,
-    validQuoteData.cTypeHash,
-    [
-      validQuoteData.cost.gross,
-      validQuoteData.cost.net,
-      validQuoteData.cost.tax,
-    ],
-    validQuoteData.currency,
-    validQuoteData.termsAndConditions,
-    validQuoteData.timeframe,
-    validAttesterSignedQuote.attesterSignature,
-  ]
-
-  const compressedResultQuoteAgreement: CompressedQuoteAgreed = [
-    validQuoteData.attesterAddress,
-    validQuoteData.cTypeHash,
-    [
-      validQuoteData.cost.gross,
-      validQuoteData.cost.net,
-      validQuoteData.cost.tax,
-    ],
-    validQuoteData.currency,
-    validQuoteData.termsAndConditions,
-    validQuoteData.timeframe,
-    validAttesterSignedQuote.attesterSignature,
-    quoteBothAgreed.claimerSignature,
-    quoteBothAgreed.rootHash,
-  ]
->>>>>>> 1eb044a4
+
+    compressedQuote = [
+      validQuoteData.attesterAddress,
+      validQuoteData.cTypeHash,
+      [
+        validQuoteData.cost.gross,
+        validQuoteData.cost.net,
+        validQuoteData.cost.tax,
+      ],
+      validQuoteData.currency,
+      validQuoteData.termsAndConditions,
+      validQuoteData.timeframe,
+    ]
+
+    compressedResultAttesterSignedQuote = [
+      validQuoteData.attesterAddress,
+      validQuoteData.cTypeHash,
+      [
+        validQuoteData.cost.gross,
+        validQuoteData.cost.net,
+        validQuoteData.cost.tax,
+      ],
+      validQuoteData.currency,
+      validQuoteData.termsAndConditions,
+      validQuoteData.timeframe,
+      validAttesterSignedQuote.attesterSignature,
+    ]
+
+    compressedResultQuoteAgreement = [
+      validQuoteData.attesterAddress,
+      validQuoteData.cTypeHash,
+      [
+        validQuoteData.cost.gross,
+        validQuoteData.cost.net,
+        validQuoteData.cost.tax,
+      ],
+      validQuoteData.currency,
+      validQuoteData.termsAndConditions,
+      validQuoteData.timeframe,
+      validAttesterSignedQuote.attesterSignature,
+      quoteBothAgreed.claimerSignature,
+      quoteBothAgreed.rootHash,
+    ]
+  })
 
   it('tests created quote data against given data', () => {
     expect(validQuoteData.attesterAddress).toEqual(
