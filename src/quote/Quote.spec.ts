--- conflicted
+++ resolved
@@ -17,11 +17,7 @@
     version: '1.1.3',
   }
 
-<<<<<<< HEAD
-  const quoteData: IQuote = {
-=======
   const validQuoteData: IQuote = {
->>>>>>> f5203626
     attesterAddress: identityAlice.address,
     cTypeHash: '0xa3890sd9f08sg8df9s..',
     cost: {
@@ -34,12 +30,8 @@
     termsAndConditions: 'Lots of these',
     version: '1.1.3',
   }
-<<<<<<< HEAD
-  const quote = new Quote(quoteData)
-=======
   const validQuote = new Quote(validQuoteData)
   const invalidQuote = new Quote(invalidQuoteData)
->>>>>>> f5203626
 
   it('tests created quote data against given data', () => {
     expect(validQuote).toEqual(validQuoteData)
