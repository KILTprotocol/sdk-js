import QuoteSchema from './QuoteSchema'
import {
  IQuote,
  ICostBreakdown,
  IQuoteAttesterSigned,
  IQuoteAgreement,
  CompressedQuote,
  CompressedQuoteAgreed,
  CompressedQuoteAttesterSigned,
} from '../types/Quote'
import Identity from '../identity/Identity'
import * as Quote from './Quote'
import QuoteUtils from './Quote.utils'
import CType from '../ctype/CType'
import ICType from '../types/CType'
import IClaim from '../types/Claim'
import RequestForAttestation from '../requestforattestation/RequestForAttestation'
import { verify, hashObjectAsStr } from '../crypto/Crypto'

describe('Claim', () => {
<<<<<<< HEAD
  let claimerIdentity: Identity
  let attesterIdentity: Identity
  let invalidCost: ICostBreakdown
  let date: Date
  let cType: ICType['schema']
  let fromRawCType: ICType
  let testCType: ICType
  let claim: IClaim
  let request: RequestForAttestation
  let invalidCostQuoteData: IQuote
  let invalidPropertiesQuoteData: IQuote
  let validQuoteData: IQuote
  let validAttesterSignedQuote: IQuoteAttesterSigned
  let quoteBothAgreed: IQuoteAgreement
  let invalidPropertiesQuote: IQuote
  let invalidCostQuote: IQuote
  let compressedQuote: CompressedQuote
  let compressedResultAttesterSignedQuote: CompressedQuoteAttesterSigned
  let compressedResultQuoteAgreement: CompressedQuoteAgreed

  beforeAll(async () => {
    claimerIdentity = await Identity.buildFromURI('//Alice')
    attesterIdentity = await Identity.buildFromURI('//Bob')
    invalidCost = { gross: 233, tax: { vat: 3.3 } } as ICostBreakdown
    date = new Date(2019, 11, 10)

    cType = {
      $id: 'http://example.com/ctype-1',
      $schema: 'http://kilt-protocol.org/draft-01/ctype#',
      properties: {
        name: { type: 'string' },
      },
      type: 'object',
    }

    fromRawCType = {
      schema: cType,
      owner: claimerIdentity.getAddress(),
      hash: '',
    }

    testCType = CType.fromCType(fromRawCType)

    claim = {
      cTypeHash: testCType.hash,
      contents: {},
      owner: claimerIdentity.getAddress(),
    }

    // build request for attestation with legitimations
    ;[request] = await RequestForAttestation.fromClaimAndIdentity({
      claim,
      identity: claimerIdentity,
    })

    invalidCostQuoteData = {
      cTypeHash: '0x12345678',
      cost: invalidCost,
      currency: 'Euro',
      timeframe: date,
      termsAndConditions: 'Lots of these',
    } as IQuote

    invalidPropertiesQuoteData = {
      cTypeHash: '0x12345678',
      cost: {
        gross: 233,
        net: 23.3,
        tax: { vat: 3.3 },
      },
      timeframe: date,
      currency: 'Euro',
      termsAndConditions: 'Lots of these',
    } as IQuote

    validQuoteData = {
      attesterAddress: attesterIdentity.getAddress(),
      cTypeHash: '0x12345678',
      cost: {
        gross: 233,
        net: 23.3,
        tax: { vat: 3.3 },
      },
      currency: 'Euro',
      timeframe: new Date('12-04-2020'),
      termsAndConditions: 'Lots of these',
    }
    validAttesterSignedQuote = Quote.createAttesterSignature(
      validQuoteData,
      attesterIdentity
    )
    quoteBothAgreed = Quote.createAgreedQuote(
      claimerIdentity,
      validAttesterSignedQuote,
      request.rootHash
    )
    invalidPropertiesQuote = invalidPropertiesQuoteData
    invalidCostQuote = invalidCostQuoteData

    compressedQuote = [
      validQuoteData.attesterAddress,
      validQuoteData.cTypeHash,
      [
        validQuoteData.cost.gross,
        validQuoteData.cost.net,
        validQuoteData.cost.tax,
      ],
      validQuoteData.currency,
      validQuoteData.termsAndConditions,
      validQuoteData.timeframe,
    ]

    compressedResultAttesterSignedQuote = [
      validQuoteData.attesterAddress,
      validQuoteData.cTypeHash,
      [
        validQuoteData.cost.gross,
        validQuoteData.cost.net,
        validQuoteData.cost.tax,
      ],
      validQuoteData.currency,
      validQuoteData.termsAndConditions,
      validQuoteData.timeframe,
      validAttesterSignedQuote.attesterSignature,
    ]

    compressedResultQuoteAgreement = [
      validQuoteData.attesterAddress,
      validQuoteData.cTypeHash,
      [
        validQuoteData.cost.gross,
        validQuoteData.cost.net,
        validQuoteData.cost.tax,
      ],
      validQuoteData.currency,
      validQuoteData.termsAndConditions,
      validQuoteData.timeframe,
      validAttesterSignedQuote.attesterSignature,
      quoteBothAgreed.claimerSignature,
      quoteBothAgreed.rootHash,
    ]
  })
=======
  const claimerIdentity = Identity.buildFromURI('//Alice')
  const attesterIdentity = Identity.buildFromURI('//Bob')
  const invalidCost = { gross: 233, tax: { vat: 3.3 } } as ICostBreakdown
  const date = new Date(2019, 11, 10)

  const cType: ICType['schema'] = {
    $id: 'http://example.com/ctype-1',
    $schema: 'http://kilt-protocol.org/draft-01/ctype#',
    properties: {
      name: { type: 'string' },
    },
    type: 'object',
  }

  const fromRawCType: ICType = {
    schema: cType,
    owner: claimerIdentity.address,
    hash: '',
  }

  const testCType = CType.fromCType(fromRawCType)

  const claim: IClaim = {
    cTypeHash: testCType.hash,
    contents: {},
    owner: claimerIdentity.address,
  }
  // build request for attestation with legimitations
  const request = RequestForAttestation.fromClaimAndIdentity(
    claim,
    claimerIdentity,
    [],
    null
  )
  const invalidCostQuoteData = {
    cTypeHash: '0x12345678',
    cost: invalidCost,
    currency: 'Euro',
    timeframe: date,
    termsAndConditions: 'Lots of these',
  } as IQuote

  const invalidPropertiesQuoteData = {
    cTypeHash: '0x12345678',
    cost: {
      gross: 233,
      net: 23.3,
      tax: { vat: 3.3 },
    },
    timeframe: date,
    currency: 'Euro',
    termsAndConditions: 'Lots of these',
  } as IQuote

  const validQuoteData: IQuote = {
    attesterAddress: attesterIdentity.address,
    cTypeHash: '0x12345678',
    cost: {
      gross: 233,
      net: 23.3,
      tax: { vat: 3.3 },
    },
    currency: 'Euro',
    timeframe: new Date('12-04-2020'),
    termsAndConditions: 'Lots of these',
  }
  const validAttesterSignedQuote: IQuoteAttesterSigned = Quote.createAttesterSignature(
    validQuoteData,
    attesterIdentity
  )
  const quoteBothAgreed: IQuoteAgreement = Quote.createQuoteAgreement(
    claimerIdentity,
    validAttesterSignedQuote,
    request.rootHash
  )
  const invalidPropertiesQuote = invalidPropertiesQuoteData
  const invalidCostQuote = invalidCostQuoteData
  const compressedQuote: CompressedQuote = [
    validQuoteData.attesterAddress,
    validQuoteData.cTypeHash,
    [
      validQuoteData.cost.gross,
      validQuoteData.cost.net,
      validQuoteData.cost.tax,
    ],
    validQuoteData.currency,
    validQuoteData.termsAndConditions,
    validQuoteData.timeframe,
  ]

  const compressedResultAttesterSignedQuote: CompressedQuoteAttesterSigned = [
    validQuoteData.attesterAddress,
    validQuoteData.cTypeHash,
    [
      validQuoteData.cost.gross,
      validQuoteData.cost.net,
      validQuoteData.cost.tax,
    ],
    validQuoteData.currency,
    validQuoteData.termsAndConditions,
    validQuoteData.timeframe,
    validAttesterSignedQuote.attesterSignature,
  ]

  const compressedResultQuoteAgreement: CompressedQuoteAgreed = [
    validQuoteData.attesterAddress,
    validQuoteData.cTypeHash,
    [
      validQuoteData.cost.gross,
      validQuoteData.cost.net,
      validQuoteData.cost.tax,
    ],
    validQuoteData.currency,
    validQuoteData.termsAndConditions,
    validQuoteData.timeframe,
    validAttesterSignedQuote.attesterSignature,
    quoteBothAgreed.claimerSignature,
    quoteBothAgreed.rootHash,
  ]
>>>>>>> 82c3d590

  it('tests created quote data against given data', () => {
    expect(validQuoteData.attesterAddress).toEqual(
      attesterIdentity.getAddress()
    )
    expect(quoteBothAgreed.claimerSignature).toEqual(
      claimerIdentity.signStr(hashObjectAsStr(validAttesterSignedQuote))
    )
    expect(
      verify(
        hashObjectAsStr({
          attesterAddress: validQuoteData.attesterAddress,
          cTypeHash: validQuoteData.cTypeHash,
          cost: validQuoteData.cost,
          currency: validQuoteData.currency,
          timeframe: validQuoteData.timeframe,
          termsAndConditions: validQuoteData.termsAndConditions,
        }),
        validAttesterSignedQuote.attesterSignature,
        validAttesterSignedQuote.attesterAddress
      )
    ).toBeTruthy()
    expect(Quote.fromAttesterSignedInput(validAttesterSignedQuote)).toEqual(
      validAttesterSignedQuote
    )
    expect(
      Quote.fromQuoteDataAndIdentity(validQuoteData, attesterIdentity)
    ).toEqual(validAttesterSignedQuote)
  })
  it('validates created quotes against QuoteSchema', () => {
    expect(Quote.validateQuoteSchema(QuoteSchema, validQuoteData)).toBeTruthy()
    expect(Quote.validateQuoteSchema(QuoteSchema, invalidCostQuote)).toBeFalsy()
    expect(
      Quote.validateQuoteSchema(QuoteSchema, invalidPropertiesQuote)
    ).toBeFalsy()
  })

  it('compresses and decompresses the quote object', () => {
    expect(QuoteUtils.compressQuote(validQuoteData)).toEqual(compressedQuote)

    expect(QuoteUtils.decompressQuote(compressedQuote)).toEqual(validQuoteData)

    expect(
      QuoteUtils.compressAttesterSignedQuote(validAttesterSignedQuote)
    ).toEqual(compressedResultAttesterSignedQuote)

    expect(
      QuoteUtils.decompressAttesterSignedQuote(
        compressedResultAttesterSignedQuote
      )
    ).toEqual(validAttesterSignedQuote)

    expect(QuoteUtils.compressQuoteAgreement(quoteBothAgreed)).toEqual(
      compressedResultQuoteAgreement
    )

    expect(
      QuoteUtils.decompressQuoteAgreement(compressedResultQuoteAgreement)
    ).toEqual(quoteBothAgreed)
  })
  it('Negative test for compresses and decompresses the quote object', () => {
    delete validQuoteData.cTypeHash
    compressedQuote.pop()
    delete validAttesterSignedQuote.currency
    compressedResultAttesterSignedQuote.pop()
    delete quoteBothAgreed.currency
    compressedResultQuoteAgreement.pop()

    expect(() => {
      QuoteUtils.compressQuote(validQuoteData)
    }).toThrow()

    expect(() => {
      QuoteUtils.decompressQuote(compressedQuote)
    }).toThrow()

    expect(() => {
      QuoteUtils.compressAttesterSignedQuote(validAttesterSignedQuote)
    }).toThrow()

    expect(() => {
      QuoteUtils.decompressAttesterSignedQuote(
        compressedResultAttesterSignedQuote
      )
    }).toThrow()

    expect(() => {
      QuoteUtils.compressQuoteAgreement(quoteBothAgreed)
    }).toThrow()

    expect(() => {
      QuoteUtils.decompressQuoteAgreement(compressedResultQuoteAgreement)
    }).toThrow()
  })
})<|MERGE_RESOLUTION|>--- conflicted
+++ resolved
@@ -18,7 +18,6 @@
 import { verify, hashObjectAsStr } from '../crypto/Crypto'
 
 describe('Claim', () => {
-<<<<<<< HEAD
   let claimerIdentity: Identity
   let attesterIdentity: Identity
   let invalidCost: ICostBreakdown
@@ -110,7 +109,7 @@
       validQuoteData,
       attesterIdentity
     )
-    quoteBothAgreed = Quote.createAgreedQuote(
+    quoteBothAgreed = Quote.createQuoteAgreement(
       claimerIdentity,
       validAttesterSignedQuote,
       request.rootHash
@@ -161,127 +160,6 @@
       quoteBothAgreed.rootHash,
     ]
   })
-=======
-  const claimerIdentity = Identity.buildFromURI('//Alice')
-  const attesterIdentity = Identity.buildFromURI('//Bob')
-  const invalidCost = { gross: 233, tax: { vat: 3.3 } } as ICostBreakdown
-  const date = new Date(2019, 11, 10)
-
-  const cType: ICType['schema'] = {
-    $id: 'http://example.com/ctype-1',
-    $schema: 'http://kilt-protocol.org/draft-01/ctype#',
-    properties: {
-      name: { type: 'string' },
-    },
-    type: 'object',
-  }
-
-  const fromRawCType: ICType = {
-    schema: cType,
-    owner: claimerIdentity.address,
-    hash: '',
-  }
-
-  const testCType = CType.fromCType(fromRawCType)
-
-  const claim: IClaim = {
-    cTypeHash: testCType.hash,
-    contents: {},
-    owner: claimerIdentity.address,
-  }
-  // build request for attestation with legimitations
-  const request = RequestForAttestation.fromClaimAndIdentity(
-    claim,
-    claimerIdentity,
-    [],
-    null
-  )
-  const invalidCostQuoteData = {
-    cTypeHash: '0x12345678',
-    cost: invalidCost,
-    currency: 'Euro',
-    timeframe: date,
-    termsAndConditions: 'Lots of these',
-  } as IQuote
-
-  const invalidPropertiesQuoteData = {
-    cTypeHash: '0x12345678',
-    cost: {
-      gross: 233,
-      net: 23.3,
-      tax: { vat: 3.3 },
-    },
-    timeframe: date,
-    currency: 'Euro',
-    termsAndConditions: 'Lots of these',
-  } as IQuote
-
-  const validQuoteData: IQuote = {
-    attesterAddress: attesterIdentity.address,
-    cTypeHash: '0x12345678',
-    cost: {
-      gross: 233,
-      net: 23.3,
-      tax: { vat: 3.3 },
-    },
-    currency: 'Euro',
-    timeframe: new Date('12-04-2020'),
-    termsAndConditions: 'Lots of these',
-  }
-  const validAttesterSignedQuote: IQuoteAttesterSigned = Quote.createAttesterSignature(
-    validQuoteData,
-    attesterIdentity
-  )
-  const quoteBothAgreed: IQuoteAgreement = Quote.createQuoteAgreement(
-    claimerIdentity,
-    validAttesterSignedQuote,
-    request.rootHash
-  )
-  const invalidPropertiesQuote = invalidPropertiesQuoteData
-  const invalidCostQuote = invalidCostQuoteData
-  const compressedQuote: CompressedQuote = [
-    validQuoteData.attesterAddress,
-    validQuoteData.cTypeHash,
-    [
-      validQuoteData.cost.gross,
-      validQuoteData.cost.net,
-      validQuoteData.cost.tax,
-    ],
-    validQuoteData.currency,
-    validQuoteData.termsAndConditions,
-    validQuoteData.timeframe,
-  ]
-
-  const compressedResultAttesterSignedQuote: CompressedQuoteAttesterSigned = [
-    validQuoteData.attesterAddress,
-    validQuoteData.cTypeHash,
-    [
-      validQuoteData.cost.gross,
-      validQuoteData.cost.net,
-      validQuoteData.cost.tax,
-    ],
-    validQuoteData.currency,
-    validQuoteData.termsAndConditions,
-    validQuoteData.timeframe,
-    validAttesterSignedQuote.attesterSignature,
-  ]
-
-  const compressedResultQuoteAgreement: CompressedQuoteAgreed = [
-    validQuoteData.attesterAddress,
-    validQuoteData.cTypeHash,
-    [
-      validQuoteData.cost.gross,
-      validQuoteData.cost.net,
-      validQuoteData.cost.tax,
-    ],
-    validQuoteData.currency,
-    validQuoteData.termsAndConditions,
-    validQuoteData.timeframe,
-    validAttesterSignedQuote.attesterSignature,
-    quoteBothAgreed.claimerSignature,
-    quoteBothAgreed.rootHash,
-  ]
->>>>>>> 82c3d590
 
   it('tests created quote data against given data', () => {
     expect(validQuoteData.attesterAddress).toEqual(
