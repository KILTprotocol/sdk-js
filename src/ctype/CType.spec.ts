--- conflicted
+++ resolved
@@ -80,17 +80,6 @@
 
   it('stores ctypes', async () => {
     const ctype = CType.fromCType(fromCTypeModel)
-<<<<<<< HEAD
-    ctype.hash = testHash
-    const resultCtype = {
-      ...ctype,
-      owner: identityAlice.getAddress(),
-    }
-
-    const resultTxStatus = new TxStatus(FINALIZED, Crypto.hashStr('987654'))
-    require('../blockchain/Blockchain').default.__mockResultHash = resultTxStatus
-=======
->>>>>>> 82c3d590
 
     const result = await ctype.store(identityAlice)
     expect(result).toBeInstanceOf(SubmittableResult)
