--- conflicted
+++ resolved
@@ -1,12 +1,5 @@
 import * as gabi from '@kiltprotocol/portablegabi'
-<<<<<<< HEAD
-import { TypeRegistry } from '@polkadot/types'
-import { Option, Tuple } from '@polkadot/types/codec'
-import AccountId from '@polkadot/types/generic/AccountId'
-import Bool from '@polkadot/types/primitive/Bool'
 import { stringToHex } from '@polkadot/util'
-=======
->>>>>>> 15bfc92b
 import {
   Attester,
   AttesterIdentity,
@@ -18,16 +11,13 @@
   Message,
   MessageBodyType,
 } from '..'
+import { mockChainQueryReturn } from '../blockchainApiConnection/__mocks__/BlockchainQuery'
 import {
   ERROR_ATTESTATION_SESSION_MISSING,
   ERROR_MESSAGE_TYPE,
 } from '../errorhandling/SDKErrors'
 import constants from '../test/constants'
-<<<<<<< HEAD
 import { issueAttestation } from './Attester'
-=======
-import { mockChainQueryReturn } from '../blockchainApiConnection/__mocks__/BlockchainQuery'
->>>>>>> 15bfc92b
 
 jest.mock('../blockchainApiConnection/BlockchainApiConnection')
 
@@ -255,13 +245,16 @@
     ).resolves.toBeInstanceOf(gabi.Accumulator)
   })
   it('Should get accumulator array', async () => {
+    blockchainApi.query.portablegabi.accumulatorList.mockReturnValue(
+      mockChainQueryReturn('portablegabi', 'accumulatorList', [[0], [1]])
+    )
     blockchainApi.query.portablegabi.accumulatorList.multi = jest.fn(async () =>
       ['a', 'b'].map((x) => stringToHex(x.toString()))
     )
     const accumulator = await Attester.getAccumulatorArray(
       attester.getPublicIdentity(),
       0,
-      0
+      1
     )
     expect(accumulator).toStrictEqual([
       new gabi.Accumulator('a'),
