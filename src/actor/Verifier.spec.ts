import { Text, TypeRegistry } from '@polkadot/types'
import { Option, Tuple } from '@polkadot/types/codec'
import AccountId from '@polkadot/types/generic/AccountId'
import Bool from '@polkadot/types/primitive/Bool'
<<<<<<< HEAD
=======
import AccountId from '@polkadot/types/primitive/Generic/AccountId'
import { Tuple, Option } from '@polkadot/types/codec'
import { Text, H256 } from '@polkadot/types'
>>>>>>> 76e65b6e
import {
  Attester,
  Claimer,
  CombinedPresentation,
  CType,
  ICType,
  Verifier,
} from '..'
import Credential from '../credential/Credential'
import AttesterIdentity from '../identity/AttesterIdentity'
import Identity from '../identity/Identity'
import { MessageBodyType } from '../messaging/Message'
import constants from '../test/constants'
import IClaim from '../types/Claim'

jest.mock('../blockchainApiConnection/BlockchainApiConnection')

describe('Verifier', () => {
  let attester: AttesterIdentity
  let claimer: Identity
  let verifier: Identity
  let cType: CType
  let claim: IClaim
  let credentialPE: Credential
  const blockchainApi = require('../blockchainApiConnection/BlockchainApiConnection')
    .__mocked_api
  const registry = new TypeRegistry()

  beforeAll(async () => {
    attester = await AttesterIdentity.buildFromURI('//Alice', {
      key: {
        publicKey: constants.PUBLIC_KEY.toString(),
        privateKey: constants.PRIVATE_KEY.toString(),
      },
    })

    claimer = await Identity.buildFromURI('//bob')
    verifier = await Identity.buildFromMnemonic()

    const rawCType: ICType['schema'] = {
      $id: 'http://example.com/ctype-1',
      $schema: 'http://kilt-protocol.org/draft-01/ctype#',
      properties: {
        name: { type: 'string' },
      },
      type: 'object',
    }

    cType = CType.fromSchema(rawCType, claimer.getAddress())

    claim = {
      cTypeHash: cType.hash,
      contents: {
        name: 'bob',
        and: 1,
        other: '0xbeef',
        attributes: true,
      },
      owner: claimer.getPublicIdentity().address,
    }

    blockchainApi.query.attestation.attestations.mockReturnValue(
      new Option(
        registry,
        Tuple,
        new Tuple(
<<<<<<< HEAD
          registry,
          [Text, AccountId, Text, Bool],
          ['0xdead', attester.getAddress(), undefined, 0] // FIXME: boolean "false" - not supported --> 0 or "false" or ??
=======
          [H256, AccountId, Text, Bool],
          [cType.hash, attester.getAddress(), undefined, false]
>>>>>>> 76e65b6e
        )
      )
    )

    const {
      message: initAttestation,
      session: attersterSession,
    } = await Attester.initiateAttestation(
      attester,
      claimer.getPublicIdentity()
    )

    const {
      message: requestAttestation,
      session: claimerSession,
    } = await Claimer.requestAttestation(
      claim,
      claimer,
      attester.getPublicIdentity(),
      {
        initiateAttestationMsg: initAttestation,
      }
    )
    expect(requestAttestation.body.type).toEqual(
      MessageBodyType.REQUEST_ATTESTATION_FOR_CLAIM
    )
    if (
      requestAttestation.body.type ===
      MessageBodyType.REQUEST_ATTESTATION_FOR_CLAIM
    ) {
      expect(
        requestAttestation.body.content.requestForAttestation.privacyEnhancement
      ).toBeDefined()
      if (
        requestAttestation.body.content.requestForAttestation
          .privacyEnhancement !== null
      ) {
        expect(
          requestAttestation.body.content.requestForAttestation.privacyEnhancement.getClaim()
        ).toEqual({
          claim: {
            cTypeHash: claim.cTypeHash,
            contents: claim.contents,
            owner: claim.owner,
          },
        })
      }
    }

    const {
      message: attestationMessage,
      revocationHandle,
    } = await Attester.issueAttestation(
      attester,
      requestAttestation,
      claimer.getPublicIdentity(),
      attersterSession,
      true
    )
    expect(revocationHandle.witness).not.toBeNull()

    credentialPE = await Claimer.buildCredential(
      claimer,
      attestationMessage,
      claimerSession
    )
  })

  it('request privacy enhanced presentation', async () => {
    const { session, message: request } = await Verifier.newRequestBuilder()
      .requestPresentationForCtype({
        ctypeHash: 'this is a ctype hash',
        properties: ['name', 'and', 'other', 'attributes'],
      })
      .finalize(true, verifier, claimer.getPublicIdentity())
    expect(session).toBeDefined()
    expect(request.body.type).toEqual(MessageBodyType.REQUEST_CLAIMS_FOR_CTYPES)
    if (request.body.type === MessageBodyType.REQUEST_CLAIMS_FOR_CTYPES) {
      expect(request.body.content.allowPE).toBeTruthy()
      expect(request.body.content.peRequest).toBeDefined()
      expect(request.body.content.ctypes).toEqual(['this is a ctype hash'])
    }
  })

  it('request public presentation', async () => {
    const { session, message: request } = await Verifier.newRequestBuilder()
      .requestPresentationForCtype({
        ctypeHash: 'this is a ctype hash',
        properties: ['name', 'and', 'other', 'attributes'],
      })
      .finalize(false, verifier, claimer.getPublicIdentity())
    expect(session).toBeDefined()
    expect(request.body.type).toEqual(MessageBodyType.REQUEST_CLAIMS_FOR_CTYPES)
    if (request.body.type === MessageBodyType.REQUEST_CLAIMS_FOR_CTYPES) {
      expect(request.body.content.allowPE).toBeFalsy()
      expect(request.body.content.peRequest).toBeDefined()
      expect(request.body.content.ctypes).toEqual(['this is a ctype hash'])
    }
  })

  it('verify privacy enhanced presentation', async () => {
    const { session, message: request } = await Verifier.newRequestBuilder()
      .requestPresentationForCtype({
        ctypeHash: 'this is a ctype hash',
        properties: ['name', 'and', 'other', 'attributes'],
      })
      .finalize(true, verifier, claimer.getPublicIdentity())

    const presentation = await Claimer.createPresentation(
      claimer,
      request,
      verifier.getPublicIdentity(),
      [credentialPE],
      [attester.getPublicIdentity()]
    )
    expect(presentation.body.type).toEqual(
      MessageBodyType.SUBMIT_CLAIMS_FOR_CTYPES_PE
    )
    expect(presentation.body.content).toBeInstanceOf(CombinedPresentation)

    const { verified: ok, claims } = await Verifier.verifyPresentation(
      presentation,
      session,
      [await Attester.buildAccumulator(attester)],
      [attester.getPublicIdentity()]
    )
    expect(ok).toBeTruthy()
    expect(Array.isArray(claims)).toBeTruthy()
    expect(claims.length).toEqual(1)
    const { owner, ...unownedClaim } = claim
    expect(owner).toBeDefined()
    expect(claims[0].claim).toEqual(unownedClaim)
  })

  it('verify forbidden privacy enhanced presentation', async () => {
    const { session, message: request } = await Verifier.newRequestBuilder()
      .requestPresentationForCtype({
        ctypeHash: 'this is a ctype hash',
        properties: ['name', 'and', 'other', 'attributes'],
      })
      .finalize(false, verifier, claimer.getPublicIdentity())
    if (request.body.type !== MessageBodyType.REQUEST_CLAIMS_FOR_CTYPES) {
      throw new Error('should never happen. Only a type check...')
    }
    request.body.content.allowPE = true
    const presentation = await Claimer.createPresentation(
      claimer,
      request,
      verifier.getPublicIdentity(),
      [credentialPE],
      [attester.getPublicIdentity()]
    )
    expect(presentation.body.type).toEqual(
      MessageBodyType.SUBMIT_CLAIMS_FOR_CTYPES_PE
    )
    expect(presentation.body.content).toBeInstanceOf(CombinedPresentation)

    const { verified: ok, claims } = await Verifier.verifyPresentation(
      presentation,
      session,
      [await Attester.buildAccumulator(attester)],
      [attester.getPublicIdentity()]
    )
    expect(ok).toBeFalsy()
    expect(Array.isArray(claims)).toBeTruthy()
    expect(claims.length).toEqual(0)
  })

  it('verify public-only presentation', async () => {
    const { session, message: request } = await Verifier.newRequestBuilder()
      .requestPresentationForCtype({
        ctypeHash: 'this is a ctype hash',
        properties: ['name', 'and', 'other', 'attributes'],
      })
      .finalize(false, verifier, claimer.getPublicIdentity())

    const presentation = await Claimer.createPresentation(
      claimer,
      request,
      verifier.getPublicIdentity(),
      [credentialPE],
      [attester.getPublicIdentity()],
      false
    )
    expect(presentation.body.type).toEqual(
      MessageBodyType.SUBMIT_CLAIMS_FOR_CTYPES_PUBLIC
    )
    expect(Array.isArray(presentation.body.content)).toBeTruthy()

    const { verified: ok, claims } = await Verifier.verifyPresentation(
      presentation,
      session,
      [await Attester.buildAccumulator(attester)],
      [attester.getPublicIdentity()]
    )
    expect(ok).toBeTruthy()
    expect(Array.isArray(claims)).toBeTruthy()
    expect(claims.length).toEqual(1)
  })

  it('verify public-only presentation missing property', async () => {
    const { session, message: request } = await Verifier.newRequestBuilder()
      .requestPresentationForCtype({
        ctypeHash: 'this is a ctype hash',
        properties: ['name', 'and', 'other', 'attributes'],
      })
      .finalize(false, verifier, claimer.getPublicIdentity())

    const presentation = await Claimer.createPresentation(
      claimer,
      request,
      verifier.getPublicIdentity(),
      [credentialPE],
      [attester.getPublicIdentity()],
      false
    )
    expect(presentation.body.type).toEqual(
      MessageBodyType.SUBMIT_CLAIMS_FOR_CTYPES_PUBLIC
    )
    expect(Array.isArray(presentation.body.content)).toBeTruthy()
    if (
      presentation.body.type === MessageBodyType.SUBMIT_CLAIMS_FOR_CTYPES_PUBLIC
    ) {
      delete presentation.body.content[0].request.claim.contents.name
      const { verified: ok, claims } = await Verifier.verifyPresentation(
        presentation,
        session,
        [await Attester.buildAccumulator(attester)],
        [attester.getPublicIdentity()]
      )
      expect(ok).toBeFalsy()
      expect(Array.isArray(claims)).toBeTruthy()
      expect(claims.length).toEqual(0)
    }
  })
})<|MERGE_RESOLUTION|>--- conflicted
+++ resolved
@@ -1,13 +1,7 @@
-import { Text, TypeRegistry } from '@polkadot/types'
+import { TypeRegistry } from '@polkadot/types'
 import { Option, Tuple } from '@polkadot/types/codec'
 import AccountId from '@polkadot/types/generic/AccountId'
 import Bool from '@polkadot/types/primitive/Bool'
-<<<<<<< HEAD
-=======
-import AccountId from '@polkadot/types/primitive/Generic/AccountId'
-import { Tuple, Option } from '@polkadot/types/codec'
-import { Text, H256 } from '@polkadot/types'
->>>>>>> 76e65b6e
 import {
   Attester,
   Claimer,
@@ -15,6 +9,7 @@
   CType,
   ICType,
   Verifier,
+  IRequestForAttestation,
 } from '..'
 import Credential from '../credential/Credential'
 import AttesterIdentity from '../identity/AttesterIdentity'
@@ -72,17 +67,13 @@
     blockchainApi.query.attestation.attestations.mockReturnValue(
       new Option(
         registry,
-        Tuple,
-        new Tuple(
-<<<<<<< HEAD
-          registry,
-          [Text, AccountId, Text, Bool],
-          ['0xdead', attester.getAddress(), undefined, 0] // FIXME: boolean "false" - not supported --> 0 or "false" or ??
-=======
-          [H256, AccountId, Text, Bool],
-          [cType.hash, attester.getAddress(), undefined, false]
->>>>>>> 76e65b6e
-        )
+        Tuple.with(['H256', AccountId, 'Option<H256>', Bool]),
+        [
+          '"0xde9f624875aa620d06434603787a40c8cd02cc25c7b775cf50de8a3a96bbeafa"', // ctype hash
+          attester.getAddress(), // Account
+          null, // delegation-id?
+          false, // revoked flag
+        ]
       )
     )
 
@@ -213,7 +204,7 @@
     expect(claims.length).toEqual(1)
     const { owner, ...unownedClaim } = claim
     expect(owner).toBeDefined()
-    expect(claims[0].claim).toEqual(unownedClaim)
+    expect((claims[0] as IRequestForAttestation).claim).toEqual(unownedClaim)
   })
 
   it('verify forbidden privacy enhanced presentation', async () => {
@@ -250,7 +241,7 @@
     expect(claims.length).toEqual(0)
   })
 
-  it('verify public-only presentation', async () => {
+  it('verify public-only presentation all good', async () => {
     const { session, message: request } = await Verifier.newRequestBuilder()
       .requestPresentationForCtype({
         ctypeHash: 'this is a ctype hash',
