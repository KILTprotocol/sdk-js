/**
 * Requests for attestation are a core building block of the KILT SDK.
 * A RequestForAttestation represents a [[Claim]] which needs to be validated. In practice, the RequestForAttestation is sent from a claimer to an attester.
 * ***
 * A RequestForAttestation object contains the [[Claim]] and its hash, and legitimations/delegationId of the attester. It's signed by the claimer, to make it tamper proof (`claimerSignature` is a property of [[Claim]]). A RequestForAttestation also supports hiding of claim data during a credential presentation.
 * @module RequestForAttestation
 */

/**
 * Dummy comment needed for correct doc display, do not remove
 */
import { v4 as uuid } from 'uuid'
import { IDelegationBaseNode } from '..'
import {
  verify,
  hash,
  coToUInt8,
  u8aToHex,
  u8aConcat,
  hashObjectAsStr,
} from '../crypto/Crypto'

import Identity from '../identity/Identity'
import IClaim from '../claim/Claim'
import AttestedClaim from '../attestedclaim/AttestedClaim'
import IRequestForAttestation, {
  Hash,
  NonceHash,
} from '../types/RequestForAttestation'

function hashNonceValue(nonce: string, value: any): string {
  return hashObjectAsStr(value, nonce)
}

function generateHash(value: any): NonceHash {
  const nonce: string = uuid()
  return {
    nonce,
    hash: hashNonceValue(nonce, value),
  }
}

function generateHashTree(contents: object): object {
  const result = {}

  Object.keys(contents).forEach(key => {
    result[key] = generateHash(contents[key])
  })

  return result
}

function verifyClaimerSignature(rfa: RequestForAttestation): boolean {
  return verify(rfa.hash, rfa.claimerSignature, rfa.claim.owner)
}

function getHashRoot(leaves: Uint8Array[]): Uint8Array {
  const result = u8aConcat(...leaves)
  return hash(result)
}

export default class RequestForAttestation implements IRequestForAttestation {
  /**
   * @description Builds a new [[Claim]] as an object
   * @param obj - An object built from the [[Claim]], [[Identity]] and legitimation objects
   * @returns Creates an [[RequestForAttestation]] `object`
   * @example
   * ```javascript
   *
   * // Using a CType schema
   *
   * const ctype = require("./ctype.json");
   *
   * const alice = Kilt.Identity.buildFromMnemonic();
   *  const rawClaim = {
   *  	name: "Alice",
   *  	age: 29
   *  };
   *
   * const claim = new Kilt.Claim(ctype, rawClaim, alice);
   *
   * const test = new Kilt.RequestForAttestation(claim, [], alice);
   *
   * Kilt.RequestForAttestation.fromObject(test)
   *
   * // (output) RequestForAttestation {
   * //           claim: Claim {
   * //           cType: '0x981955a2b7990554f6193a9e770ea625c68d2bfc5a1ff996e6e28d2a620fae16',
   * //           contents: { name: 'Alice', age: 29 },
   * //           owner: '5GfsMWtwtfLDP74V3vsJKkhJWuCh6GL8KFFuiHZZwkBL7xRT'
   * //           },
   * //          ...
   * //        },
   * //      ...
   * //     }
   *
   * ```
   */
  public static fromObject(obj: IRequestForAttestation): RequestForAttestation {
    const newClaim = Object.create(RequestForAttestation.prototype)
    const object = Object.assign(newClaim, obj)
    object.legitimations = object.legitimations.map(
      (legitimation: AttestedClaim) => AttestedClaim.fromObject(legitimation)
    )
    return object
  }

  public claim: IClaim
  public claimOwner: NonceHash
  public claimerSignature: string
  public claimHashTree: object
  public ctypeHash: NonceHash
  public hash: Hash
  public legitimations: AttestedClaim[]

  public delegationId?: IDelegationBaseNode['id']

  public constructor(
    claim: IClaim,
    legitimations: AttestedClaim[],
    identity: Identity,
    delegationId?: IDelegationBaseNode['id']
  ) {
    if (claim.owner !== identity.address) {
      throw Error('Claim owner is not identity')
    }
    this.claim = claim
    this.claimOwner = generateHash(this.claim.owner)
    this.ctypeHash = generateHash(this.claim.cType)
    this.legitimations = legitimations
    this.delegationId = delegationId

    this.claimHashTree = generateHashTree(claim.contents)
    this.hash = this.calculateRootHash()
    this.claimerSignature = this.sign(identity)
  }
<<<<<<< HEAD
  /**
   * @description Removes a [[Claim]] Property from a [[Attestation]] object.
   * @param properties - A property within the [[Claim]] object
   * @returns  On a successful deletation of `this.claim.contents[key]` it returns true, else false will be returned
   * @returns On a successful deletation of `this.claimHashTree[key].nonce` it returns true, else false will be returned
   * @example
   * ```javascript
   *
   *  const alice = Kilt.Identity.buildFromMnemonic();
   *
   *  const rawClaim = {
   *  	name: "Alice",
   *  	age: 29
   *  };
   *
   *  const claim = new Kilt.Claim(ctype, rawClaim, alice);
   *
   *  const test = new Kilt.RequestForAttestation(claim, [], alice);
   *  // Removing the name field of the raw claim
   *  test.removeClaimProperties(["name"]);
   *
   *  Kilt.RequestForAttestation.fromObject(test);
   *
   *  // (output) RequestForAttestation {
   *  //           claim: Claim {
   *  //           cType: '0x981955a2b7990554f6193a9e770ea625c68d2bfc5a1ff996e6e28d2a620fae16',
   *  //           contents: { age: 29 },
   *  //           owner: '5Gf3Y1CC9UmXYQbSzbA3JE71nCWPjr8LVngzpjqC3YiAwuSp'
   *  //           },
   *
   *
   * ```
   */
  public removeClaimProperties(properties: string[]) {
=======

  public removeClaimProperties(properties: string[]): void {
>>>>>>> 519b2149
    properties.forEach(key => {
      if (!this.claimHashTree[key]) {
        throw Error(`Property '${key}' not found in claim`)
      }
      delete this.claim.contents[key]
      delete this.claimHashTree[key].nonce
    })
  }
<<<<<<< HEAD
  /**
   * @description Removes a [[Claim]] Owner from a [[Attestation]] object.
   * @returns  On a successful deletation of `this.claim.owner` it returns true, else false will be returned
   * @returns  On a successful deletation of `this.claimOwner.nonce` it returns true, else false will be returned
   * @example
   * ```javascript
   *
   *  const alice = Kilt.Identity.buildFromMnemonic();
   *
   *  const rawClaim = {
   *  	name: "Alice",
   *  	age: 29
   *    };
   *
   *  const claim = new Kilt.Claim(ctype, rawClaim, alice);
   *
   *  const test = new Kilt.RequestForAttestation(claim, [], alice);
   * // Removing the owner from the claim object
   *  test.removeClaimOwner();
   *
   *  Kilt.RequestForAttestation.fromObject(test);
   *
   * //(output) RequestForAttestation {
   * //          claim: Claim {
   * //          cType: '0x981955a2b7990554f6193a9e770ea625c68d2bfc5a1ff996e6e28d2a620fae16',
   * //          contents: { name: 'Alice', age: 29 }
   * //          },
   *
   * ```
   */
  public removeClaimOwner() {
=======

  public removeClaimOwner(): void {
>>>>>>> 519b2149
    delete this.claim.owner
    delete this.claimOwner.nonce
  }

  /**
   * @description Verifies the data of the [[Attestation]] [[Claim]].
   * @returns On successful verification of data `this.verifySignature()` it returns true, else false will be returned.
   * @example
   * ```javascript
   *
   * const alice = Kilt.Identity.buildFromMnemonic();
   *
   *  const rawClaim = {
   * name: "Alice",
   * age: 29
   * };
   *
   * const claim = new Kilt.Claim(ctype, rawClaim, alice);
   *
   * const test = new Kilt.RequestForAttestation(claim, [], alice);
   * // Checks the data and returns a
   * const data = test.verifyData();
   *
   * (Output) true
   *
   * ```
   */
  public verifyData(): boolean {
    // check claim hash
    if (this.hash !== this.calculateRootHash()) {
      return false
    }
    // check claim owner hash
    if (this.claim.owner) {
      if (
        this.claimOwner.hash !==
        hashNonceValue(this.claimOwner.nonce, this.claim.owner)
      ) {
        throw Error('Invalid hash for claim owner')
      }
    }

    // check cType hash
    if (
      this.ctypeHash.hash !==
      hashNonceValue(this.ctypeHash.nonce, this.claim.cType)
    ) {
      throw Error('Invalid hash for CTYPE')
    }

    // check all hashes for provided claim properties
    Object.keys(this.claim.contents).forEach(key => {
      const value = this.claim.contents[key]
      if (!this.claimHashTree[key]) {
        throw Error(`Property '${key}' not in claim hash tree`)
      }
      const hashed: NonceHash = this.claimHashTree[key]
      if (hashed.hash !== hashNonceValue(hashed.nonce, value)) {
        throw Error(`Invalid hash for property '${key}' in claim hash tree`)
      }
    })

    // check legitimations
    let valid = true
    if (this.legitimations) {
      this.legitimations.forEach(legitimation => {
        valid = valid && legitimation.verifyData()
      })
    }
    if (!valid) {
      return false
    }

    // check signature
    return this.verifySignature()
  }

  /**
   * @description Verifies the signature of the claimer with the [[Attestation]] [[Claim]].
   * @returns On successful verification of the claimers signature `verifyClaimerSignature(this)` it returns true, else false will be returned.
   * @example
   * ```javascript
   *
   * const alice = Kilt.Identity.buildFromMnemonic();
   *
   *  const rawClaim = {
   * name: 'Alice',
   * age: 29
   * };
   *
   * const claim = new Kilt.Claim(ctype, rawClaim, alice);
   *
   * const test = new Kilt.RequestForAttestation(claim, [], alice);
   * // Checks the signature
   *  const signed = test.verifySignature()
   *
   *  (Output) true
   * ```
   */
  public verifySignature(): boolean {
    return verifyClaimerSignature(this)
  }

  private getHashLeaves(): Uint8Array[] {
    const result: Uint8Array[] = []
    result.push(coToUInt8(this.claimOwner.hash))
    result.push(coToUInt8(this.ctypeHash.hash))
    Object.keys(this.claimHashTree).forEach(key => {
      result.push(coToUInt8(this.claimHashTree[key].hash))
    })
    if (this.legitimations) {
      this.legitimations.forEach(legitimation => {
        result.push(coToUInt8(legitimation.getHash()))
      })
    }
    if (this.delegationId) {
      result.push(coToUInt8(this.delegationId))
    }

    return result
  }

  private calculateRootHash(): Hash {
    const hashes: Uint8Array[] = this.getHashLeaves()
    const root: Uint8Array =
      hashes.length === 1 ? hashes[0] : getHashRoot(hashes)
    return u8aToHex(root)
  }

  private sign(identity: Identity): string {
    return identity.signStr(this.hash)
  }
}<|MERGE_RESOLUTION|>--- conflicted
+++ resolved
@@ -134,7 +134,7 @@
     this.hash = this.calculateRootHash()
     this.claimerSignature = this.sign(identity)
   }
-<<<<<<< HEAD
+
   /**
    * @description Removes a [[Claim]] Property from a [[Attestation]] object.
    * @param properties - A property within the [[Claim]] object
@@ -168,11 +168,7 @@
    *
    * ```
    */
-  public removeClaimProperties(properties: string[]) {
-=======
-
   public removeClaimProperties(properties: string[]): void {
->>>>>>> 519b2149
     properties.forEach(key => {
       if (!this.claimHashTree[key]) {
         throw Error(`Property '${key}' not found in claim`)
@@ -181,7 +177,7 @@
       delete this.claimHashTree[key].nonce
     })
   }
-<<<<<<< HEAD
+
   /**
    * @description Removes a [[Claim]] Owner from a [[Attestation]] object.
    * @returns  On a successful deletation of `this.claim.owner` it returns true, else false will be returned
@@ -212,11 +208,7 @@
    *
    * ```
    */
-  public removeClaimOwner() {
-=======
-
   public removeClaimOwner(): void {
->>>>>>> 519b2149
     delete this.claim.owner
     delete this.claimOwner.nonce
   }
