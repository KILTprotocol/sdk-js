--- conflicted
+++ resolved
@@ -103,7 +103,6 @@
   /**
    * [STATIC] Builds a new instance of [[RequestForAttestation]], from a complete set of required parameters.
    *
-<<<<<<< HEAD
    * @param claim An `IClaim` object the request for attestation is built for.
    * @param identity The Claimer's [[Identity]].
    * @param option Container for different options that can be passed to this method.
@@ -111,21 +110,8 @@
    * @param option.delegationId The id of the DelegationNode of the Attester, which should be used in the attestation.
    * @param option.initiateAttestationMsg The message object which was created during the initiation of the attestation in [[initiateAttestation]].
    * @param option.attesterPubKey The privacy enhanced public key of the Attester.
+   * @throws When claimInput's owner address does not match the supplied identity's address.
    * @returns A new [[RequestForAttestation]] object.
-=======
-   * @param claimInput - An `IClaim` object the request for attestation is built for.
-   * @param identity - The Claimer's [Identity].
-   * @param legitimationsInput - Array of [AttestedClaim] objects of the Attester which the Claimer requests to include into the attestation as legitimations.
-   * @param delegationIdInput - The id of the DelegationNode of the Attester, which should be used in the attestation.
-   * @throws When claimInput's owner address does not match the supplied identity's address.
-   * @returns  A new [[RequestForAttestation]] object.
-   * @example ```javascript
-   * const requestForAttestation = RequestForAttestation.fromClaimAndIdentity(
-   *   claim,
-   *   alice
-   * );
-   * ```
->>>>>>> f62d6cb3
    */
   public static async fromClaimAndIdentity(
     claim: IClaim,
