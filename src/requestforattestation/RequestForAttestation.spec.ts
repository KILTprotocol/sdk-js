--- conflicted
+++ resolved
@@ -13,24 +13,6 @@
   legitimations: AttestedClaim[]
 ): RequestForAttestation {
   // create claim
-<<<<<<< HEAD
-  const testCType: CType = CType.fromCType({
-    schema: {
-      $id: 'http://example.com/ctype-1',
-      $schema: 'http://kilt-protocol.org/draft-01/ctype#',
-      properties: {
-        name: { type: 'string' },
-      },
-      type: 'object',
-    },
-    metadata: {
-      title: { default: 'CType Title' },
-      description: {},
-      properties: {
-        name: { title: { default: 'Name' } },
-      },
-=======
-  const contentsCopy = contents
 
   const identityAlice = Identity.buildFromURI('//Alice')
 
@@ -39,7 +21,6 @@
     $schema: 'http://kilt-protocol.org/draft-01/ctype#',
     properties: {
       name: { type: 'string' },
->>>>>>> d1705815
     },
     type: 'object',
   }
