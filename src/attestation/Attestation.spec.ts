<<<<<<< HEAD
import { TypeRegistry } from '@polkadot/types'
import { Option, Tuple } from '@polkadot/types/codec'
import AccountId from '@polkadot/types/generic/AccountId'
=======
import { H256 } from '@polkadot/types'
>>>>>>> 76e65b6e
import Bool from '@polkadot/types/primitive/Bool'
import Claim from '../claim/Claim'
import CType from '../ctype/CType'
import Identity from '../identity/Identity'
import RequestForAttestation from '../requestforattestation/RequestForAttestation'
import IAttestation, { CompressedAttestation } from '../types/Attestation'
import ICType from '../types/CType'
import Attestation from './Attestation'
import AttestationUtils from './Attestation.utils'

jest.mock('../blockchainApiConnection/BlockchainApiConnection')

describe('Attestation', () => {
  let identityAlice: Identity
  let identityBob: Identity
  let rawCTypeSchema: ICType['schema']
  let testCType: CType
  let testcontents: any
  let testClaim: Claim
  let requestForAttestation: RequestForAttestation
  const blockchainApi = require('../blockchainApiConnection/BlockchainApiConnection')
    .__mocked_api
  const registry = new TypeRegistry()

  beforeAll(async () => {
    identityAlice = await Identity.buildFromURI('//Alice')
    identityBob = await Identity.buildFromURI('//Bob')

    rawCTypeSchema = {
      $id: 'http://example.com/ctype-1',
      $schema: 'http://kilt-protocol.org/draft-01/ctype#',
      properties: {
        name: { type: 'string' },
      },
      type: 'object',
    }

    testCType = CType.fromSchema(rawCTypeSchema, identityAlice.getAddress())

    testcontents = {}
    testClaim = Claim.fromCTypeAndClaimContents(
      testCType,
      testcontents,
      identityBob.getAddress()
    )
    requestForAttestation = (await RequestForAttestation.fromClaimAndIdentity(
      testClaim,
      identityBob
    )).message
  })

  it('stores attestation', async () => {
    blockchainApi.query.attestation.attestations.mockReturnValue(
<<<<<<< HEAD
      new Option(
        registry,
        Tuple.with(['H256', AccountId, Option.with('H256'), Bool]),
        [testCType.hash, identityAlice.getAddress(), null, false]
      )
=======
      new Option(Tuple.with([H256, AccountId, Option.with(H256), Bool]), [
        testCType.hash,
        identityAlice.getAddress(),
        null,
        false,
      ])
>>>>>>> 76e65b6e
    )

    const attestation: Attestation = Attestation.fromRequestAndPublicIdentity(
      requestForAttestation,
      identityAlice.getPublicIdentity()
    )
    expect(await Attestation.verify(attestation)).toBeTruthy()
  })

  it('verify attestations not on chain', async () => {
    blockchainApi.query.attestation.attestations.mockReturnValue(
<<<<<<< HEAD
      new Option(registry, Tuple)
=======
      new Option(Tuple.with([H256, AccountId, Option.with(H256), Bool]))
>>>>>>> 76e65b6e
    )

    const attestation: Attestation = Attestation.fromAttestation({
      claimHash: requestForAttestation.rootHash,
      cTypeHash: testCType.hash,
      delegationId: null,
      owner: identityAlice.getAddress(),
      revoked: false,
    })
    expect(await Attestation.verify(attestation)).toBeFalsy()
  })

  it('verify attestation revoked', async () => {
    blockchainApi.query.attestation.attestations.mockReturnValue(
      new Option(
<<<<<<< HEAD
        registry,
        Tuple.with(
          // Attestations: claim-hash -> (ctype-hash, account, delegation-id?, revoked)
          ['H256', AccountId, 'Option<H256>', Bool]
=======
        Tuple.with(
          // Attestations: claim-hash -> (ctype-hash, account, delegation-id?, revoked)
          [H256, AccountId, 'Option<H256>', Bool]
>>>>>>> 76e65b6e
        ),
        [testCType.hash, identityAlice.getAddress(), null, true]
      )
    )

    const attestation: Attestation = Attestation.fromRequestAndPublicIdentity(
      requestForAttestation,
      identityAlice.getPublicIdentity()
    )
    expect(await Attestation.verify(attestation)).toBeFalsy()
  })

  it('compresses and decompresses the attestation object', () => {
    const attestation = Attestation.fromRequestAndPublicIdentity(
      requestForAttestation,
      identityAlice.getPublicIdentity()
    )

    const compressedAttestation: CompressedAttestation = [
      attestation.claimHash,
      attestation.cTypeHash,
      attestation.owner,
      attestation.revoked,
      attestation.delegationId,
    ]

    expect(AttestationUtils.compress(attestation)).toEqual(
      compressedAttestation
    )

    expect(AttestationUtils.decompress(compressedAttestation)).toEqual(
      attestation
    )

    expect(Attestation.decompress(compressedAttestation)).toEqual(attestation)

    expect(attestation.compress()).toEqual(compressedAttestation)
  })

  it('Negative test for compresses and decompresses the attestation object', () => {
    const attestation = Attestation.fromRequestAndPublicIdentity(
      requestForAttestation,
      identityAlice.getPublicIdentity()
    )

    const compressedAttestation: CompressedAttestation = [
      attestation.claimHash,
      attestation.cTypeHash,
      attestation.owner,
      attestation.revoked,
      attestation.delegationId,
    ]
    compressedAttestation.pop()
    delete attestation.claimHash

    expect(() => {
      AttestationUtils.decompress(compressedAttestation)
    }).toThrow()

    expect(() => {
      Attestation.decompress(compressedAttestation)
    }).toThrow()
    expect(() => {
      attestation.compress()
    }).toThrow()
    expect(() => {
      AttestationUtils.compress(attestation)
    }).toThrow()
  })
  it('error check should throw errors on faulty Attestations', () => {
    const { cTypeHash, claimHash } = {
      cTypeHash:
        '0xa8c5bdb22aaea3fceb5467d37169cbe49c71f226233037537e70a32a032304ff',
      claimHash:
        '0x21a3448ccf10f6568d8cd9a08af689c220d842b893a40344d010e398ab74e557',
    }

    const everything = {
      claimHash,
      cTypeHash,
      owner: identityAlice.signKeyringPair.address,
      revoked: false,
      delegationId: null,
    }

    const noClaimHash = {
      claimHash: '',
      cTypeHash,
      owner: identityAlice.signKeyringPair.address,
      revoked: false,
      delegationId: null,
    } as IAttestation

    const noCTypeHash = {
      claimHash,
      cTypeHash: '',
      owner: identityAlice.signKeyringPair.address,
      revoked: false,
      delegationId: null,
    } as IAttestation

    const malformedOwner = {
      claimHash,
      cTypeHash,
      owner: '',
      revoked: false,
      delegationId: null,
    } as IAttestation

    const noRevocationBit = {
      claimHash,
      cTypeHash,
      owner: identityAlice.signKeyringPair.address,
      revoked: false,
      delegationId: null,
    } as IAttestation
    delete noRevocationBit.revoked
    const malformedClaimHash = {
      claimHash: claimHash.slice(0, 20) + claimHash.slice(21),
      cTypeHash,
      owner: identityAlice.signKeyringPair.address,
      revoked: false,
      delegationId: null,
    } as IAttestation

    const malformedCTypeHash = {
      claimHash,
      cTypeHash: cTypeHash.slice(0, 20) + cTypeHash.slice(21),
      owner: identityAlice.signKeyringPair.address,
      revoked: false,
      delegationId: null,
    } as IAttestation

    const malformedAddress = {
      claimHash,
      cTypeHash,
      owner: identityAlice.signKeyringPair.address.replace('7', 'D'),
      revoked: false,
      delegationId: null,
    } as IAttestation

    expect(() =>
      AttestationUtils.errorCheck(noClaimHash)
    ).toThrowErrorMatchingInlineSnapshot(`"Claim Hash not provided"`)

    expect(() =>
      AttestationUtils.errorCheck(noCTypeHash)
    ).toThrowErrorMatchingInlineSnapshot(`"CType Hash not provided"`)

    expect(() =>
      AttestationUtils.errorCheck(malformedOwner)
    ).toThrowErrorMatchingInlineSnapshot(`"Owner not provided"`)

    expect(() =>
      AttestationUtils.errorCheck(noRevocationBit)
    ).toThrowErrorMatchingInlineSnapshot(`"revocation bit not provided"`)

    expect(() => AttestationUtils.errorCheck(everything)).not.toThrow()

    expect(() => AttestationUtils.errorCheck(malformedClaimHash))
      .toThrowErrorMatchingInlineSnapshot(`
"Provided Claim hash invalid or malformed 

    Hash: 0x21a3448ccf10f6568dcd9a08af689c220d842b893a40344d010e398ab74e557"
`)

    expect(() => AttestationUtils.errorCheck(malformedCTypeHash))
      .toThrowErrorMatchingInlineSnapshot(`
"Provided CType hash invalid or malformed 

    Hash: 0xa8c5bdb22aaea3fceb467d37169cbe49c71f226233037537e70a32a032304ff"
`)

    expect(() => AttestationUtils.errorCheck(malformedAddress))
      .toThrowErrorMatchingInlineSnapshot(`
"Provided Owner address invalid 

    Address: 5FA9nQDVg26DDEd8m1ZypXLBnvN7SFxYwV7ndqSYGiN9TTpu"
`)
  })
})<|MERGE_RESOLUTION|>--- conflicted
+++ resolved
@@ -1,19 +1,16 @@
-<<<<<<< HEAD
 import { TypeRegistry } from '@polkadot/types'
 import { Option, Tuple } from '@polkadot/types/codec'
 import AccountId from '@polkadot/types/generic/AccountId'
-=======
-import { H256 } from '@polkadot/types'
->>>>>>> 76e65b6e
 import Bool from '@polkadot/types/primitive/Bool'
 import Claim from '../claim/Claim'
 import CType from '../ctype/CType'
 import Identity from '../identity/Identity'
 import RequestForAttestation from '../requestforattestation/RequestForAttestation'
 import IAttestation, { CompressedAttestation } from '../types/Attestation'
+import * as SDKErrors from '../errorhandling/SDKErrors'
+import AttestationUtils from './Attestation.utils'
+import Attestation from './Attestation'
 import ICType from '../types/CType'
-import Attestation from './Attestation'
-import AttestationUtils from './Attestation.utils'
 
 jest.mock('../blockchainApiConnection/BlockchainApiConnection')
 
@@ -58,20 +55,11 @@
 
   it('stores attestation', async () => {
     blockchainApi.query.attestation.attestations.mockReturnValue(
-<<<<<<< HEAD
       new Option(
         registry,
         Tuple.with(['H256', AccountId, Option.with('H256'), Bool]),
         [testCType.hash, identityAlice.getAddress(), null, false]
       )
-=======
-      new Option(Tuple.with([H256, AccountId, Option.with(H256), Bool]), [
-        testCType.hash,
-        identityAlice.getAddress(),
-        null,
-        false,
-      ])
->>>>>>> 76e65b6e
     )
 
     const attestation: Attestation = Attestation.fromRequestAndPublicIdentity(
@@ -83,11 +71,10 @@
 
   it('verify attestations not on chain', async () => {
     blockchainApi.query.attestation.attestations.mockReturnValue(
-<<<<<<< HEAD
-      new Option(registry, Tuple)
-=======
-      new Option(Tuple.with([H256, AccountId, Option.with(H256), Bool]))
->>>>>>> 76e65b6e
+      new Option(
+        registry,
+        Tuple.with(['H256', AccountId, Option.with('H256'), Bool])
+      )
     )
 
     const attestation: Attestation = Attestation.fromAttestation({
@@ -103,16 +90,10 @@
   it('verify attestation revoked', async () => {
     blockchainApi.query.attestation.attestations.mockReturnValue(
       new Option(
-<<<<<<< HEAD
         registry,
         Tuple.with(
           // Attestations: claim-hash -> (ctype-hash, account, delegation-id?, revoked)
           ['H256', AccountId, 'Option<H256>', Bool]
-=======
-        Tuple.with(
-          // Attestations: claim-hash -> (ctype-hash, account, delegation-id?, revoked)
-          [H256, AccountId, 'Option<H256>', Bool]
->>>>>>> 76e65b6e
         ),
         [testCType.hash, identityAlice.getAddress(), null, true]
       )
@@ -254,43 +235,34 @@
       delegationId: null,
     } as IAttestation
 
-    expect(() =>
-      AttestationUtils.errorCheck(noClaimHash)
-    ).toThrowErrorMatchingInlineSnapshot(`"Claim Hash not provided"`)
-
-    expect(() =>
-      AttestationUtils.errorCheck(noCTypeHash)
-    ).toThrowErrorMatchingInlineSnapshot(`"CType Hash not provided"`)
-
-    expect(() =>
-      AttestationUtils.errorCheck(malformedOwner)
-    ).toThrowErrorMatchingInlineSnapshot(`"Owner not provided"`)
-
-    expect(() =>
-      AttestationUtils.errorCheck(noRevocationBit)
-    ).toThrowErrorMatchingInlineSnapshot(`"revocation bit not provided"`)
+    expect(() => AttestationUtils.errorCheck(noClaimHash)).toThrow(
+      SDKErrors.ERROR_CLAIM_HASH_NOT_PROVIDED()
+    )
+
+    expect(() => AttestationUtils.errorCheck(noCTypeHash)).toThrowError(
+      SDKErrors.ERROR_CTYPE_HASH_NOT_PROVIDED()
+    )
+
+    expect(() => AttestationUtils.errorCheck(malformedOwner)).toThrowError(
+      SDKErrors.ERROR_OWNER_NOT_PROVIDED()
+    )
+
+    expect(() => AttestationUtils.errorCheck(noRevocationBit)).toThrowError(
+      SDKErrors.ERROR_REVOCATION_BIT_MISSING()
+    )
 
     expect(() => AttestationUtils.errorCheck(everything)).not.toThrow()
 
-    expect(() => AttestationUtils.errorCheck(malformedClaimHash))
-      .toThrowErrorMatchingInlineSnapshot(`
-"Provided Claim hash invalid or malformed 
-
-    Hash: 0x21a3448ccf10f6568dcd9a08af689c220d842b893a40344d010e398ab74e557"
-`)
-
-    expect(() => AttestationUtils.errorCheck(malformedCTypeHash))
-      .toThrowErrorMatchingInlineSnapshot(`
-"Provided CType hash invalid or malformed 
-
-    Hash: 0xa8c5bdb22aaea3fceb467d37169cbe49c71f226233037537e70a32a032304ff"
-`)
-
-    expect(() => AttestationUtils.errorCheck(malformedAddress))
-      .toThrowErrorMatchingInlineSnapshot(`
-"Provided Owner address invalid 
-
-    Address: 5FA9nQDVg26DDEd8m1ZypXLBnvN7SFxYwV7ndqSYGiN9TTpu"
-`)
+    expect(() => AttestationUtils.errorCheck(malformedClaimHash)).toThrowError(
+      SDKErrors.ERROR_HASH_MALFORMED(malformedClaimHash.claimHash, 'Claim')
+    )
+
+    expect(() => AttestationUtils.errorCheck(malformedCTypeHash)).toThrowError(
+      SDKErrors.ERROR_HASH_MALFORMED(malformedCTypeHash.cTypeHash, 'CType')
+    )
+
+    expect(() => AttestationUtils.errorCheck(malformedAddress)).toThrowError(
+      SDKErrors.ERROR_ADDRESS_INVALID(malformedAddress.owner, 'owner')
+    )
   })
 })